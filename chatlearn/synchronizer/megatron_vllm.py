--- conflicted
+++ resolved
@@ -159,158 +159,10 @@
                 params_to_sync_list[i] = (name, params_to_sync)
         return params_to_sync_list
 
-<<<<<<< HEAD
-    def allgather_routed_experts_from_hep(self, name, params_to_sync, group_name, tp_rank):
-        """
-        This function is applicable for synchronizing parameters from QWen with HEP enabled
-        to vLLM. In HEP, routed experts are split into a total number of EP size * TP size.
-        Thus, the function will all-gather across EP size * TP size routed experts and slice
-        them to TP size partitions.
-        """
-        if self.sync_map._to_allgather_routed_experts_dict is None:
-            return params_to_sync, False
-
-        to_allgather_routed_experts_dict = self.sync_map._to_allgather_routed_experts_dict
-        layer_re = to_allgather_routed_experts_dict["layer_re"]
-        to_regroup_modules_list = to_allgather_routed_experts_dict["modules"]
-
-        m = layer_re.match(name)
-        if m is None:
-            return params_to_sync, False
-
-        op_name = m.group(2)
-        if op_name in to_regroup_modules_list:
-            tp_size = self.src_module_args["tensor_model_parallel_size"]
-            ep_size = self.src_module_args["moe_expert_model_parallel_size"]
-            hep_size = tp_size * ep_size
-            moe_num_experts = self.src_module_args["moe_num_experts"]
-            local_num_experts = moe_num_experts // hep_size
-            hidden_size = self.src_module_args["hidden_size"]
-            output_tensor_list = [
-                torch.empty(size=params_to_sync.shape, dtype=params_to_sync.dtype, device=params_to_sync.device)
-                for _ in range(hep_size)
-            ]
-            col.allgather(output_tensor_list, params_to_sync, group_name)
-            del params_to_sync
-            val_list = []
-            if "dense_h_to_4h" in op_name:
-                # w13_weight
-                while output_tensor_list:
-                    params = output_tensor_list.pop(0)
-                    # regroup among difference tp slices
-                    params = params.view((moe_num_experts, -1, hidden_size)).contiguous()
-                    params = params.reshape((local_num_experts * 2, -1, hidden_size))
-                    params = params.chunk(tp_size, dim=1)[tp_rank]
-                    # reorder w1 and w3
-                    params = params.reshape(params.shape[0] // 2, -1, hidden_size)
-                    params_right, params_left = params.chunk(2, dim=1)
-                    del params
-                    params = torch.cat([params_left, params_right], dim=1)
-                    del params_left
-                    del params_right
-                    val_list.append(params)
-                params_to_sync = torch.cat(val_list, dim=0).contiguous()
-            else:
-                # w2_weight
-                while output_tensor_list:
-                    params = output_tensor_list.pop(0)
-                    params = params.reshape((local_num_experts, -1, hidden_size))
-                    chunked_params = params.chunk(tp_size, dim=1)[tp_rank].contiguous()
-                    del params
-                    val_list.append(chunked_params)
-                params_to_sync = torch.cat(val_list, dim=0).transpose(1, 2).contiguous()
-            del val_list
-            return params_to_sync, True
-        else:
-            return params_to_sync, False
-
-    def allgather_routed_experts(self, name, params_to_sync, group_name, tp_rank): # pylint: disable=unused-argument
-        megatron_version = get_megatron_version()
-        if megatron_version == MegatronVersion.V4:
-            return self.allgather_routed_experts_from_hep(name, params_to_sync, group_name, tp_rank)
-        else:
-            raise NotImplementedError(
-                "ChatLearn does not support all-gathering routed experts for Megatron-LM, but supports QWen with HEP enabled. "
-                "Please export `QWEN_VERSION` as `qwen_moe_v1`."
-            )
-
-    def alltoall_routed_experts_from_hep(self, name, params_to_sync, comm_group):
-        """
-        This function is applicable for synchronizing parameters from QWen with HEP enabled
-        to vLLM. In HEP, routed experts are split into a total number of EP size * TP size.
-        Thus, the function will all-to-all across EP size * TP size routed experts.
-        """
-        if self.sync_map._to_alltoall_routed_experts_dict is None:
-            return params_to_sync, False
-
-        to_alltoall_routed_experts_dict = self.sync_map._to_alltoall_routed_experts_dict
-        layer_re = to_alltoall_routed_experts_dict["layer_re"]
-        to_regroup_modules_list = to_alltoall_routed_experts_dict["modules"]
-
-        m = layer_re.match(name)
-        if m is None:
-            return params_to_sync, False
-
-        op_name = m.group(2)
-        if op_name in to_regroup_modules_list:
-            tp_size = self.src_module_args["tensor_model_parallel_size"]
-            ep_size = self.src_module_args["moe_expert_model_parallel_size"]
-            hep_size = tp_size * ep_size
-            moe_num_experts = self.src_module_args["moe_num_experts"]
-
-            local_num_experts = moe_num_experts // hep_size
-            hidden_size = self.src_module_args["hidden_size"]
-            if "dense_h_to_4h" in op_name:
-                # w13_weight
-                # regroup among difference tp slices
-                param = params_to_sync.view((moe_num_experts, -1, hidden_size))
-                param = param.reshape((local_num_experts * 2, -1, hidden_size))
-                params = list(param.chunk(hep_size, dim=1))
-                # reorder w1 and w3
-                params_list = []
-                while params:
-                    param = params.pop(0)
-                    param = param.reshape(param.shape[0] // 2, -1, hidden_size)
-                    param_right, param_left = param.chunk(2, dim=1)
-                    del param
-                    param = torch.cat([param_left, param_right], dim=1)
-                    del param_left
-                    del param_right
-                    params_list.append(param)
-                del params_to_sync
-                output = [
-                    torch.empty(size=params_list[i].shape, dtype=params_list[i].dtype, device=params_list[i].device)
-                    for i in range(hep_size)
-                ]
-                torch.distributed.all_to_all(output, params_list, group=comm_group)
-                del params_list
-                params_to_sync = torch.cat(output, dim=0).contiguous()
-                del output
-            else:
-                # w2_weight
-                param = params_to_sync.view((local_num_experts, -1, hidden_size))
-                params = list(param.chunk(hep_size, dim=1))
-                params_list = [ele.contiguous() for ele in params]
-                del param
-                del params
-                del params_to_sync
-                output = [
-                    torch.empty(size=params_list[i].shape, dtype=params_list[i].dtype, device=params_list[i].device)
-                    for i in range(hep_size)
-                ]
-                torch.distributed.all_to_all(output, params_list, group=comm_group)
-                del params_list
-                params_to_sync = torch.cat(output, dim=0).transpose(1, 2).contiguous()
-                del output
-            return params_to_sync, True
-        else:
-            return params_to_sync, False
-=======
     def allgather_routed_experts(self, name, params_to_sync, group_name, tp_rank): # pylint: disable=unused-argument
         raise NotImplementedError(
             "ChatLearn does not support all-gathering routed experts for Megatron-LM. "
         )
->>>>>>> 1e2bed18
 
     def alltoall_routed_experts(self, name, params_to_sync, comm_group): # pylint: disable=unused-argument
         raise NotImplementedError(
@@ -428,19 +280,6 @@
         self._to_fix_qkv_ordering_func = split_attn_state
         return MCore2Qwen2SyncMap(src_names, src_pipe_layer_offset)
 
-<<<<<<< HEAD
-class MegatronVllmLlamaSync(MegatronVllmSync):
-    """llama"""
-
-    def map_src_to_dst(self, src_names, src_pipe_layer_offset):
-        use_legacy_models = get_use_legacy_models(self.src_model.module_args)
-        sync_map_cls = Megatron2LlamaSyncMap if use_legacy_models else MCore2LlamaSyncMap
-        self._to_fix_qkv_ordering_func = fix_qwen_query_key_value_ordering
-        return sync_map_cls(src_names, src_pipe_layer_offset)
-
-
-=======
->>>>>>> 1e2bed18
 class MegatronVllmMoonlightSync(MegatronVllmSync):
     # pylint: disable=abstract-method
     """Moonlight"""
