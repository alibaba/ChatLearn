# Copyright 2024 Alibaba Group Holding Limited. All Rights Reserved.
#
# Licensed under the Apache License, Version 2.0 (the "License");
# you may not use this file except in compliance with the License.
# You may obtain a copy of the License at
#
#     http://www.apache.org/licenses/LICENSE-2.0
#
# Unless required by applicable law or agreed to in writing, software
# distributed under the License is distributed on an "AS IS" BASIS,
# WITHOUT WARRANTIES OR CONDITIONS OF ANY KIND, either express or implied.
# See the License for the specific language governing permissions and
# limitations under the License.
# ==============================================================================
"""Sync parameters"""

import concurrent.futures
import traceback
from collections import defaultdict
from concurrent.futures import ThreadPoolExecutor
from itertools import cycle
from typing import List, Dict

import torch
from tqdm import tqdm

from chatlearn.launcher.initialize import patch_ray
from chatlearn.utils import future
from chatlearn.utils import utils
from chatlearn.utils.constant import LORA_WEIGHT_PREFIX
from chatlearn.utils.constant import PARAM_SYNC_COMM_TYPE
from chatlearn.utils.global_vars import get_args
from chatlearn.utils.logger import logger
from chatlearn.utils.utils import execute_in_parallel
from . import get_synchronizer

patch_ray()

class ParameterSyncGroup:
    """ParameterSyncGroup"""

    def __init__(self, src_model, dst_model, group_name, frequency, error_signal):
        self.src_model = src_model
        self.dst_model = dst_model
        self.synchronizer = get_synchronizer(src_model, dst_model)
        self.group_name = group_name
        self.error_signal = error_signal
        self.send_recv_actor_mappings = defaultdict(list)
        self.recv_send_actor_mappings = defaultdict(list)
        self.send_recv_actor_mappings_stage2 = defaultdict(list)
        self.recv_send_actor_mappings_stage2 = defaultdict(list)
        self.actor2rank = {}
        self._debug = get_args().runtime_args.debug
        self._num_src_pipeline_stage = None
        self._num_dst_pipeline_stage = None
        self._num_src_expert_parallel = None
        self._num_dst_expert_parallel = None
        self._num_src_tensor_parallel = None
        self._num_dst_tensor_parallel = None
        self._send_recv_param_names = {}
        self._actor2pipe = {}
        self._actor2tp = {}
        self._actor2ep = {}
        self._actor2dp = {}
        self._comm_type = get_args().runtime_args.param_sync_comm_type
        if src_model.colocate_with(dst_model) and self._comm_type == PARAM_SYNC_COMM_TYPE.BROADCAST:
            if self.num_src_tensor_parallel % 2 == 1 and self.num_dst_tensor_parallel % 2 == 1:
                logger.warning("Only support PARAM_SYNC_COMM_TYPE.BROADCAST when TP SIZE is even number, use P2P instead")
                self._comm_type = PARAM_SYNC_COMM_TYPE.P2P

        self.concurrent_comm = get_args().runtime_args.concurrent_comm
        self._enable_lora = self.src_model.module_args.lora.enable_lora
        # sync every n episodes, n = 0 for no param sync
        self._frequency = frequency

        self._free_sync_collective_group = get_args().runtime_args.free_sync_collective_group
        self._is_collective_group_created = True
        self.collective_groups = []
        self.src_dp_size = future.get(self.src_model.replicas[0].all_actors[0].get_data_parallel_size.remote())
        self.send_actors_to_allgather_routed_experts = None
        self.sorted_send_actors = None
        self.sorted_send_actors_stage2 = None

        self.setup_collective_group()

        self.setup_rank_mapping()

    def get_group_name(self, actors):
        return f"{self.group_name}_" + "_".join(str(self.actor2rank[actor]) for actor in actors)

    @property
    def frequency(self):
        return self._frequency

    def get_or_cache(self, actor, func_name, *args, **kwargs):
        def inner_func(*args, **kwargs):
            return future.get(getattr(getattr(actor, func_name), 'remote')(*args, **kwargs))
        cached_name = str(actor) + "_" + func_name
        if hasattr(self, cached_name):
            cached = getattr(self, cached_name)
        else:
            cached = {}
            setattr(self, cached_name, cached)
        return utils.get_or_cache(cached, actor, inner_func, *args, **kwargs)

    def is_same_gpu(self, src_actor, dst_actor):
        src_gpu = self.get_or_cache(src_actor, "get_visible_gpus")
        dst_gpu = self.get_or_cache(dst_actor, "get_visible_gpus")
        src_address = self.get_or_cache(src_actor, "get_address")
        dst_address = self.get_or_cache(dst_actor, "get_address")
        return src_gpu == dst_gpu and src_address == dst_address

    @property
    def num_src_pipeline_stage(self):
        if self._num_src_pipeline_stage is None:
            self._num_src_pipeline_stage = future.get(self.src_model.replicas[0].all_actors[0].pipeline_model_parallel_size.remote())
        return self._num_src_pipeline_stage

    @property
    def num_dst_pipeline_stage(self):
        if self._num_dst_pipeline_stage is None:
            self._num_dst_pipeline_stage = future.get(self.dst_model.replicas[0].all_actors[0].pipeline_model_parallel_size.remote())
        return self._num_dst_pipeline_stage

    @property
    def num_src_tensor_parallel(self):
        if self._num_src_tensor_parallel is None:
            self._num_src_tensor_parallel = future.get(self.src_model.replicas[0].all_actors[0].tensor_model_parallel_size.remote())
        return self._num_src_tensor_parallel

    @property
    def num_dst_tensor_parallel(self):
        if self._num_dst_tensor_parallel is None:
            self._num_dst_tensor_parallel = future.get(self.dst_model.replicas[0].all_actors[0].tensor_model_parallel_size.remote())
        return self._num_dst_tensor_parallel

    @property
    def num_src_expert_parallel(self):
        if self._num_src_expert_parallel is None:
            self._num_src_expert_parallel = future.get(self.src_model.replicas[0].all_actors[0].expert_model_parallel_size.remote())
        return self._num_src_expert_parallel

    @property
    def num_dst_expert_parallel(self):
        if self._num_dst_expert_parallel is None:
            self._num_dst_expert_parallel = future.get(self.dst_model.replicas[0].all_actors[0].expert_model_parallel_size.remote())
        return self._num_dst_expert_parallel

    def setup_collective_group(self):
        refs = []
        # we put src_model first, so we don't need to change the rank of training model
        models = [self.src_model, self.dst_model]
        world_size = sum(model.actor_num for model in models)

        rank_offset = 0
        for model in models:
            for replica in model.replicas:
                if self._comm_type == PARAM_SYNC_COMM_TYPE.P2P:
                    refs += replica._setup_collective_group(rank_offset, world_size, self.group_name)
                else:
                    replica._setup_ranks(rank_offset)
                rank_offset += replica.actor_num
        if refs:
            future.get(refs)
            logger.info(f"init collective group done for {self.group_name}")

    def destroy_collective_group(self):
        refs = []
        try:
            refs.extend(self.src_model.destroy_collective_group())
            refs.extend(self.dst_model.destroy_collective_group())
            future.wait(refs)
            logger.info(f"destroy_collective_group success for {self.group_name}")
        except Exception as e:
            logger.exception(f"destroy_collective_group fail for {self.group_name} {e}")

    def setup_rank_mapping(self):
        self.tp_num_mapping = self.num_dst_tensor_parallel // self.num_src_tensor_parallel
        if self.tp_num_mapping == 1:
            self.build_rank_mapping()
        else:
            self.build_rank_mapping_two_stage()

    def insert_actor2rank(self, actor, rank: int):
        if actor not in self.actor2rank:
            self.actor2rank[actor] = rank

    def add_allgather_actor(self, model, ranks_group: List):
        for replica_ranks_group in ranks_group:
            if isinstance(replica_ranks_group[0], list):
                for tp_ranks in replica_ranks_group:
                    for rank in tp_ranks:
                        actor = model.get_actor(rank)
                        self.insert_actor2rank(actor, rank)
            else:
                for rank in replica_ranks_group:
                    actor = model.get_actor(rank)
                    self.insert_actor2rank(actor, rank)

    def add_recv_actor(self, src_rank, dst_rank):
        src_actor = self.src_model.get_actor(src_rank)
        self.insert_actor2rank(src_actor, src_rank)
        dst_actor = self.dst_model.get_actor(dst_rank)
        self.insert_actor2rank(dst_actor, dst_rank)

        src_gpu = self.get_or_cache(src_actor, "get_visible_gpus")
        dst_gpu = self.get_or_cache(dst_actor, "get_visible_gpus")
        src_tp_rank = self.get_actor_tp_rank(src_actor)
        dst_tp_rank = self.get_actor_tp_rank(dst_actor)
        src_pp_rank = self.get_actor_pipe_rank(src_actor)
        dst_pp_rank = self.get_actor_pipe_rank(dst_actor)
        src_ep_rank = self.get_actor_ep_rank(src_actor)
        dst_ep_rank = self.get_actor_ep_rank(dst_actor)
        logger.debug(f"build rank mapping from {src_rank} to {dst_rank}, from gpu {src_gpu} to {dst_gpu}, " +
                     f"from pipe_stage {src_pp_rank} to {dst_pp_rank}, " +
                     f"from tp rank {src_tp_rank} to {dst_tp_rank}, " +
                     f"from ep rank {src_ep_rank} to {dst_ep_rank}.")
        self.send_recv_actor_mappings[src_actor].append(dst_actor)
        self.recv_send_actor_mappings[dst_actor].append(src_actor)

    def add_recv_actor_stage2(self, src_rank, dst_rank):
        src_actor = self.dst_model.get_actor(src_rank)
        self.actor2rank[src_actor] = src_rank
        dst_actor = self.dst_model.get_actor(dst_rank)
        self.actor2rank[dst_actor] = dst_rank

        src_gpu = future.get(src_actor.get_visible_gpus.remote())
        dst_gpu = future.get(dst_actor.get_visible_gpus.remote())
        # TODO(jiangle.jl): support ep/cp.
        src_tp_rank = self.get_actor_tp_rank(src_actor)
        dst_tp_rank = self.get_actor_tp_rank(dst_actor)
        src_pp_rank = self.get_actor_pipe_rank(src_actor)
        dst_pp_rank = self.get_actor_pipe_rank(dst_actor)
        logger.debug(f"build rank mapping from {src_rank} to {dst_rank}, from gpu {src_gpu} to {dst_gpu}, " + \
                     f"from pipe_stage {src_pp_rank} to {dst_pp_rank}, " + \
                     f"from tp rank {src_tp_rank} to {dst_tp_rank}")
        self.send_recv_actor_mappings_stage2[src_actor].append(dst_actor)
        self.recv_send_actor_mappings_stage2[dst_actor].append(src_actor)

    def set_send_actors_to_allgather_routed_experts(self, src_replica_ranks_group):
        if self.send_actors_to_allgather_routed_experts is None:
            self.send_actors_to_allgather_routed_experts = []
        for src_replica_ranks in src_replica_ranks_group:
            self.send_actors_to_allgather_routed_experts.append([])
            if isinstance(src_replica_ranks[0], list):
                for src_tp_ranks in src_replica_ranks:
                    self.send_actors_to_allgather_routed_experts[-1].extend(
                        [self.src_model.get_actor(src_rank) for src_rank in src_tp_ranks])
            else:
                self.send_actors_to_allgather_routed_experts[-1].extend(
                    [self.src_model.get_actor(src_rank) for src_rank in src_replica_ranks])

    def get_src_and_dst_dp_ranks(self):
        dst_dp_ranks = self.dst_model.all_ranks
        local_src_ranks = future.get(self.src_model.replicas[0].get_local_param_ranks())
        if local_src_ranks[0] is None or dst_dp_ranks is None:
            if self._debug:
                logger.warning(
                    f"DEBUG MODE! src_dp_ranks {local_src_ranks} or dst_dp_ranks: {dst_dp_ranks} is None, "
                    "make sure they have values in real application.")
                return local_src_ranks, dst_dp_ranks
            else:
                raise Exception(f"src_dp_ranks {local_src_ranks} or dst_dp_ranks {dst_dp_ranks} should not be None")
        dp_rank_to_ranks = defaultdict(list)
        for local_ranks, dp_rank in local_src_ranks:
            dp_rank_to_ranks[dp_rank].append(local_ranks[dp_rank])
        src_dp_ranks = [i[1] for i in sorted(dp_rank_to_ranks.items())]
        return src_dp_ranks, dst_dp_ranks

    def build_rank_mapping(self, add_recv_actor_fn=None):
        # setup rank mapping for src parameter and dst parameter
        # get rank for one src_model, without model replicas

        if add_recv_actor_fn is None:
            add_recv_actor_fn = self.add_recv_actor

        src_dp_ranks, dst_dp_ranks = self.get_src_and_dst_dp_ranks()
        if self._debug and (src_dp_ranks[0] is None or dst_dp_ranks is None):
            return

        assert len(src_dp_ranks[0]) % len(dst_dp_ranks[0]) == 0, \
            f"src training model ranks should be times of dst ranks, but got {len(src_dp_ranks[0])} and {len(dst_dp_ranks[0])}"
        if self.src_model.colocate_with(self.dst_model) and self.num_src_tensor_parallel % 2 == 1:
            replica_rank_iter = cycle(reversed(src_dp_ranks))
        else:
            replica_rank_iter = cycle(iter(src_dp_ranks))
        logger.debug(f"src_dp_ranks: {src_dp_ranks}")
        logger.debug(f"dst_dp_ranks: {dst_dp_ranks}")

        assert self.num_src_pipeline_stage % self.num_dst_pipeline_stage == 0

        def split_ranks_by_tp_and_ep_size(ranks,
                                          tp_size : int = 1,
                                          ep_size : int = 1):
            tp_and_ep_size = tp_size * ep_size
            return [ranks[i:i + tp_and_ep_size] for i in range(0, len(ranks), tp_and_ep_size)]

        for dst_replica_ranks in dst_dp_ranks:
            src_replica_ranks = next(replica_rank_iter)
            src_replica_ranks_group = split_ranks_by_tp_and_ep_size(src_replica_ranks, self.num_src_tensor_parallel, self.num_src_expert_parallel)
            dst_replica_ranks_group = split_ranks_by_tp_and_ep_size(dst_replica_ranks, self.num_dst_tensor_parallel, self.num_dst_expert_parallel)
            self.set_send_actors_to_allgather_routed_experts(src_replica_ranks_group)
            pipe_map_interval = self.num_src_pipeline_stage // self.num_dst_pipeline_stage
            for i, src_tp_group in enumerate(src_replica_ranks_group):
                j = i // pipe_map_interval
                for src_rank, dst_rank in zip(src_tp_group, dst_replica_ranks_group[j]):
                    add_recv_actor_fn(src_rank, dst_rank)

    # pylint: disable=unused-argument
    def build_rank_mapping_for_ep(self, add_recv_actor_fn=None):
        # Currently, we do not support build rank mapping for expert parallelism
        raise NotImplementedError("ChatLearn does not support build rank mapping from Megatron-LM for expert parallelism")

    def build_rank_mapping_two_stage(self, add_recv_actor_fn=None):
        # setup rank mapping for src parameter and dst parameter
        # get rank for one src_model, without model replicas

        if add_recv_actor_fn is None:
            add_recv_actor_stage1_fn = self.add_recv_actor
            add_recv_actor_stage2_fn = self.add_recv_actor_stage2
        else:
            assert len(add_recv_actor_fn) == 2, (
                "The length of add_recv_actor_fn should be 2. The first one is a function handler for communication stage 1, "
                "while the second one is a function handler for communication stage 2."
            )
            add_recv_actor_stage1_fn = add_recv_actor_fn[0]
            add_recv_actor_stage2_fn = add_recv_actor_fn[1]

        src_ranks, dst_ranks = self.get_src_and_dst_dp_ranks()
        if self._debug and (src_ranks[0] is None or dst_ranks is None):
            return

        replica_rank_iter = cycle(iter(src_ranks))

        logger.debug(f"src_ranks: {src_ranks}")
        logger.debug(f"dst_ranks: {dst_ranks}")
        assert self.num_dst_tensor_parallel % self.num_src_tensor_parallel == 0, \
            "currently we require mod value equals to zero for tensor_model_parallel_size of dst_model and that of src_model while " + \
            f"src model {self.src_model.name}(TP={self.num_src_tensor_parallel}) and " + \
            f"dst model {self.dst_model.name}(TP={self.num_dst_tensor_parallel})"
        assert self.num_src_pipeline_stage % self.num_dst_pipeline_stage == 0

        def split_ranks_by_tp_and_ep_size(ranks, tp_size, ep_size):
            if ep_size > 1:
                sort_ranks_on_grouped_tp = []
                index = 0
                tp_index = 0
                for _ in range(len(ranks)):
                    sort_ranks_on_grouped_tp.append(index)
                    if tp_index < tp_size - 1:
                        index += 1
                        tp_index += 1
                    else:
                        start_index = index + 1 - tp_size
                        index = start_index + (ep_size * tp_size)
                        tp_index = 0
                    if index >= len(ranks):
                        index = (index + tp_size) % len(ranks)
            else:
                sort_ranks_on_grouped_tp = ranks
            return [sort_ranks_on_grouped_tp[i:i + tp_size] for i in range(0, len(sort_ranks_on_grouped_tp), tp_size)]

        pair_list = []
        p2p_list = []
        src_replica_offset = 0
        for dst_replica_ranks in dst_ranks:
            src_replica_ranks = next(replica_rank_iter)
            src_replica_ranks_group = split_ranks_by_tp_and_ep_size(src_replica_ranks, self.num_src_tensor_parallel, self.num_src_expert_parallel)
            dst_replica_ranks_group = split_ranks_by_tp_and_ep_size(dst_replica_ranks, self.num_dst_tensor_parallel, self.num_dst_expert_parallel)
            logger.debug(f"src_replica_ranks_group: {src_replica_ranks_group}")
            logger.debug(f"dst_replica_ranks_group: {dst_replica_ranks_group}")
            pipe_map_interval = self.num_src_pipeline_stage // self.num_dst_pipeline_stage

            assert pipe_map_interval >= 1, \
                f"dst_pp expected to divide src_pp, while src_pp {self.num_src_pipeline_stage} and dst_pp {self.num_dst_pipeline_stage}"

            # stage 1: comm pairs that broadcast params from trainer to inference model
            # Each rank in trainer holds weights for tp_num_mapping ranks in inference model.
            # For example: trainer_tp = 2, inference_tp = 4 => tp_num_mapping = inference_tp // trainer_tp = 2
            # Weight mapping from training to inference:
            #   [0] -> [0', 1']
            #   [1] -> [2', 3']
            # To avoid p2p communication on the same gpu, we only broadcast params to first rank in weight_mapping_group.
            # Comm mapping from training to inference:
            #   [0] -> [0']
            #   [1] -> [2']
            for i, src_tp_group in enumerate(src_replica_ranks_group):
                if i < src_replica_offset:
                    continue
                j = (i - src_replica_offset) // pipe_map_interval
                if j == self.num_dst_pipeline_stage:
                    src_replica_offset = i
                    break
                if self.tp_num_mapping == 1:
                    start =  0
                else:
                    mod_i = (i - src_replica_offset) % self.tp_num_mapping
                    start = mod_i if (i - src_replica_offset) < self.tp_num_mapping else (self.tp_num_mapping - mod_i - 1) % self.tp_num_mapping
                for s_idx, src_rank in enumerate(src_tp_group):
                    offset = s_idx * self.tp_num_mapping + start
                    dst_rank = dst_replica_ranks_group[j][offset]
                    add_recv_actor_stage1_fn(src_rank, dst_rank)
                    pair_list.append((src_rank, dst_rank))

            # stage 2: comm pairs that broadcast params from first rank to the other ranks for each weight_mapping_group
            # Comm mapping in each weight_mapping_group of inference:
            #   [0'] -> [1']
            #   [2'] -> [3']
            recv_ranks = [pair[1] for pair in pair_list]
            def p2p_pair_grouping(tuples):
                for s_idx, src_rank in enumerate(tuples):
                    for d_idx, dst_rank in enumerate(tuples):
                        if s_idx == d_idx or src_rank not in recv_ranks: # pylint: disable=cell-var-from-loop
                            continue
                        add_recv_actor_stage2_fn(src_rank, dst_rank)
                        p2p_list.append((src_rank, dst_rank))

            for dst_tp_group in dst_replica_ranks_group:
                dst_tp_group = split_ranks_by_tp_and_ep_size(dst_tp_group, self.tp_num_mapping, 1)
                for tuples in dst_tp_group:
                    p2p_pair_grouping(tuples)

        logger.debug(f"comm pair_list <train_rank, inference_rank>: {pair_list}")
        logger.debug(f"comm p2p_list <inference_rank, inference_rank>: {p2p_list}")

    def _clear_sync_send_recv_parameters(self, rank_mappings:List):
        if len(rank_mappings) == 0:
            return
        refs = []
        flagged_actors = set()
        for rank_mapping in rank_mappings:
            if len(rank_mapping) == 0:
                continue
            for send_actor, recv_actors in rank_mapping.items():
                if send_actor not in flagged_actors:
                    refs.append(send_actor.clear_sync_send_recv_parameters.remote())
                    flagged_actors.add(send_actor)
                for recv_actor in recv_actors:
                    if recv_actor not in flagged_actors:
                        refs.append(recv_actor.clear_sync_send_recv_parameters.remote())
                        flagged_actors.add(recv_actor)
        future.get(refs)

    def _clear_send_recv_param_names(self):
        self._send_recv_param_names = {}

    def _clear_sorted_send_actors(self, sorted_send_actors_list:List):
        if len(sorted_send_actors_list) == 0:
            return
        for sorted_send_actors in sorted_send_actors_list:
            if sorted_send_actors is not None:
                sorted_send_actors = None

    def clear_cache(self, sorted_send_actors_list=None, rank_mapping_list=None):
        if sorted_send_actors_list is None:
            sorted_send_actors_list = [
                self.send_actors_to_allgather_routed_expert,
                self.sorted_send_actors,
                self.sorted_send_actors_stage2
            ]
        if rank_mapping_list is None:
            rank_mapping_list = [self.send_recv_actor_mappings, self.send_recv_actor_mappings_stage2]

        self._clear_sync_send_recv_parameters(rank_mapping_list)
        self._clear_send_recv_param_names()
        self._clear_sorted_send_actors(sorted_send_actors_list)

    def validate_sync_results(self, send_actor, recv_actors, requires_grad, filter_fn=None, param_group="default"):
        assert param_group in ("default", "routed", "except_routed"), (
            f"param_group must be one of 'default', 'routed', or 'except_routed', got {param_group}."
        )

        def validate():
            src_names, dst_names = self.set_sync_param_names(send_actor, recv_actors[0], requires_grad, filter_fn, param_group)
            # check the value of src model and tgt model
            pipe_stage = self.get_actor_pipe_rank(send_actor)
            res = [send_actor.reset_sync_parameters.remote(src_names, pipe_stage)]
            for recv_actor in recv_actors:
                res.append(recv_actor.reset_sync_parameters.remote(dst_names, pipe_stage))
            future.wait(res)

            src_names, dst_names = future.get([send_actor.get_parameter_to_sync_names.remote(pipe_stage),
                                               recv_actors[0].get_parameter_to_sync_names.remote(pipe_stage)])

            assert len(src_names) == len(dst_names), (
                f"expect the length of src_names and dst_names being the same, got {len(src_names)} and {len(dst_names)}"
            )

            # check the value of src model and tgt model
            names = list(zip(src_names, dst_names))
            for src_name, dst_name in tqdm(names):
                if param_group in ("default", "except_routed"):
                    src_tensor = future.get(send_actor.get_parameter_to_sync.remote(src_name, pipe_stage, True, self.tp_num_mapping > 1))
                elif param_group == "routed":
                    src_tensor = future.get(send_actor.get_parameter_to_sync.remote(src_name, pipe_stage, True))
                if src_tensor.isnan().any():
                    raise RuntimeError(f"weight {src_name} from send actor is nan, please check checkpoint or training process.")
                src_tensor_shape = src_tensor.shape
                for recv_actor in recv_actors:
                    dst_tensor = future.get(recv_actor.get_parameter_to_sync.remote(dst_name, pipe_stage, True))
                    if dst_tensor.isnan().any():
                        raise RuntimeError(f"weight {dst_name} in recv actor is nan, please check param sync.")
                    if param_group in ("default", "except_routed"):
                        if self.tp_num_mapping == 1:
                            # for trainer_tp == inference_tp
                            assert src_tensor.shape == dst_tensor.shape, (
                                f"after weight sync {src_name}: {src_tensor.shape} and {dst_name}: {dst_tensor.shape} do not match."
                            )
                            assert torch.allclose(src_tensor, dst_tensor, atol=1e-06), (
                                f"after weight sync {src_name}: {src_tensor} and {dst_name}: {dst_tensor} do not match."
                            )
                        else:
                            # for inference_tp % trainer_tp == 0 and inference_tp > trainer_tp
                            dst_tensor_shape = dst_tensor.shape
                            src_tensor = src_tensor.reshape(-1)
                            dst_tensor = dst_tensor.reshape(-1)
                            tp_slice = self.actor2rank[recv_actor] % self.tp_num_mapping
                            if src_tensor.shape == dst_tensor.shape:
                                src_tensor_slice = src_tensor
                            else:
                                assert (
                                    src_tensor.shape[0] % dst_tensor.shape[0] == 0 and
                                    src_tensor.shape[0] // dst_tensor.shape[0] == self.tp_num_mapping
                                ), (
                                    f"num of elements in src_tensor must be divided by that of dst_tensor. "
                                    f"while src {src_name}: {src_tensor_shape} and dst {dst_name}: {dst_tensor_shape}."
                                )
                                start = dst_tensor.shape[0] * tp_slice
                                end = start + dst_tensor.shape[0]
                                src_tensor_slice = src_tensor[start:end]
                            assert torch.allclose(src_tensor_slice, dst_tensor, atol=1e-06), (
                                f"after weight sync {src_name}_{tp_slice}: "
                                f"{src_tensor_slice.view(dst_tensor_shape)} and {dst_name}: {dst_tensor.view(dst_tensor_shape)} do not match."
                            )
                    elif param_group == "routed":
                        assert self.hep_num_mapping == 1
                        assert src_tensor.shape == dst_tensor.shape, (
                            f"after weight sync {src_name}: {src_tensor.shape} and {dst_name}: {dst_tensor.shape} do not match."
                        )
                        assert torch.allclose(src_tensor, dst_tensor, atol=1e-06), (
                            f"after weight sync {src_name}: {src_tensor} and {dst_name}: {dst_tensor} do not match."
                        )
            return True
        logger.info("Going to validate transmitted tensors...")
        validate()
        logger.info("Validation passed!")

    def set_sync_param_names_stage2(self, send_actor, recv_actor, to_rank, requires_grad, filter_fn=None, param_group="default"):
        send_names, _ = self.set_sync_param_names(send_actor, send_actor, requires_grad, filter_fn, param_group)
        refs = []
        refs.append(send_actor.set_send_parameters.remote(send_names, self.get_actor_pipe_rank(send_actor)))
        refs.append(recv_actor.set_recv_parameters.remote(to_rank, send_names, self.get_actor_pipe_rank(recv_actor)))
        future.get(refs)
        return send_names, send_names

    def sync_broadcast_two_stage(self, actors, group_name, requires_grad=None, stage2=False, filter_fn=None, param_group="default"):
        send_actor = actors[0]
        for rank, recv_actor in enumerate(actors[1:]):
            if stage2:
                self.set_sync_param_names_stage2(send_actor, recv_actor, self.actor2rank[recv_actor], requires_grad, filter_fn, param_group)
            else:
                self.set_sync_param_names(send_actor, recv_actor, requires_grad, filter_fn, param_group)
                pipe_stage = self.get_actor_pipe_rank(send_actor)

                shape_refs = []
                shape_refs.append(send_actor.get_parameter_shape.remote(pipe_stage))
                shape_refs.append(recv_actor.get_parameter_shape.remote(pipe_stage))
                send_shape_list, recv_shape_list = future.get(shape_refs)

                buffer_num = {}
                tp_division = {}
                for send_name_and_shape, recv_name_and_shape in zip(send_shape_list, recv_shape_list):
                    send_param_num = send_name_and_shape[1].numel()
                    recv_param_num = recv_name_and_shape[1].numel()
                    # for group query attention, tensor might consist of tp part and dp part.
                    ele_buffer_num = 1 if send_param_num == recv_param_num else self.tp_num_mapping
                    buffer_num[recv_name_and_shape[0]] = ele_buffer_num
                    tp_division[send_name_and_shape[0]] = ele_buffer_num
                refs = []
                refs.append(recv_actor.set_tp_num_mapping.remote(self.tp_num_mapping))
                refs.append(recv_actor.set_buffer_num.remote(buffer_num))
                refs.append(send_actor.set_tp_num_mapping.remote(self.tp_num_mapping))
                refs.append(send_actor.set_tp_division.remote(tp_division))
                future.get(refs)
        refs = []
        pipe_stage = self.get_actor_pipe_rank(send_actor)
        send_rank = 0
        if stage2:
            assert len(actors) == 2, f"expect only 2 actors for stage2. \
                sync params of relative rank to other slices of inference model. while {len(actors)}"
        for rank, actor in enumerate(actors):
            sync_buffer_rank = self.actor2rank[actors[1]] if rank == 0 and stage2 else 0
            ref = actor.broadcast_parameter_two_stage.remote(
                self.actor2rank[actor], sync_buffer_rank, rank, send_rank, group_name, pipe_stage, stage2)
            refs.append(ref)
        rets = future.wait(refs, return_output=True)
        return rets

    def sync_broadcast(self, actors, group_name, requires_grad=None, filter_fn=None, param_group="default"):
        send_actor = actors[0]
        for recv_actor in actors[1:]:
            self.set_sync_param_names(send_actor, recv_actor, requires_grad, filter_fn, param_group)
        pipe_stage = self.get_actor_pipe_rank(send_actor)
        refs = []
        for rank, actor in enumerate(actors):
            ref = actor.broadcast_parameter.remote(rank, 0, group_name, pipe_stage)
            refs.append(ref)
        future.wait(refs, return_output=True)

    def sync_allgather(self, actors, group_name, requires_grad=None, filter_fn=None):
        for actor in actors:
            self.set_sync_param_names(actor, actor, requires_grad, filter_fn, param_group="routed", should_map_name=False)
        pipe_stage = self.get_actor_pipe_rank(actors[0])
        refs = []
        for actor in actors:
            ref = actor.allgather_routed_expert_parameter.remote(group_name, pipe_stage)
            refs.append(ref)
        future.wait(refs, return_output=True)

    def _sync_send_recv(self, send_actor, recv_actor, requires_grad=None, filter_fn=None, param_group="default"):
        self.set_sync_param_names(send_actor, recv_actor, requires_grad, filter_fn, param_group)
        pipe_stage = self.get_actor_pipe_rank(send_actor)
        is_the_same_gpu = self.is_same_gpu(send_actor, recv_actor)

        if is_the_same_gpu:
            name2ref = send_actor.ray_put_parameter.remote(self.group_name, pipe_stage)
            recv_ref = recv_actor.ray_get_parameter.remote(self.group_name, name2ref, pipe_stage)
            future.get(recv_ref)
        else:
            send_ref = send_actor.send_parameter.remote(self.actor2rank[recv_actor], self.group_name, pipe_stage)
            recv_ref = recv_actor.recv_parameter.remote(self.actor2rank[send_actor], self.group_name, pipe_stage)
            future.get([send_ref, recv_ref])
        logger.debug(f"sync all parameters from {send_actor} to {recv_actor}")

    def sync_send_recv(self, send_actor, recv_actor, requires_grad=None, filter_fn=None, param_group="default"):
        try:
            self._sync_send_recv(send_actor, recv_actor, requires_grad, filter_fn, param_group)
        except Exception:
            future.get(self.error_signal.set.remote(traceback.format_exc()))

    def check_param_names(self, send_actor, recv_actor, src_names, dst_names):
        ref0 = send_actor.check_param_exists.remote(src_names)
        ref1 = recv_actor.check_param_exists.remote(dst_names)
        states = future.get([ref0, ref1])
        if not states[0]:
            raise RuntimeError(f"Check src parameters to sync fail {src_names}")
        if not states[1]:
            raise RuntimeError(f"Check dst parameters to sync fail {dst_names}")

    def get_actor_pipe_rank(self, actor):
        def inner_func():
            return future.get(actor.pipeline_parallel_rank.remote())
        return utils.get_or_cache(self._actor2pipe, actor, inner_func)

    def get_actor_tp_rank(self, actor):
        def inner_func():
            return future.get(actor.tensor_parallel_rank.remote())
        return utils.get_or_cache(self._actor2tp, actor, inner_func)

    def get_actor_ep_rank(self, actor):
        def inner_func():
            return future.get(actor.expert_parallel_rank.remote())
        return utils.get_or_cache(self._actor2ep, actor, inner_func)

    def get_actor_dp_rank(self, actor):
        def inner_func():
            return future.get(actor.get_data_parallel_rank.remote())
        return utils.get_or_cache(self._actor2dp, actor, inner_func)

    def _set_sync_param_names(self, send_actor, recv_actor, requires_grad=None, filter_fn=None, param_group="default", should_map_name=True):
        if requires_grad is None:
            requires_grad = True
        if self._enable_lora:
            # TODO(jiangle.jl): support freeze layer.
            requires_grad = False
        assert param_group in ("default", "routed", "except_routed"), (
            f"param_group must be one of 'default', 'routed', or 'except_routed', got {param_group}."
        )

        if self.num_src_pipeline_stage > 1:
            dst_pipe_rank = self.get_actor_pipe_rank(recv_actor)
            dst_layer_offset = self.get_or_cache(recv_actor, "get_pipeline_stage_layer_offset")
            dst_src_mappings = future.get(send_actor.build_pipeline_layer_name_mapping.remote(
                                          self.num_dst_pipeline_stage, dst_pipe_rank, dst_layer_offset,
                                          requires_grad=requires_grad))
            dst_names = list(dst_src_mappings.keys())
            src_names = list(dst_src_mappings.values())
        else:
            src_names = dst_names = future.get(send_actor.get_parameter_names.remote(requires_grad=requires_grad))

        if self._enable_lora:
            src_names = [ele for ele in src_names if LORA_WEIGHT_PREFIX not in ele]
            dst_names = [ele for ele in dst_names if LORA_WEIGHT_PREFIX not in ele]

        if filter_fn is not None:
            src_names = filter_fn(src_names)
            dst_names = filter_fn(dst_names)

        synchronizer = get_synchronizer(self.src_model, self.dst_model)
        if should_map_name:
            src_names, dst_names = synchronizer.map_name_from_src_to_dst(send_actor, recv_actor, src_names, dst_names)
        else:
<<<<<<< HEAD
            # For routed experts which need to allgather expert first in trainer actors.
            self.synchronizer.map_name_from_src_to_dst(send_actor, recv_actor, src_names, dst_names)
        future.wait(send_actor.set_synchronizer.remote(self.synchronizer))
=======
            # For router experts which need to regroup expert first in trainer actors.
            synchronizer.map_name_from_src_to_dst(send_actor, recv_actor, src_names, dst_names)
        future.wait(send_actor.set_synchronizer.remote(synchronizer))
>>>>>>> 3a35ead1

        self.check_param_names(send_actor, recv_actor, src_names, dst_names)
        if param_group != "routed" and self.tp_num_mapping > 1:
            key = (recv_actor, recv_actor)
            if key not in self._send_recv_param_names:
                self._send_recv_param_names[key] = (dst_names, dst_names)
            else:
                dst_names0 = self._send_recv_param_names[key][0]
                dst_names0 += dst_names
                self._send_recv_param_names[key] = (dst_names0, dst_names0)
        if not self.synchronizer.is_parameter_changed:
            pipe_stage = self.get_actor_pipe_rank(send_actor)
            refs = []
            refs.append(send_actor.set_sync_parameters.remote(src_names, pipe_stage))
            refs.append(recv_actor.set_sync_parameters.remote(dst_names, pipe_stage))
            future.get(refs)
        return src_names, dst_names

    def set_sync_param_names(self, send_actor, recv_actor, requires_grad=None, filter_fn=None, param_group="default", should_map_name=True):
        src_names, dst_names = utils.get_or_cache(self._send_recv_param_names, (send_actor, recv_actor), \
            lambda: self._set_sync_param_names(send_actor, recv_actor, requires_grad, filter_fn, param_group, should_map_name))
        logger.debug(f"{self.actor2rank[send_actor]} -> {self.actor2rank[recv_actor]}: {src_names[:5]} -> {dst_names[:5]}")
        pipe_stage = self.get_actor_pipe_rank(send_actor)
        if self.synchronizer.is_parameter_changed:
            refs = []
            refs.append(send_actor.reset_sync_parameters.remote(src_names, pipe_stage))
            refs.append(recv_actor.reset_sync_parameters.remote(dst_names, pipe_stage))
            future.get(refs)
        return src_names, dst_names

    def create_broadcast_group(self, send_actor, recv_actors, group_name=None, param_group="default"):
        actor_groups = [send_actor]
        actor_groups.extend(recv_actors)
        # Use self.actor2rank to ensure a globally unique number within a param_group.
        send_actor_rank = self.actor2rank[send_actor]
        recv_actor_ranks = '_'.join([str(self.actor2rank[actor]) for actor in recv_actors])
        # Always include self.group_name to ensure the name of a param_group is unique.
        if group_name is None:
            group_name = self.group_name
        elif not group_name.startswith(self.group_name + "_"):
            group_name = self.group_name + "_" + group_name
        finalized_group_name = f"{group_name}_{param_group}_from_{send_actor_rank}_to_{recv_actor_ranks}"
        logger.debug(f"finalized_group_name is {finalized_group_name}")
        logger.debug(f"current collevtive_groups is {self.collective_groups}")
        logger.debug(f"send_actor: {send_actor}, recv_actors: {recv_actors}")
        if finalized_group_name not in self.collective_groups:
            refs = []
            for rank, actor in enumerate(actor_groups):
                ref = actor.setup_collective_group.remote(rank, len(actor_groups), "nccl", finalized_group_name)
                refs.append(ref)
            future.wait(refs)
            self.collective_groups.append(finalized_group_name)
        return actor_groups, finalized_group_name

    def create_allgather_group(self, actor_groups, group_name=None):
        # Use self.actor2rank to ensure a globally unique number within a param_group.
        actor_ranks = '_'.join([str(self.actor2rank[actor]) for actor in actor_groups])
        # Always include self.group_name to ensure the name of a param_group is unique.
        if group_name is None:
            group_name = self.group_name
        elif not group_name.startswith(self.group_name + "_"):
            group_name = self.group_name + "_" + group_name
        finalized_group_name = f"{group_name}_routed_among_{actor_ranks}"
        logger.debug(f"finalized_group_name is {finalized_group_name}")
        logger.debug(f"current collevtive_groups is {self.collective_groups}")
        if finalized_group_name not in self.collective_groups:
            refs = []
            for rank, actor in enumerate(actor_groups):
                ref = actor.setup_collective_group.remote(rank, len(actor_groups), "nccl", finalized_group_name)
                refs.append(ref)
            future.wait(refs)
            self.collective_groups.append(finalized_group_name)
        return actor_groups, finalized_group_name

    def sort_send_actors(self, send_recv_actor_mappings, sorted_send_actors):
        if sorted_send_actors is not None:
            return sorted_send_actors
        dp2send_actors = defaultdict(list)
        for send_actor in send_recv_actor_mappings:
            dp2send_actors[self.get_actor_dp_rank(send_actor)].append(send_actor)
        for dp_rank in dp2send_actors:
            send_actors = dp2send_actors[dp_rank]
            dp2send_actors[dp_rank] = sorted(send_actors, key=lambda x: self.actor2rank[x])
        sorted_send_actors = []
        dp_rank = 0
        while len(sorted_send_actors) < len(send_recv_actor_mappings):
            sorted_send_actors.append(dp2send_actors[dp_rank].pop(0))
            dp_rank += 1
            # dp_rank not in dp2send_actors happens when inference replica number less than training replica number
            if dp_rank == self.src_dp_size or dp_rank not in dp2send_actors:
                dp_rank = 0
        assert len(send_recv_actor_mappings) == len(sorted_send_actors)
        return sorted_send_actors

    def sync_broadcast_multi_threads(
        self, sorted_send_actors, send_recv_actor_mappings, max_workers=1, requires_grad=None,
        group_name=None, stage2=False, filter_fn=None, param_group="default"):
        with ThreadPoolExecutor(max_workers=max_workers) as executor:
            futures = []
            for send_actor in sorted_send_actors:
                recv_actors = send_recv_actor_mappings[send_actor]
                if self._comm_type == PARAM_SYNC_COMM_TYPE.BROADCAST:
                    if stage2:
                        for idx, recv_actor in enumerate(recv_actors):
                            group_name_with_idx = f"{group_name}_{idx}"
                            actor_groups, finalized_group_name = self.create_broadcast_group(
                                send_actor, [recv_actor], group_name=group_name_with_idx, param_group=param_group
                            )
                            futures.append(executor.submit(
                                self.sync_broadcast_two_stage, actor_groups, finalized_group_name, requires_grad, stage2, filter_fn, param_group
                            ))
                    else:
                        actor_groups, finalized_group_name = self.create_broadcast_group(
                            send_actor, recv_actors, group_name=group_name, param_group=param_group
                        )
                        futures.append(executor.submit(
                            self.sync_broadcast_two_stage, actor_groups, finalized_group_name, requires_grad, stage2, filter_fn, param_group
                        ))
                else:
                    raise RuntimeError("support p2p only for scenes that trainer_tp not equal to inference_tp.")
            for _future in concurrent.futures.as_completed(futures):
                try:
                    _future.result()
                except Exception as e:
                    traceback.print_exc()
                    raise RuntimeError(f"Parameter sync thread generated an exception: {e}") # pylint: disable=raise-missing-from
            concurrent.futures.wait(futures)

    def sync_allgather_multi_threads(
        self, send_actors, max_workers=1, requires_grad=None,
        group_name=None, filter_fn=None
    ):
        send_actors_to_allgather_routed_experts = send_actors[0]
        with ThreadPoolExecutor(max_workers=max_workers) as executor:
            futures = []
            for allgather_actors in send_actors_to_allgather_routed_experts:
                actor_groups, finalized_group_name = self.create_allgather_group(allgather_actors, group_name=group_name)
                futures.append(executor.submit(
                    self.sync_allgather, actor_groups, finalized_group_name, requires_grad, filter_fn=filter_fn
                ))
            for _future in concurrent.futures.as_completed(futures):
                try:
                    _future.result()
                except Exception as e:
                    raise RuntimeError(f"Parameter sync thread generated an exception: {e}") # pylint: disable=raise-missing-from
            concurrent.futures.wait(futures)

    def check_and_setup_collective_group(self):
        if not self._is_collective_group_created:
            # Re-create collective group only when it is destroyed before.
            assert self._free_sync_collective_group
            self.setup_collective_group()

    def check_and_destroy_collective_group(self):
        if self._free_sync_collective_group:
            self.destroy_collective_group()
            self._is_collective_group_created = False
            self.collective_groups = []

    def check_and_fuse_lora(self, enable_lora, actor_mapping):
        assert isinstance(actor_mapping, Dict)
        for send_actor in actor_mapping:
            if enable_lora:
                ref = send_actor.fuse_lora_layer.remote()
                state = future.get([ref])
                assert state, "Check fuse lora layer fail."

    def check_and_unfuse_lora(self, enable_lora, actor_mapping):
        assert isinstance(actor_mapping, Dict)
        for send_actor in actor_mapping:
            if self._enable_lora:
                ref = send_actor.unfuse_lora_layer.remote()
                state = future.get([ref])
                assert state, "Check unfuse lora layer fail."

    def validate_sync_results_parallel(self, actor_mappings_list:List, requires_grad=None, validate=False, filter_fn=None, param_group="default"):
        if self._debug or validate:
            assert len(actor_mappings_list) in (1, 2), f"The length of actor mapping list should be 1 or 2, but got {len(actor_mappings_list)}."
            args = []
            for send_actor, recv_actors in actor_mappings_list[0].items():
                for recv_actor in recv_actors:
                    if len(actor_mappings_list) == 1:
                        args.append((send_actor, [recv_actor], requires_grad, filter_fn, param_group))
                    elif len(actor_mappings_list) == 2:
                        recv_actors_stage2 = actor_mappings_list[1].get(recv_actor, [])
                        args.append((send_actor, [recv_actor] + recv_actors_stage2, requires_grad, filter_fn, param_group))
            if self._debug:
                for arg in args:
                    self.validate_sync_results(arg[0], arg[1], arg[2], arg[3], arg[4])
            else:
                execute_in_parallel(self.validate_sync_results, args)

    def _calculate_max_workers(self, sorted_send_actors, actor_mapping):
        max_workers = get_args().runtime_args.param_sync_max_workers
        if max_workers is None:
            max_workers = max(self.src_model.total_gpu // 8, 1)
        if max_workers == -1:
            if self._comm_type == PARAM_SYNC_COMM_TYPE.BROADCAST:
                max_workers = len(sorted_send_actors)
            else:
                max_workers = len(sorted_send_actors) * len(actor_mappings[sorted_send_actors[0]])
        return max_workers

    def _multi_thread_sync_for_tp_num_mapping_gt_1(
        self,
        send_actors:List,
        actor_mappings:List,
        requires_grad=None,
        filter_fn=None,
        param_group="default"
    ):
        assert len(send_actors) == 2, (
            f"Expect the length of send_actors being 2 for TP num mapping greater than 1, but got {len(send_actors)}."
        )
        send_actors_stage1 = send_actors[0] # pylint: disable=unused-variable
        send_actors_stage2 = send_actors[1] # pylint: disable=unused-variable

        assert len(actor_mappings) == 2, (
            f"Expect the length of actor_mappings being 2 for TP num mapping greater than 1, but got {len(actor_mappings)}."
        )
        actor_mappings_stage1 = actor_mappings[0]
        actor_mappings_stage2 = actor_mappings[1]

        # stage 1
        sorted_send_actors_stage1 = list(actor_mappings_stage1.keys())
        max_workers = self._calculate_max_workers(sorted_send_actors_stage1, actor_mappings_stage1)
        group_name = self.group_name + "_inter_comm"
        self.sync_broadcast_multi_threads(
            sorted_send_actors_stage1, actor_mappings_stage1, max_workers, requires_grad,
            group_name=group_name, stage2=False, filter_fn=filter_fn, param_group=param_group
        )
        # stage 2
        sorted_send_actors_stage2 = list(actor_mappings_stage2.keys())
        max_workers = self._calculate_max_workers(sorted_send_actors_stage2, actor_mappings_stage2)
        group_name = self.group_name + "_intra_comm"
        self.sync_broadcast_multi_threads(
            sorted_send_actors_stage2, actor_mappings_stage2, max_workers, requires_grad,
            group_name=group_name, stage2=True, filter_fn=filter_fn, param_group=param_group)

    def _multi_thread_sync_for_tp_num_mapping_eq_1(
        self, send_actors_list:List, actor_mappings_list:List,
        requires_grad=None, filter_fn=None, param_group="default"
    ):
        assert len(send_actors_list) == 1 and len(actor_mappings_list) == 1
        send_actors = send_actors_list[0]
        actor_mappings = actor_mappings_list[0]

        sorted_send_actors = self.sort_send_actors(actor_mappings, send_actors)
        max_workers = self._calculate_max_workers(sorted_send_actors, actor_mappings)

        with ThreadPoolExecutor(max_workers=max_workers) as executor:
            futures = []
            for send_actor in sorted_send_actors:
                recv_actors = actor_mappings[send_actor]
                if self._comm_type == PARAM_SYNC_COMM_TYPE.BROADCAST:
                    actor_groups, finalized_group_name = self.create_broadcast_group(send_actor, recv_actors, param_group=param_group)
                    futures.append(executor.submit(
                        self.sync_broadcast, actor_groups, finalized_group_name, requires_grad, filter_fn=filter_fn, param_group=param_group
                    ))
                else:
                    for recv_actor in recv_actors:
                        futures.append(executor.submit(
                            self.sync_send_recv, send_actor, recv_actor, requires_grad, filter_fn=filter_fn, param_group=param_group
                        ))
            for _future in concurrent.futures.as_completed(futures):
                try:
                    _future.result()
                except Exception as e:
                    raise RuntimeError(f"Parameter sync thread generated an exception: {e}") # pylint: disable=raise-missing-from
            concurrent.futures.wait(futures)

    def _single_thread_sync(self, actor_mappings_list:List, requires_grad=None, filter_fn=None, param_group="default"):
        assert len(actor_mappings_list) == 1
        actor_mappings = actor_mappings_list[0]

        for send_actor, recv_actors in actor_mappings.items():
            if self._comm_type == PARAM_SYNC_COMM_TYPE.BROADCAST:
                actor_groups, finalized_group_name = self.create_broadcast_group(send_actor, recv_actors, param_group=param_group)
                self.sync_broadcast(actor_groups, finalized_group_name, requires_grad, filter_fn=filter_fn, param_group=param_group)
            else:
                for recv_actor in recv_actors:
                    self.sync_send_recv(send_actor, recv_actor, requires_grad, filter_fn=filter_fn, param_group=param_group)

    def sync(self, requires_grad=None, validate=False):
        self.check_and_setup_collective_group()

        self.check_and_fuse_lora(self._enable_lora, self.send_recv_actor_mappings)

        send_actors_list : List = []
        actor_mappings_list : List = []
        if self.concurrent_comm:
            if self.tp_num_mapping > 1:
                send_actors_list = [self.sorted_send_actors, self.sorted_send_actors_stage2]
                actor_mappings_list = [self.send_recv_actor_mappings, self.send_recv_actor_mappings_stage2]
                self._multi_thread_sync_for_tp_num_mapping_gt_1(
                    send_actors_list,
                    actor_mappings_list,
                    requires_grad=requires_grad
                )
            else:
                send_actors_list = [self.sorted_send_actors]
                actor_mappings_list = [self.send_recv_actor_mappings]
                self._multi_thread_sync_for_tp_num_mapping_eq_1(
                    send_actors_list,
                    actor_mappings_list,
                    requires_grad=requires_grad
                )
        else:
            actor_mappings_list = [self.send_recv_actor_mappings]
            self._single_thread_sync(
                actor_mappings_list,
                requires_grad=requires_grad
            )

        assert len(actor_mappings_list) >= 1

        self.check_and_unfuse_lora(self._enable_lora, self.send_recv_actor_mappings)

        self.validate_sync_results_parallel(actor_mappings_list, requires_grad, validate)

        self.check_and_destroy_collective_group()

        logger.info(f"Group {self.group_name} sync all parameters done, comm_type {self._comm_type}")


class ParameterSyncGroupwithHEP(ParameterSyncGroup):
    """ParameterSyncGroup for Hyper Expert Parallel (HEP).
    
       Note that in HEP, EP size for routed experts is different from that for Megatorn-LM. For routed experts,
       the new EP size (we call it HEP size for clarification) = mpu.ep_size x mpu.tp_size, while Megatron-LM
       set the EP size as mpu.ep_size. However, the EP size of shared experts in HEP is equal to that in Megatron
       -LM (which is 1). In this case, routed experts treat TP and EP altogether as EP, and shared experts ignore
       EP just like other non-expert weights. Therefore, we manage seperate parameter sync groups for routed
       expert weigts and weights except routed experts in this class.
    """

    def __init__(self, src_model, dst_model, group_name, frequency, error_signal):
        self.send_recv_actor_mappings_for_routed_experts = defaultdict(list)
        self.recv_send_actor_mappings_for_routed_experts = defaultdict(list)
        self._num_src_hyper_expert_parallel = None
        self._num_dst_hyper_expert_parallel = None
        self._actor2hep = {}
        self.sorted_send_actors_for_routed_experts = None
        super().__init__(src_model, dst_model, group_name, frequency, error_signal)

    def setup_rank_mapping(self):
        self.tp_num_mapping = self.num_dst_tensor_parallel // self.num_src_tensor_parallel
        self.ep_num_mapping = self.num_dst_expert_parallel / self.num_src_expert_parallel
        self.hep_num_mapping = self.num_dst_hyper_expert_parallel / self.num_src_hyper_expert_parallel
        assert self.tp_num_mapping >= 1, (
            f"Currently, tensor parallel world size for training ({self.num_src_tensor_parallel}) should be"
            f"less or equal to tensor parallel world size for inference ({self.num_dst_tensor_parallel}) with HEP enabled."
        )
        assert self.ep_num_mapping <= 1, (
            f"Currently, expert parallel world size for training ({self.num_src_expert_parallel}) should be"
            f"greater or equal to expert parallel world size for inference ({self.num_dst_expert_parallel}) with HEP enabled."
        )
        if self.dst_model.use_vllm_backend:
            if self.tp_num_mapping == 1:
                if self.ep_num_mapping == 1:
                    self.build_rank_mapping()
                else:
                    self.build_rank_mapping_for_ep()
            else:
                raise NotImplementedError("ChatLearn cannot synchronize Qwen parameters to vLLM parameters currently when TP sizes are not the same.")
        else:
            if self.ep_num_mapping == 1 and self.tp_num_mapping == 1:
                self.build_rank_mapping()
            elif self.hep_num_mapping == 1:
                # In this case, routed experts are mapped one by one, while params except routed experts are split by TP.
                self.build_rank_mapping_for_routed_experts()
                self.build_rank_mapping_for_params_except_routed_expert()
            else:
                # We do not support other cases for HEP. Please note that tp_num_mapping > 1 with ep_num_mapping = 1 is also unsupported.
                raise NotImplementedError(
                    "ChatLearn does not support inequivalent EP x TP between training and inference with Hyper Expert Parallel (HEP) enabled and "
                    f"inference model is an instance of `MegatronModule`. Your current setting is "
                    f"EP{self.num_src_expert_parallel} TP{self.num_src_tensor_parallel} for training model `{self.src_model.name}` "
                    f"and EP{self.num_dst_expert_parallel} TP{self.num_dst_tensor_parallel} for inference model `{self.dst_model.name}`."
                )

    def build_rank_mapping_for_ep(self, add_recv_actor_fn=None):
        # setup rank mapping for src parameter and dst parameter
        # get rank for one src_model, without model replicas

        if add_recv_actor_fn is None:
            add_recv_actor_fn = self.add_recv_actor

        src_dp_ranks, dst_dp_ranks = self.get_src_and_dst_dp_ranks()
        if self._debug and (src_dp_ranks[0] is None or dst_dp_ranks is None):
            return

        assert len(src_dp_ranks[0]) % len(dst_dp_ranks[0]) == 0, \
            f"src training model ranks should be times of dst ranks, but got {len(src_dp_ranks[0])} and {len(dst_dp_ranks[0])}"
        if self.src_model.colocate_with(self.dst_model) and self.num_src_tensor_parallel % 2 == 1:
            replica_rank_iter = cycle(reversed(src_dp_ranks))
        else:
            replica_rank_iter = cycle(iter(src_dp_ranks))
        logger.debug(f"src_dp_ranks: {src_dp_ranks}")
        logger.debug(f"dst_dp_ranks: {dst_dp_ranks}")

        assert self.num_src_pipeline_stage % self.num_dst_pipeline_stage == 0

        def split_ranks_by_ep_and_tp_size(ranks,
                                          tp_size : int = 1,
                                          ep_size : int = 1):
            tp_and_ep_size = tp_size * ep_size
            return [[ranks[i:i + tp_size] for i in range(j, j + tp_and_ep_size, tp_size)] for j in range(0, len(ranks), tp_and_ep_size)]

        src_replica_ranks2offset = {}
        is_first_time_set_send_actors = True
        for dst_replica_ranks in dst_dp_ranks:
            src_replica_ranks = next(replica_rank_iter)
            if tuple(src_replica_ranks) not in src_replica_ranks2offset:
                src_replica_ranks2offset[tuple(src_replica_ranks)] = 0
                is_first_time_set_send_actors = True
            else:
                is_first_time_set_send_actors = False

            src_replica_ranks_group = split_ranks_by_ep_and_tp_size(src_replica_ranks, self.num_src_tensor_parallel, self.num_src_expert_parallel)
            dst_replica_ranks_group = split_ranks_by_ep_and_tp_size(dst_replica_ranks, self.num_dst_tensor_parallel, self.num_dst_expert_parallel)

            if is_first_time_set_send_actors:
                self.set_send_actors_to_allgather_routed_experts(src_replica_ranks_group)
                self.add_allgather_actor(self.src_model, src_replica_ranks_group)

            pipe_map_interval = self.num_src_pipeline_stage // self.num_dst_pipeline_stage
            for i, src_ep_and_tp_group in enumerate(src_replica_ranks_group):
                j = i // pipe_map_interval
                src_tp_group = src_ep_and_tp_group[src_replica_ranks2offset[tuple(src_replica_ranks)]]
                # dst_replica does not have ep currently, so we extract from dst_replica_ranks_group[0]
                if len(dst_replica_ranks_group) > 1:
                    raise NotImplementedError("ChatLearn does not support expert parallel for inference/generation currently.")
                assert len(src_tp_group) == len(dst_replica_ranks_group[0][j]), (
                    "expect the length of send_ranks and recv_ranks being the same, "
                    f"got {len(src_tp_group)} and {len(dst_replica_ranks_group[0][j])}"
                )
                for src_rank, dst_rank in zip(src_tp_group, dst_replica_ranks_group[0][j]):
                    add_recv_actor_fn(src_rank, dst_rank)
                src_replica_ranks2offset[tuple(src_replica_ranks)] = int(
                    (src_replica_ranks2offset[tuple(src_replica_ranks)] + 1) % len(src_ep_and_tp_group)
                )

        if self._debug:
            for k, v_list in self.send_recv_actor_mappings.items():
                for v in v_list:
                    logger.debug(f"send_recv_actor_mappings: {self.actor2rank[k]} -> {self.actor2rank[v]}")
            for allgather_actors in self.send_actors_to_allgather_routed_experts:
                cat_str = "_".join(str(self.actor2rank[actor]) for actor in allgather_actors)
                logger.debug(f"allgather actors: {cat_str}")

    def add_recv_actor_for_routed_experts(self, src_rank, dst_rank):
        src_actor = self.src_model.get_actor(src_rank)
        self.actor2rank[src_actor] = src_rank
        dst_actor = self.dst_model.get_actor(dst_rank)
        self.actor2rank[dst_actor] = dst_rank

        src_gpu = self.get_or_cache(src_actor, "get_visible_gpus")
        dst_gpu = self.get_or_cache(dst_actor, "get_visible_gpus")
        src_tp_rank = self.get_actor_tp_rank(src_actor)
        dst_tp_rank = self.get_actor_tp_rank(dst_actor)
        src_pp_rank = self.get_actor_pipe_rank(src_actor)
        dst_pp_rank = self.get_actor_pipe_rank(dst_actor)
        src_ep_rank = self.get_actor_ep_rank(src_actor)
        dst_ep_rank = self.get_actor_ep_rank(dst_actor)
        src_hep_rank = self.get_actor_hep_rank(src_actor)
        dst_hep_rank = self.get_actor_hep_rank(dst_actor)
        logger.debug(f"build rank mapping from {src_rank} to {dst_rank}, from gpu {src_gpu} to {dst_gpu}, " +
                     f"from pipe_stage {src_pp_rank} to {dst_pp_rank}, " +
                     f"from tp rank {src_tp_rank} to {dst_tp_rank}, " +
                     f"from ep rank {src_ep_rank} to {dst_ep_rank}, " + 
                     f"from hep rank {src_hep_rank} to {dst_hep_rank}.")
        self.send_recv_actor_mappings_for_routed_experts[src_actor].append(dst_actor)
        self.recv_send_actor_mappings_for_routed_experts[dst_actor].append(src_actor)

    @property
    def num_src_hyper_expert_parallel(self):
        if self._num_src_hyper_expert_parallel is None:
            self._num_src_hyper_expert_parallel = future.get(self.src_model.replicas[0].all_actors[0].tensor_and_expert_model_parallel_size.remote())
        return self._num_src_hyper_expert_parallel

    @property
    def num_dst_hyper_expert_parallel(self):
        if self._num_dst_hyper_expert_parallel is None:
            self._num_dst_hyper_expert_parallel = future.get(self.dst_model.replicas[0].all_actors[0].tensor_and_expert_model_parallel_size.remote())
        return self._num_dst_hyper_expert_parallel

    def get_actor_hep_rank(self, actor):
        def inner_func():
            return future.get(actor.tensor_and_expert_model_parallel_size.remote())
        return utils.get_or_cache(self._actor2hep, actor, inner_func)

    def build_rank_mapping_for_routed_experts(self):
        self.build_rank_mapping(add_recv_actor_fn=self.add_recv_actor_for_routed_experts)

    def build_rank_mapping_for_params_except_routed_expert(self):
        self.build_rank_mapping_two_stage(add_recv_actor_fn=None)

    def routed_experts_filter(self, name_list: List[str]):
        filted_names = [name for name in name_list if 'mlp.experts' in name]
        return filted_names

    def params_except_routed_expert_filter(self, name_list: List[str]):
        filted_names = [name for name in name_list if 'mlp.experts' not in name]
        return filted_names

    def clear_cache(self, sorted_send_actors_list=None, rank_mapping_list=None):
        if sorted_send_actors_list is None:
            sorted_send_actors_list = [
            self.sorted_send_actors,
            self.sorted_send_actors_stage2,
            self.send_actors_to_allgather_routed_experts,
            self.sorted_send_actors_for_routed_experts
        ]
        if rank_mapping_list is None:
            rank_mapping_list = [
                self.send_recv_actor_mappings,
                self.send_recv_actor_mappings_stage2,
                self.send_recv_actor_mappings_for_routed_experts
            ]

        self._clear_sync_send_recv_parameters(rank_mapping_list)
        self._clear_send_recv_param_names()
        self._clear_sorted_send_actors(sorted_send_actors_list)

    def _synchronize_all_moe_parameters(self, requires_grad=None, validate=False):
        self.check_and_setup_collective_group()

        self.check_and_fuse_lora(self._enable_lora, self.send_recv_actor_mappings)

        send_actors_list : List = []
        actor_mappings_list : List = []
        if self.concurrent_comm:
            assert self.dst_model.use_vllm_backend
            assert self.tp_num_mapping == 1

            # allgather routed experts only
            send_actors_to_allgather_routed_experts = [self.send_actors_to_allgather_routed_experts]
            self.sync_allgather_multi_threads(
                send_actors_to_allgather_routed_experts,
                max_workers=1,
                requires_grad=requires_grad,
                group_name=self.group_name + "_allgather",
                filter_fn=self.routed_experts_filter)

            # sync everything to inference model
            send_actors_list = [self.sorted_send_actors]
            actor_mappings_list = [self.send_recv_actor_mappings]
            self._multi_thread_sync_for_tp_num_mapping_eq_1(
                send_actors_list,
                actor_mappings_list,
                requires_grad=requires_grad,
                filter_fn=None,
                param_group="default"
            )
        else:
            raise NotImplementedError(
                "for models with HEP enabled, ChatLearn supports concurrent_comm only"
            )

        assert len(actor_mappings_list) == 1

        self.check_and_unfuse_lora(self._enable_lora, self.send_recv_actor_mappings)

        self.validate_sync_results_parallel(actor_mappings_list, requires_grad, validate)

        self.check_and_destroy_collective_group()

        logger.info(f"Group {self.group_name} sync all parameters done, comm_type {self._comm_type}")

    def _synchronize_routed_experts(self, requires_grad=None, validate=False):
        assert self.hep_num_mapping == 1, (
            "Currently, _synchronize_routed_experts requires EP x TP for src model is equal to that for dst model"
        )

        self.check_and_setup_collective_group()

        self.check_and_fuse_lora(self._enable_lora, self.send_recv_actor_mappings_for_routed_experts)
        send_actors_list : List = []
        actor_mappings_list : List = []
        if self.concurrent_comm:
            send_actors_list = [self.sorted_send_actors_for_routed_experts]
            actor_mappings_list = [self.send_recv_actor_mappings_for_routed_experts]
            self._multi_thread_sync_for_tp_num_mapping_eq_1(
                send_actors_list,
                actor_mappings_list,
                requires_grad=requires_grad,
                filter_fn=self.routed_experts_filter,
                param_group="routed",
            )
        else:
            actor_mappings_list = [self.send_recv_actor_mappings_for_routed_experts]
            self._single_thread_sync(
                self.send_recv_actor_mappings_for_routed_experts,
                requires_grad=requires_grad,
                filter_fn=self.routed_experts_filter,
                param_group="routed",
            )

        assert len(actor_mappings_list) >= 1

        self.check_and_unfuse_lora(self._enable_lora, self.send_recv_actor_mappings_for_routed_experts)

        self.validate_sync_results_parallel(
            actor_mappings_list,
            requires_grad,
            validate,
            filter_fn=self.routed_experts_filter,
            param_group="routed"
        )

        self.check_and_destroy_collective_group()

        logger.info(f"Group {self.group_name} sync all parameters done, comm_type {self._comm_type}")

    def _synchronize_params_except_routed_experts(self, requires_grad=None, validate=False):
        self.check_and_setup_collective_group()

        self.check_and_fuse_lora(self._enable_lora, self.send_recv_actor_mappings)

        send_actors_list : List = []
        actor_mappings_list : List = []
        if self.concurrent_comm:
            if self.tp_num_mapping > 1:
                send_actors_list = [self.sorted_send_actors, self.sorted_send_actors_stage2]
                actor_mappings_list = [self.send_recv_actor_mappings, self.send_recv_actor_mappings_stage2]
                self._multi_thread_sync_for_tp_num_mapping_gt_1(
                    send_actors_list,
                    actor_mappings_list,
                    requires_grad=requires_grad,
                    filter_fn=self.params_except_routed_expert_filter,
                    param_group="except_routed"
                )
            else:
                send_actors_list = [self.sorted_send_actors]
                actor_mappings_list = [self.send_recv_actor_mappings]
                self._multi_thread_sync_for_tp_num_mapping_eq_1(
                    send_actors_list,
                    actor_mappings_list,
                    requires_grad=requires_grad,
                    filter_fn=self.params_except_routed_expert_filter,
                    param_group="except_routed"
                )
        else:
            actor_mappings_list = [self.send_recv_actor_mappings]
            self._single_thread_sync(
                actor_mappings_list,
                requires_grad=requires_grad,
                filter_fn=self.params_except_routed_expert_filter,
                param_group="except_routed"
            )

        self.check_and_unfuse_lora(self._enable_lora, self.send_recv_actor_mappings)

        self.validate_sync_results_parallel(
            actor_mappings_list,
            requires_grad,
            validate,
            filter_fn=self.params_except_routed_expert_filter,
            param_group="except_routed"
        )

        self.check_and_destroy_collective_group()

        logger.info(f"Group {self.group_name} sync all parameters done, comm_type {self._comm_type}")

    def sync(self, requires_grad=None, validate=False):
        if self.dst_model.use_vllm_backend:
            if self.tp_num_mapping == 1:
                self._synchronize_all_moe_parameters(requires_grad=requires_grad, validate=validate)
                return
            else:
                raise NotImplementedError(
                    "ChatLearn cannot synchronize Qwen parameters to vLLM parameters currently when TP sizes are not the same."
                )
        else:
            if self.ep_num_mapping == 1 and self.tp_num_mapping == 1:
                # synchronization is the same as base class when applying Qwen + Qwen
                super().sync(requires_grad, validate)
                return

            # First, synchronize routed experts.
            self._synchronize_routed_experts(requires_grad=requires_grad, validate=validate)

            self.clear_cache(
                sorted_send_actors_list = [
                    self.send_actors_to_allgather_routed_experts,
                    self.sorted_send_actors_for_routed_experts
                ],
                rank_mapping_list=[
                    self.send_recv_actor_mappings_for_routed_experts
                ]
            )

            # Then, synchronize parameters except routed experts
            self._synchronize_params_except_routed_experts(requires_grad=requires_grad, validate=validate)

            self.clear_cache(
                sorted_send_actors_list = [
                    self.sorted_send_actors,
                    self.sorted_send_actors_stage2,
                ],
                rank_mapping_list = [
                    self.send_recv_actor_mappings,
                    self.send_recv_actor_mappings_stage2
                ]
            )<|MERGE_RESOLUTION|>--- conflicted
+++ resolved
@@ -700,15 +700,9 @@
         if should_map_name:
             src_names, dst_names = synchronizer.map_name_from_src_to_dst(send_actor, recv_actor, src_names, dst_names)
         else:
-<<<<<<< HEAD
-            # For routed experts which need to allgather expert first in trainer actors.
-            self.synchronizer.map_name_from_src_to_dst(send_actor, recv_actor, src_names, dst_names)
-        future.wait(send_actor.set_synchronizer.remote(self.synchronizer))
-=======
             # For router experts which need to regroup expert first in trainer actors.
             synchronizer.map_name_from_src_to_dst(send_actor, recv_actor, src_names, dst_names)
         future.wait(send_actor.set_synchronizer.remote(synchronizer))
->>>>>>> 3a35ead1
 
         self.check_param_names(send_actor, recv_actor, src_names, dst_names)
         if param_group != "routed" and self.tp_num_mapping > 1:
