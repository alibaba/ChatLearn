--- conflicted
+++ resolved
@@ -49,7 +49,7 @@
         self.recv_send_actor_mappings = defaultdict(list)
         self.send_recv_actor_mappings_stage2 = defaultdict(list)
         self.recv_send_actor_mappings_stage2 = defaultdict(list)
-        self.send_actors_to_regroup_experts = []
+        self.send_actors_to_allgather_routed_experts = []
         self.actor2rank = {}
         self._debug = get_args().runtime_args.debug
         self._num_src_pipeline_stage = None
@@ -220,9 +220,9 @@
         self.send_recv_actor_mappings_stage2[src_actor].append(dst_actor)
         self.recv_send_actor_mappings_stage2[dst_actor].append(src_actor)
 
-    def set_send_actors_to_regroup_experts(self, src_replica_ranks_group):
+    def set_send_actors_to_allgather_routed_experts(self, src_replica_ranks_group):
         for src_replica_ranks in src_replica_ranks_group:
-            self.send_actors_to_regroup_experts.append(
+            self.send_actors_to_allgather_routed_experts.append(
                 [self.src_model.get_actor(src_rank) for src_rank in src_replica_ranks])
 
     def build_rank_mapping(self, add_recv_actor_fn=None):
@@ -268,7 +268,7 @@
             src_replica_ranks = next(replica_rank_iter)
             src_replica_ranks_group = split_ranks_by_tp_and_ep_size(src_replica_ranks, self.num_src_tensor_parallel, self.num_src_expert_parallel)
             dst_replica_ranks_group = split_ranks_by_tp_and_ep_size(dst_replica_ranks, self.num_dst_tensor_parallel, self.num_dst_expert_parallel)
-            self.set_send_actors_to_allgather_experts(src_replica_ranks_group)
+            self.set_send_actors_to_allgather_routed_experts(src_replica_ranks_group)
             pipe_map_interval = self.num_src_pipeline_stage // self.num_dst_pipeline_stage
             for i, src_tp_group in enumerate(src_replica_ranks_group):
                 j = i // pipe_map_interval
@@ -1026,10 +1026,7 @@
         self._num_dst_hyper_expert_parallel = None
         self._actor2hep = {}
         self.sorted_send_actors_for_routed_experts = None
-<<<<<<< HEAD
-        self.send_actors_to_allgather_experts = []
-=======
->>>>>>> a18028c6
+        self.send_actors_to_allgather_routed_experts = []
         super().__init__(src_model, dst_model, group_name, frequency, error_signal)
 
     def setup_rank_mapping(self):
@@ -1067,14 +1064,6 @@
                     f"and EP{self.num_dst_expert_parallel} TP{self.num_dst_tensor_parallel} for inference model `{self.dst_model.name}`."
                 )
 
-<<<<<<< HEAD
-    def set_send_actors_to_allgather_experts(self, src_replica_ranks_group):
-        for src_replica_ranks in src_replica_ranks_group:
-            self.send_actors_to_allgather_experts.append(
-                [self.src_model.get_actor(src_rank) for src_rank in src_replica_ranks])
-
-=======
->>>>>>> a18028c6
     def add_recv_actor_for_routed_experts(self, src_rank, dst_rank):
         src_actor = self.src_model.get_actor(src_rank)
         self.actor2rank[src_actor] = src_rank
@@ -1135,7 +1124,7 @@
             sorted_send_actors_list = [
             self.sorted_send_actors,
             self.sorted_send_actors_stage2,
-            self.send_actors_to_allgather_experts,
+            self.send_actors_to_allgather_routed_experts,
             self.sorted_send_actors_for_routed_experts
         ]
         if rank_mapping_list is None:
@@ -1161,9 +1150,9 @@
             assert self.ep_num_mapping == 1 and self.tp_num_mapping == 1
 
             # allgather routed experts only
-            send_actors_to_allgather_experts = self.send_actors_to_allgather_experts
+            send_actors_to_allgather_routed_experts = self.send_actors_to_allgather_routed_experts
             self.sync_allgather_multi_threads(
-                send_actors_to_allgather_experts,
+                send_actors_to_allgather_routed_experts,
                 max_workers=1,
                 requires_grad=requires_grad,
                 group_name=self.group_name + "_allgather",
@@ -1310,7 +1299,7 @@
 
             self.clear_cache(
                 sorted_send_actors_list = [
-                    self.send_actors_to_allgather_experts,
+                    self.send_actors_to_allgather_routed_experts,
                     self.sorted_send_actors_for_routed_experts
                 ],
                 rank_mapping_list=[
