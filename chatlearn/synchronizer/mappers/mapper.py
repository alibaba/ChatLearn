--- conflicted
+++ resolved
@@ -148,7 +148,6 @@
                     src_prefix=f"{vp_stage}-decoder.final_layernorm.",
                     dst_prefix="model.norm.",
                 ))
-<<<<<<< HEAD
 
                 if model.share_embeddings_and_output_weights and model.pre_process:
                     self._update_mapping(self._map_postprocess_layer(
@@ -158,13 +157,6 @@
                     ))
                 else:
                     self._update_mapping(self._map_postprocess_layer(
-=======
-                if not (
-                    self._mapper_config.skip_tied_output_layer and
-                    model.share_embeddings_and_output_weights
-                ):
-                    mapping.update(self._map_postprocess_layer(
->>>>>>> 2d7179a3
                         model.output_layer,
                         src_prefix=f"{vp_stage}-output_layer.",
                         dst_prefix="",
@@ -252,13 +244,8 @@
         # shared experts
         if module.shared_experts is not None:
             if module.shared_experts.use_shared_expert_gate:
-<<<<<<< HEAD
                 self._update_mapping(self._inner_map_for_full_shape(f"{src_prefix}shared_experts.gate_weight", f"{dst_prefix}shared_expert_gate.weight"))
             # NOTE: if transformer.config have n_shared_experts, mapping to `shared_experts`, otherwise `shared_expert` 
-=======
-                mapping.update(self._inner_map_for_full_shape(f"{src_prefix}shared_experts.gate_weight", f"{dst_prefix}shared_expert_gate.weight"))
-            # NOTE: if transformer.config have n_shared_experts, mapping to `shared_experts`, otherwise `shared_expert`
->>>>>>> 2d7179a3
             # `shared_experts`: DeepSeek-V2, DeepSeek-V3, etc.
             # `shared_expert`: Qwen2-MoE, LLaMA-4, etc.
             hf_config = AutoConfig.from_pretrained(self._dst_model_config.load, trust_remote_code=True)
