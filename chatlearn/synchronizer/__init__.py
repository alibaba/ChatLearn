# Copyright 2024 Alibaba Group Holding Limited. All Rights Reserved.
#
# Licensed under the Apache License, Version 2.0 (the "License");
# you may not use this file except in compliance with the License.
# You may obtain a copy of the License at
#
#     http://www.apache.org/licenses/LICENSE-2.0
#
# Unless required by applicable law or agreed to in writing, software
# distributed under the License is distributed on an "AS IS" BASIS,
# WITHOUT WARRANTIES OR CONDITIONS OF ANY KIND, either express or implied.
# See the License for the specific language governing permissions and
# limitations under the License.
# ==============================================================================
"""synchronizer"""
from typing import TYPE_CHECKING
from transformers import AutoConfig
from chatlearn.models.megatron_module import MegatronModule
from chatlearn.models.vllm_module import VLLMModule
from .megatron_vllm import(
    MegatronVllmMoonlightSync,
    MegatronVllmQWen2MCoreSync
)
from .base import BaseSync

if TYPE_CHECKING:
    from chatlearn.runtime.dist_actor import DistModel

def get_synchronizer(src_model: 'DistModel', dst_model: 'DistModel'):
    src_model = src_model.replicas[0].model
    dst_model = dst_model.replicas[0].model
<<<<<<< HEAD
    if isinstance(src_model, MegatronModule) and isinstance(dst_model, MegatronModule):
        return MegatronMegatronSync(src_model, dst_model)
    elif isinstance(src_model, MegatronModule) and isinstance(dst_model, VLLMModule):
        # config_dir = dst_model.module_args.args_dict["tokenizer"]
        config_dir = dst_model.module_args["tokenizer"]
        config =  AutoConfig.from_pretrained(config_dir, trust_remote_code=True)
        model_class_name = config.architectures[0]
        if model_class_name == "QWenLMHeadModel":
            return MegatronVllmQWenSync(src_model, dst_model)
        elif model_class_name in ["Qwen2ForCausalLM", "Qwen2MoeForCausalLM"]:
            # NOTE: check if the model is mcore or not
            # if src_model.module_args.args_dict.get("use_legacy_models", True):
            if src_model.module_args.get("use_legacy_models", False):
                return MegatronVllmQWen2Sync(src_model, dst_model)
            return MegatronVllmQWen2MCoreSync(src_model, dst_model)
        elif model_class_name == "LlamaForCausalLM":
            return MegatronVllmLlamaSync(src_model, dst_model)
        elif model_class_name in ["DeepseekV3ForCausalLM", "Qwen3ForCausalLM"]:
            return MegatronVllmMoonlightSync(src_model, dst_model)
        else:
            raise RuntimeError(
                f"Unsupported model {model_class_name}, Expect QWenLMHeadModel, Qwen2ForCausalLM, Qwen2MoeForCausalLM or LlamaForCausalLM.")
    else:
        return BaseSync(src_model, dst_model)
=======
    if not (isinstance(src_model, MegatronModule) and isinstance(dst_model, VLLMModule)):
        # NOTE: This branch is expected to be used in the UnitTest.
        return BaseSync(src_model, dst_model)
    # NOTE: the parameter sync of megatron-vllm model pairs are also removed.
    name_to_synchronizer = {
        "Qwen2ForCausalLM": MegatronVllmQWen2MCoreSync,
        "Qwen2MoeForCausalLM": MegatronVllmQWen2MCoreSync,
        "DeepseekV3ForCausalLM": MegatronVllmMoonlightSync,
        "Qwen3ForCausalLM": MegatronVllmMoonlightSync,
        "Qwen3MoeForCausalLM": MegatronVllmMoonlightSync
    }
    config_dir = dst_model.module_args.args_dict["tokenizer"]
    config =  AutoConfig.from_pretrained(config_dir, trust_remote_code=True)
    model_class_name = config.architectures[0]
    if model_class_name not in name_to_synchronizer:
        raise RuntimeError(f"Unsupported model {model_class_name}, currently support {list(name_to_synchronizer.keys())}.")
    return name_to_synchronizer[model_class_name](src_model, dst_model)
>>>>>>> 1e2bed18
<|MERGE_RESOLUTION|>--- conflicted
+++ resolved
@@ -29,32 +29,6 @@
 def get_synchronizer(src_model: 'DistModel', dst_model: 'DistModel'):
     src_model = src_model.replicas[0].model
     dst_model = dst_model.replicas[0].model
-<<<<<<< HEAD
-    if isinstance(src_model, MegatronModule) and isinstance(dst_model, MegatronModule):
-        return MegatronMegatronSync(src_model, dst_model)
-    elif isinstance(src_model, MegatronModule) and isinstance(dst_model, VLLMModule):
-        # config_dir = dst_model.module_args.args_dict["tokenizer"]
-        config_dir = dst_model.module_args["tokenizer"]
-        config =  AutoConfig.from_pretrained(config_dir, trust_remote_code=True)
-        model_class_name = config.architectures[0]
-        if model_class_name == "QWenLMHeadModel":
-            return MegatronVllmQWenSync(src_model, dst_model)
-        elif model_class_name in ["Qwen2ForCausalLM", "Qwen2MoeForCausalLM"]:
-            # NOTE: check if the model is mcore or not
-            # if src_model.module_args.args_dict.get("use_legacy_models", True):
-            if src_model.module_args.get("use_legacy_models", False):
-                return MegatronVllmQWen2Sync(src_model, dst_model)
-            return MegatronVllmQWen2MCoreSync(src_model, dst_model)
-        elif model_class_name == "LlamaForCausalLM":
-            return MegatronVllmLlamaSync(src_model, dst_model)
-        elif model_class_name in ["DeepseekV3ForCausalLM", "Qwen3ForCausalLM"]:
-            return MegatronVllmMoonlightSync(src_model, dst_model)
-        else:
-            raise RuntimeError(
-                f"Unsupported model {model_class_name}, Expect QWenLMHeadModel, Qwen2ForCausalLM, Qwen2MoeForCausalLM or LlamaForCausalLM.")
-    else:
-        return BaseSync(src_model, dst_model)
-=======
     if not (isinstance(src_model, MegatronModule) and isinstance(dst_model, VLLMModule)):
         # NOTE: This branch is expected to be used in the UnitTest.
         return BaseSync(src_model, dst_model)
@@ -66,10 +40,9 @@
         "Qwen3ForCausalLM": MegatronVllmMoonlightSync,
         "Qwen3MoeForCausalLM": MegatronVllmMoonlightSync
     }
-    config_dir = dst_model.module_args.args_dict["tokenizer"]
+    config_dir = dst_model.module_args["tokenizer"]
     config =  AutoConfig.from_pretrained(config_dir, trust_remote_code=True)
     model_class_name = config.architectures[0]
     if model_class_name not in name_to_synchronizer:
         raise RuntimeError(f"Unsupported model {model_class_name}, currently support {list(name_to_synchronizer.keys())}.")
-    return name_to_synchronizer[model_class_name](src_model, dst_model)
->>>>>>> 1e2bed18
+    return name_to_synchronizer[model_class_name](src_model, dst_model)