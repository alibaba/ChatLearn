# pylint: disable=missing-module-docstring
# pylint: disable=missing-class-docstring
"""common configs"""

from dataclasses import asdict, dataclass, field
from typing import Any, Iterator, List, Optional
import warnings

from omegaconf import MISSING

from chatlearn.utils.constant import RAY_PG_STRATEGY

@dataclass
class BaseConfig:
    # TODO: Unifying Parameter Access Using dataclass approach
    def __setitem__(self, key, value):
        if hasattr(self, key):
            setattr(self, key, value)
        else:
            raise KeyError(f"{key} is not a valid field")

    def __getitem__(self, key: str):
        """support args[key]"""
        if hasattr(self, key):
            return getattr(self, key)
        raise KeyError(key)

    def __contains__(self, key: str) -> bool:
        """support key in args"""
        return hasattr(self, key)

    def get(self, key: str, default=None):
        """support args.get(key)"""
        return getattr(self, key, default)

    def items(self) -> Iterator[tuple[str, Any]]:
        """support args.items()"""
        return asdict(self).items()

    def keys(self) -> Iterator[str]:
        """support args.keys()"""
        return asdict(self).keys()

    def values(self) -> Iterator[Any]:
        """support args.values()"""
        return asdict(self).values()

    def validate(self):
        return True


@dataclass
class FreeGpuMemoryConfig(BaseConfig):
    offload_weights: bool = field(
        default=False,
        metadata={
            "help": "whether offload weights to cpu, used for inference and trainer"
        },
    )
    free_grad_buffers: bool = field(
        default=False,
        metadata={"help": "whether free grad buffers, only used for Mcore"},
    )
    offload_optimizer_states: bool = field(
        default=False,
        metadata={"help": "whether offload optimizer states to cpu, used for trainer"},
    )


@dataclass
class RuntimeEnvConfig(BaseConfig):
    """Runtime env config, you can refer https://docs.ray.io/en/latest/ray-core/handling-dependencies.html for more information."""

    excludes: List[str] = field(
        default_factory=lambda: ["*pt", "logs", "tensorboards", ".nfs*"],
        metadata={"help": "excludes files from packaging"},
    )
    platform: str = field(
        default="DLC", metadata={"help": "Platform to run the model. Default is DLC."}
    )
    pip: List[str] = field(
        default_factory=list, metadata={"help": "pip install packages"}
    )
    working_dir: Optional[str] = field(
        default=None, metadata={"help": "working directory"}
    )
    py_modules: List[str] = field(
        default_factory=list, metadata={"help": "python modules"}
    )


@dataclass
class LogConfig(BaseConfig):
    log_dir: str = field(default=MISSING, metadata={"help": "log dir"})
    # config for tensorboard
    enable_tensorboard: bool = field(
        default=False, metadata={"help": "whether enable tensorboard or not"}
    )
    tensorboard_dir: Optional[str] = field(
        default=None, metadata={"help": "tensorboard file save dir"}
    )
    # config for wandb
    enable_wandb: bool = field(
        default=False, metadata={"help": "whether enable wandb or not"}
    )
    wandb_dir: Optional[str] = field(
        default=None, metadata={"help": "wandb file save dir"}
    )
    wandb_project: Optional[str] = field(
        default=None, metadata={"help": "wandb project"}
    )
    wandb_id: Optional[str] = field(default=None, metadata={"help": "wandb id"})
    wandb_name: Optional[str] = field(default=None, metadata={"help": "wandb name"})
    wandb_resume: str = field(default="allow", metadata={"help": "wandb resume"})

@dataclass
class OptimizerConfig(BaseConfig):
    """OptimizerConfig"""
    clip_grad: float = field(
        default=1.0, metadata={"help": "Gradient clipping based on global L2 norm."}
    )
    lr: float = field(default=2e-6, metadata={"help": "Initial learning rate."})
    min_lr: float = field(
        default=0, metadata={"help": "Minimum value for learning rate."}
    )
    weight_decay: float = field(
        default=0.01,
        metadata={"help": "Weight decay coefficient for L2 regularization."},
    )
    adam_beta1: float = field(
        default=0.9,
        metadata={
            "help": "First coefficient for computing running averages of gradient and its square"
        },
    )
    adam_beta2: float = field(
        default=0.95,
        metadata={
            "help": "Second coefficient for computing running averages of gradient and its square"
        },
    )

@dataclass
class BaseModelConfig(BaseConfig):
    """BaseModelConfig"""

    num_gpu: int = field(
        default=0, metadata={"help": "number of GPU used for one model, default 0"}
    )
    num_cpu: int = field(
        default=0, metadata={"help": "number of CPU used for one model, default 0"}
    )
    gpu_per_process: Optional[int] = field(
        default=None,
        metadata={
            "help": "gpu per process, e.g., for PyTorch DDP, Megatron, `gpu_per_process` is set to 1"
        },
    )
    cpu_per_process: Optional[int] = field(
        default=None, metadata={"help": "cpu per process"}
    )
    trainable: bool = field(
        default=False, metadata={"help": "whether model is trainable"}
    )
    tensor_model_parallel_size: int = field(
        default=1, metadata={"help": "tensor model parallel size"}
    )
    pipeline_model_parallel_size: int = field(
        default=1, metadata={"help": "pipeline model parallel size"}
    )
    expert_model_parallel_size: int = field(
        default=1, metadata={"help": "expert model parallel size for Megatron-Core"}
    )
<<<<<<< HEAD
=======
    expert_tensor_parallel_size: Optional[int] = field(
        default=None, metadata={"help": "expert tensor parallel size for Megatron-Core"}
    )
    virtual_pipeline_model_parallel_size: Optional[int] = field(
        default=None,
        metadata={
            "help": "virtual pipeline model parallel size for Megatron-Core"
        },
    )
>>>>>>> c5fef892
    fsdp_size: int = field(default=1, metadata={"help": "FSDP parallel size"})
    ulysses_sequence_parallel_size: int = field(
        default=1,
        metadata={"help": "ulysses sequence parallel size used for fsdp train backend"},
    )
    packing: bool = field(default=False, metadata={"help": "Whether to use sequence packing"})
    max_token_in_packing: int = field(
        default=32768, metadata={"help": "max token in packing when packing is enabled"}
    )
    meta_init: bool = field(
        default=False, metadata={"help": "Whether to use meta init for FSDP. When using groupgemm, recommend enable meta init"}
    )
    groupgemm: bool = field(
        default=False, metadata={"help": "Whether to use groupgemm patch for moe, now only support qwen3moe model"}
    )
    generation_batch_size: int = field(
        default=1, metadata={"help": "rollout generation batch size"}
    )
    sync_frequency: int = field(
        default=1, metadata={"help": "parameter sync frequency"}
    )
    free_gpu_memory: FreeGpuMemoryConfig = field(
        default_factory=FreeGpuMemoryConfig, metadata={"help": "free gpu memory config"}
    )


@dataclass
class PolicyConfig(BaseModelConfig):
    """PolicyConfig"""

    num_inference_per_prompt: int = field(
        default=32, metadata={"help": "number of response for per prompt"}
    )
    seq_length: int = field(
        default=2048, metadata={"help": "length of prompt + response"}
    )
    max_new_tokens: int = field(default=2048, metadata={"help": "length of response"})
    temperature: float = field(
        default=1.0, metadata={"help": "temperature for sample train data"}
    )
    top_p: float = field(default=1.0, metadata={"help": "top_p for sample train data"})
    top_k: int = field(default=-1, metadata={"help": "top_k for sample train data"})
    presence_penalty: float = field(
        default=0.0, metadata={"help": "presence_penalty for sample train data"}
    )
    frequency_penalty: float = field(
        default=0.0, metadata={"help": "frequency_penalty for sample train data"}
    )
    repetition_penalty: float = field(
        default=1.0, metadata={"help": "repetition_penalty for sample train data"}
    )

    eval_temperature: float = field(
        default=0.6, metadata={"help": "temperature for sample eval data"}
    )
    eval_top_p: float = field(
        default=0.95, metadata={"help": "top_p for sample eval data"}
    )
    eval_top_k: int = field(default=20, metadata={"help": "top_k for sample eval data"})
    eval_presence_penalty: float = field(
        default=0.0, metadata={"help": "presence_penalty for sample eval data"}
    )
    eval_frequency_penalty: float = field(
        default=0.0, metadata={"help": "frequency_penalty for sample eval data"}
    )
    eval_repetition_penalty: float = field(
        default=1.0, metadata={"help": "repetition_penalty for sample eval data"}
    )
    vllm_prompt_key: str = field(default="prompt", metadata={"help": "vllm_prompt_key"})
    vllm_input_ids_key: str = field(
        default="input_ids", metadata={"help": "vllm_input_ids_key"}
    )
    enable_thinking: bool = field(
        default=False, metadata={"help": "whether enable think or not"}
    )
    max_num_batched_tokens: int = field(
        default=32768, metadata={"help": "max_num_batched_tokens"}
    )
    max_seq_len_to_capture: int = field(
        default=2348, metadata={"help": "max_seq_len_to_capture"}
    )
    enable_stage_resume: bool = field(
        default=False, metadata={"help": "enable_stage_resume"}
    )
    gpu_memory_utilization: float = field(
        default=0.8, metadata={"help": "gpu_memory_utilization"}
    )
    enforce_eager: bool = field(default=False, metadata={"help": "enforce_eager"})
    load: str = field(default=MISSING, metadata={"help": "model weights and tokenizer config path"})
    seed: int = field(default=1234, metadata={"help": "seed"})


@dataclass
class FSDPConfig(BaseConfig):
    use_expandable_segments: bool = field(
        default=False, metadata={"help": "Whether to use expandable_segments in PYTORCH_CUDA_ALLOC_CONF, \
            avoid big reseverd memory in ref and policy trainer worker, expandable_segments should be False \
            while in parameter sync for efficiency"}
    )

@dataclass
class RefPolicyConfig(BaseModelConfig, FSDPConfig):
    """RefPolicyConfig"""

    load: str = field(
        default=MISSING, metadata={"help": "path to reference model"}
    )


@dataclass
class PolicyTrainerConfig(BaseModelConfig, FSDPConfig):
    """PolicyTrainerConfig"""

    load: str = field(
        default=MISSING, metadata={"help": "path to policy model"}
    )
    optimizer: OptimizerConfig = field(
        default_factory=OptimizerConfig, metadata={"help": "optimizer config"}
    )
    gradient_checkpointing: bool = field(
        default=True, metadata={"help": "whether gradient checkpointing"}
    )
    entropy_coef: float = field(
        default=0.0, metadata={"help": "entropy regularization"}
    )
    kl_coef: float = field(
        default=0.0, metadata={"help": "kl regularization"}
    )
    pos_clip_ratio: float = field(default=0.2)
    neg_clip_ratio: float = field(default=0.2)
    save_hf: bool = field(default=True)


@dataclass
class RuntimeConfig(BaseConfig):
    """RuntimeConfig"""

    # setup config
    train_backend: str = field(
        default=MISSING,
        metadata={"help": "which train backend to use, one of megatron or fsdp"},
    )
    exp_name: str = field(
        default="CHATLEARN", metadata={"help": "exp name for each run"}
    )
    colocation: List[str] = field(
        default_factory=list, metadata={"help": "colocate models into the same device"}
    )
    concurrent_setup: bool = field(
        default=False, metadata={"help": "whether concurrent model setup or not"}
    )
    debug: bool = field(
        default=False, metadata={"help": "whether log debug infromation or not"}
    )
    nsys: bool = field(default=False, metadata={"help": "whether enable nsys nvtx"})

    # path config
    output_dir: str = field(default=MISSING, metadata={"help": "output dir"})
    profiler_dir: Optional[str] = field(default=None, metadata={"help": "profiler dir"})
    data_path: str = field(
        default=MISSING,
        metadata={
            "help": "[required]: data_path for dataset or a List of data_path for different kind of datasets split by ,"
        },
    )
    eval_data_path: Optional[str] = field(
        default=None, metadata={"help": "Path to the evaluation data file."}
    )
    data_checkpoint_path: Optional[str] = field(
        default=None, metadata={"help": "[optional]: checkpoint for dataloader"}
    )

    # config for training
    num_episode: int = field(
        default=MISSING,
        metadata={
            "help": "[required] number of episodes. One episode includes a inference and training loop."
        },
    )
    sample_per_episode: int = field(
        default=MISSING, metadata={"help": "[required] number of samples per episode."}
    )
    num_training_epoch: int = field(
        default=1,
        metadata={
            "help": "[optional] number of training epoch per episode. default set to 1."
        },
    )
    train_micro_batch_size: int = field(
        default=MISSING, metadata={"help": "[required] training micro batch size."}
    )
    train_global_batch_size: int = field(
        default=MISSING, metadata={"help": "[required] training global batch size."}
    )
    save_episode_interval: int = field(
        default=MISSING,
        metadata={"help": "save checkpoint per `save_episode_interval` episodes."},
    )
    enable_resume_training: bool = field(
        default=True,
        metadata={
            "help": "[optional]: enable resume training when data checkpoint is set"
        },
    )

    # config for data
    data_ratio: List[int] = field(
        default_factory=list,
        metadata={"help": "the ratio for each kind of data_path in a training episode"},
    )
    data_shuffle: bool = field(
        default=True,
        metadata={"help": "shuffle in each epoch of dataset, default: True"},
    )
    data_rerank: bool = field(
        default=True, metadata={"help": "rerank batch of data by row"}
    )
    max_replay_episode: int = field(
        default=0,
        metadata={
            "help": "max number of replay episodes, if `max_replay_episode` is set to -1, then replay all episodes \
                        if `max_replay_episode` is set to 0, then replay is disabled"
        },
    )
    replay_episode_offset: int = field(
        default=0, metadata={"help": "replay after n episodes"}
    )
    consumed_samples: int = field(default=0, metadata={"help": "consumed samples"})
    max_data_ckpt_nums: Optional[int] = field(
        default=None, metadata={"help": "[optional]: max data checkpoint nums"}
    )
    load_data_checkpoint_iteration: Optional[int] = field(
        default=None,
        metadata={"help": "[optional]: load data checkpoint from iteration"},
    )
    stream_data_loader_type: str = field(
        default="fixed", metadata={"help": "stream_data_loader type, fixed or dynamic"}
    )

    # eval config
    eval_episode_interval: int = field(
        default=0,
        metadata={"help": "[optional]: eval every N episode, if 0, will not eval"},
    )
    enable_eval_before_training: bool = field(
        default=False, metadata={"help": "whether to eval before training"}
    )

    # param sync config
    bucket_size_mb_in_memory_manager: int = field(
        default=1024,
        metadata={"help": "bucket size in the memory manager to reduce peak memory"},
    )
    cpu_schedule_strategy: str = field(
        default=RAY_PG_STRATEGY.SPREAD.value,
        metadata={
            "help": "[optional] cpu only model schedule policy, PACK or SPREAD \
                    PACK: All provided bundles are packed onto a single node on a best-effort basis. \
                    SPREAD: Each bundle is spread onto separate nodes on a best-effort basis."
        },
    )

    # graph config
    policy_to_regroup_queue: str = field(
        default="global_barrier", metadata={"help": "policy to regroup queue"}
    )

    # log config
    log_args_dict: LogConfig = field(
        default_factory=LogConfig, metadata={"help": "config for logging"}
    )
    log_interval: int = field(
        default=1,
        metadata={
            "help": "[optional] log time and memory per `log_interval` iterations."
        },
    )
def _config_validate(cfg):
    # Check batchsize compatibility
    sample_per_episode = cfg.runtime_args.sample_per_episode
    train_global_batch_size = cfg.runtime_args.train_global_batch_size
    assert sample_per_episode % train_global_batch_size == 0, \
        "runtime_args.sample_per_episode must be divisible by runtime_args.train_global_batch_size"

    # Check vllm compatibility
    vllm_num_inference_per_prompt = cfg.models.policy.num_inference_per_prompt
    policy_num_gpu = cfg.models.policy.num_gpu
    assert sample_per_episode % vllm_num_inference_per_prompt == 0, \
        "total_train_sample must be divisible by models.policy.num_inference_per_prompt"
    assert policy_num_gpu % cfg.models.policy.tensor_model_parallel_size == 0, \
        "models.policy.num_gpu must be divisible by tensor_model_parallel_size"
    vllm_dp_size = policy_num_gpu // cfg.models.policy.tensor_model_parallel_size
    assert sample_per_episode % vllm_dp_size == 0, (
        "vllm_dp_size = models.policy.num_gpu // models.policy.tensor_model_parallel_size, \
            runtime_args.sample_per_episode must be divisible by vllm_dp_size"
    )

    # Check trainer/ref policy compatibility
    if cfg.runtime_args.train_backend=='fsdp':
        # Check FSDP compatibility for policy_trainer
        trainer_gpu = cfg.models.policy_trainer.num_gpu
        train_sp_size = cfg.models.policy_trainer.ulysses_sequence_parallel_size
        assert trainer_gpu % train_sp_size == 0, \
            "models.policy_trainer.num_gpu must be divisible by models.policy_trainer.ulysses_sequence_parallel_size"
        train_fsdp_dp_size = trainer_gpu // train_sp_size
        train_micro_batch_size = cfg.runtime_args.train_micro_batch_size
        train_generation_batch_size = cfg.models.policy_trainer.generation_batch_size
        assert train_global_batch_size % (train_fsdp_dp_size * train_micro_batch_size) == 0, (
            "train_fsdp_dp_size = models.policy_trainer.num_gpu // models.policy_trainer.ulysses_sequence_parallel_size \
                runtime_args.train_global_batch_size must be divisible by train_fsdp_dp_size"
        )
        assert sample_per_episode % train_generation_batch_size == 0, (
            "runtime_args.sample_per_episode must be divisible by models.policy_trainer.generation_batch_size"
        )
        if cfg.models.policy_trainer.packing:
            if train_global_batch_size != train_fsdp_dp_size * train_micro_batch_size:
                warning_message = f"In order to maximum packing capacity, runtime_args.train_micro_batch_size should be set to \
                    runtime_args.train_global_batch_size / (models.policy_trainer.num_gpu // models.policy_trainer.ulysses_sequence_parallel_size) = \
                    {train_global_batch_size // train_fsdp_dp_size}"
                warnings.warn(warning_message)
            if sample_per_episode != train_fsdp_dp_size * train_generation_batch_size:
                warning_message = f"In order to maximum packing capacity, models.policy_trainer.generation_batch_size should be set to \
                    runtime_args.sample_per_episode / (models.policy_trainer.num_gpu // models.policy_trainer.ulysses_sequence_parallel_size) = \
                    {sample_per_episode // train_fsdp_dp_size}"
                warnings.warn(warning_message)

        # Check FSDP compatibility for ref_policy
        ref_num_gpu = cfg.models.ref_policy.num_gpu
        ref_sp_size = cfg.models.ref_policy.ulysses_sequence_parallel_size
        ref_fsdp_dp_size = ref_num_gpu // ref_sp_size
        ref_generation_batch_size = cfg.models.ref_policy.generation_batch_size
        assert sample_per_episode % ref_generation_batch_size == 0, (
            "runtime_args.sample_per_episode must be divisible by models.ref_policy.generation_batch_size"
        )
        if cfg.models.ref_policy.packing:
            if sample_per_episode != ref_fsdp_dp_size * ref_generation_batch_size:
                warning_message = f"In order to maximum packing capacity, models.ref_policy.generation_batch_size should be set to \
                    runtime_args.sample_per_episode // (models.ref_policy.num_gpu // models.ref_policy.ulysses_sequence_parallel_size) = \
                    {sample_per_episode // ref_fsdp_dp_size}"
                warnings.warn(warning_message)
                <|MERGE_RESOLUTION|>--- conflicted
+++ resolved
@@ -171,8 +171,6 @@
     expert_model_parallel_size: int = field(
         default=1, metadata={"help": "expert model parallel size for Megatron-Core"}
     )
-<<<<<<< HEAD
-=======
     expert_tensor_parallel_size: Optional[int] = field(
         default=None, metadata={"help": "expert tensor parallel size for Megatron-Core"}
     )
@@ -182,7 +180,6 @@
             "help": "virtual pipeline model parallel size for Megatron-Core"
         },
     )
->>>>>>> c5fef892
     fsdp_size: int = field(default=1, metadata={"help": "FSDP parallel size"})
     ulysses_sequence_parallel_size: int = field(
         default=1,
