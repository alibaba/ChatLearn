--- conflicted
+++ resolved
@@ -71,15 +71,6 @@
         default=1,
         metadata={"help": "The number of replica of this model."}
     )
-<<<<<<< HEAD
-
-    model_type: int = field(
-        default=1,
-        metadata={"help": "The number of replica of this model."}
-    )
-    
-=======
     trust_remote_code: bool = field(
         default=True, metadata={"help": "Whether or not to allow PreTrainedTokenizer to execute remote code"}
-    )
->>>>>>> 68c16e36
+    )