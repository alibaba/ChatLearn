--- conflicted
+++ resolved
@@ -540,13 +540,7 @@
             self._to_fix_qkv_ordering_func = split_attn_state
             sync_map = sync_map_cls(src_names, layer_offset, QwenVersion.v_2.value)
         elif isinstance(self.model.model, LlamaForCausalLM):
-<<<<<<< HEAD
-            use_legacy_models = self.model_args.get("use_legacy_models")
-            if use_legacy_models is None:
-                raise RuntimeError("Please specify use_legacy_models (True or False) for VLLMModule, but not None.")
-=======
             use_legacy_models = get_use_legacy_models(self.model_args)
->>>>>>> 5b273bcf
             sync_map_cls = Megatron2LlamaSyncMap if use_legacy_models else MCore2LlamaSyncMap
             from chatlearn.utils.vllm_utils import fix_qwen_query_key_value_ordering # pylint: disable=import-outside-toplevel
             self._to_fix_qkv_ordering_func = fix_qwen_query_key_value_ordering
