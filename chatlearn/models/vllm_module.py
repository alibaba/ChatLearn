--- conflicted
+++ resolved
@@ -161,7 +161,6 @@
             tokenizer.tokenizer = tokenizer
             self.tokenizer = tokenizer
 
-<<<<<<< HEAD
             if '<|vision_start|>' in tokenizer.additional_special_tokens:
                 # processor is needed for qwenvl
                 from transformers import AutoProcessor
@@ -169,12 +168,8 @@
             else:
                 self.processor = None
 
-        @timeit("setup_vllm")
-        def setup_vllm(self, workers):
-=======
         @timeit()
         def setup_engine(self, workers):
->>>>>>> 6681e46a
             """setup vllm engine
             used in Environment.setup()
             """
@@ -220,12 +215,7 @@
                 distributed_executor_backend="ray",
                 enable_sleep_mode=True,
                 swap_space=self.module_args.get("swap_space", 16))
-<<<<<<< HEAD
-            
-            self.offload_weights()
-=======
             self.offload()
->>>>>>> 6681e46a
 
         def dump_parameters(self, dump_path_root):
             self.onload()
