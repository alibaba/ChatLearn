# pylint: disable=arguments-differ
# Copyright 2024 Alibaba Group Holding Limited. All Rights Reserved.
#
# Licensed under the Apache License, Version 2.0 (the "License");
# you may not use this file except in compliance with the License.
# You may obtain a copy of the License at
#
#     http://www.apache.org/licenses/LICENSE-2.0
#
# Unless required by applicable law or agreed to in writing, software
# distributed under the License is distributed on an "AS IS" BASIS,
# WITHOUT WARRANTIES OR CONDITIONS OF ANY KIND, either express or implied.
# See the License for the specific language governing permissions and
# limitations under the License.
# ==============================================================================
"""VLLM module"""

import inspect
import os
from typing import Optional, Dict, List, TYPE_CHECKING
import copy

import torch
from transformers import AutoTokenizer, AutoConfig, AutoProcessor

try:
    from vllm import SamplingParams
    from vllm.config import LoadFormat
    from vllm.entrypoints.llm import LLM
    from vllm.distributed import parallel_state
    from vllm.executor.ray_utils import RayWorkerWrapper
    from chatlearn.utils.constant import CURRENT_VLLM_VERSION, VLLMVersion
    from chatlearn.utils.global_vars import set_vllm_actors
    from chatlearn.utils.vllm_utils import initialize_vllm
    from chatlearn.utils.mappings.vllm_helpers import ShardedTensorInfo, build_sharded_info_for_vllm_model
    HAVE_VLLM = True
except ImportError:
    HAVE_VLLM = False

from chatlearn.utils.utils import get_full_proc_memory_info
from chatlearn.runtime.decorator import timeit
from .torch_module import TorchModule

if TYPE_CHECKING:
    from chatlearn.synchronizer.structs import BucketInfo


if HAVE_VLLM:
    # pylint: disable=unexpected-keyword-arg
    class VLLMModule(TorchModule, RayWorkerWrapper):
        """VLLMModule"""
        def __init__(self, name: str, args=None, replica_id: int=0, **kwargs):
            """The chatlearn wrapper for a vLLM model.

            Args:
                name (str): The name of this module
                args (Any, optional): The arguments passed to ChatLearn. Defaults to None.
                replica_id (int, optional): The replica id of this module. Defaults to 0.
                kwargs (Dict[str, Any]): The keyword arguments passed to `RayWorkerWrapper`. 
            """
            TorchModule.__init__(self, name, args=args, replica_id=replica_id)

            # avoid overwrite methods
            methods_class1 = {method[0] for method in inspect.getmembers(TorchModule, predicate=inspect.isfunction)}
            methods_class2 = {method[0] for method in inspect.getmembers(RayWorkerWrapper, predicate=inspect.isfunction)}
            common_methods = methods_class1.intersection(methods_class2)
            # common method is '__init__'
            assert common_methods == {'__init__'}, \
                f"Expected only '__init__' as common method for TorchModule and RayWorkerWrapper, but got {common_methods}"
            self.local_rank = 0

            assert CURRENT_VLLM_VERSION == VLLMVersion.v_0_8_5, "only vllm0.8.5 support, if you want to use previous vllm version, \
                    please git checkout 4ad5912306df5d4a814dc2dd5567fcb26f5d473b"
            if 'vllm_actor_type' in kwargs and 'worker' == kwargs['vllm_actor_type']:
                vllm_config = self.init_engine_args()
                RayWorkerWrapper.__init__(self, vllm_config=vllm_config, rpc_rank=kwargs['rpc_rank']) # pylint: disable=non-parent-init-called

            os.environ['VLLM_HOST_IP'] = self.get_address()

            self.tokenizer = None
            self._model = None
            self.llm = None
            self.model_config =  AutoConfig.from_pretrained(self.module_args.load)

            if self.model_config.architectures[0] == "Qwen3MoeForCausalLM":
                self.param_update_fn = self.update_weights_from_ipc_handles_qwen3_moe
            elif self.model_config.architectures[0] == "Qwen2_5_VLForConditionalGeneration":
                self.param_update_fn = self.update_weights_from_ipc_handles_qwenvl
            else:
                self.param_update_fn = self.update_weights_from_ipc_handles_naive

            self.set_vllm_pp_layer_partition()
            self._metric_prefix = 'rollout'

        def init_engine_args(self):
            dtype = self.module_args.get("dtype", "bfloat16")
            if self.module_args.get("fp16", False):
                dtype = "float16"

            load_format = self.module_args.get("load_format", LoadFormat.DUMMY)

            if self.module_args.get("apply_replica_id_to_seed", True):
                seed = self.module_args.get("seed", 0) + self.replica_id
            else:
                seed = self.module_args.get("seed", 0)

            from vllm.engine.arg_utils import AsyncEngineArgs # pylint: disable=import-outside-toplevel
            from vllm.usage.usage_lib import UsageContext # pylint: disable=import-outside-toplevel
            self.engine_args = AsyncEngineArgs(
                model=self.module_args['load'],
                tokenizer=self.module_args['load'],
                max_seq_len_to_capture=self.module_args.get("max_seq_len_to_capture", 32768),
                seed=seed,
                # load model: 'dummy' for megatron ckpt or mock weight; others for hf ckpt.
                load_format=load_format,
                # parallelism strategy
                tensor_parallel_size=self.module_args.tensor_model_parallel_size,
                pipeline_parallel_size=self.module_args.pipeline_model_parallel_size,
                dtype=dtype,
                # scheduling strategy
                max_num_seqs=self.module_args.generation_batch_size,
                max_num_batched_tokens = self.module_args.get("max_num_batched_tokens", None),
                num_scheduler_steps=self.module_args.get("num_scheduler_steps", 1),
                gpu_memory_utilization=self.module_args.get("gpu_memory_utilization", 0.90),
                # logger
                disable_log_requests=self.module_args.get("disable_log_requests", True),
                disable_log_stats=self.module_args.get("disable_log_stats", True),
                trust_remote_code=self.module_args.trust_remote_code,
                enforce_eager=self.module_args.get("enforce_eager", True),
                disable_custom_all_reduce=True,
                distributed_executor_backend="ray",
                enable_sleep_mode=True,
                swap_space=self.module_args.get("swap_space", 16))
            return self.engine_args.create_engine_config(usage_context=UsageContext.ENGINE_CONTEXT)

        def load_model(self):
            """Initialize `self._model` here. This function is implicitly called in
            `RayDistributedExecutor._init_workers_ray`
            """
            assert self.worker is not None, \
                    "please set env variables `VLLM_USE_RAY_SPMD_WORKER=1` and `VLLM_USE_RAY_COMPILED_DAG=1` first."
            self.worker.load_model()
            self._model = self.worker.model_runner.model

        def init(self):
            """
            set global variables, initialize distributed env.
            used in BaseEngine.setup
            """
            # set global var _ENABLE_CUSTOM_ALL_REDUCE to False
            parallel_state.set_custom_all_reduce(False)
            initialize_vllm(self.module_args)

        def setup(self):
            """Set up tokenizer.
            used in BaseEngine.setup and BaseModule.model_setup
            """
            super().setup()

            tokenizer = AutoTokenizer.from_pretrained(self.module_args['load'], trust_remote_code=self.module_args.trust_remote_code)
            tokenizer.tokenizer = tokenizer
            self.tokenizer = tokenizer

            if self.runtime_args.model_type == 'vlm':
                # processor is needed for qwenvl
                self.processor = AutoProcessor.from_pretrained(self.module_args['load'], trust_remote_code=self.module_args.trust_remote_code)
            else:
                self.processor = None

        @timeit()
        def setup_engine(self, workers):
            """setup vllm engine
            used in Environment.setup()
            """

            if self.llm is not None: # for evaluator not setup twice
                return
            # setup vllm engine in rank 0
            os.environ['VLLM_HOST_IP'] = self.get_address()
            set_vllm_actors(workers)

            dtype = self.module_args.get("dtype", "bfloat16")
            if self.module_args.get("fp16", False):
                dtype = "float16"

            load_format = self.module_args.get("load_format", LoadFormat.DUMMY)

            if self.module_args.get("apply_replica_id_to_seed", True):
                seed = self.module_args.get("seed", 0) + self.replica_id
            else:
                seed = self.module_args.get("seed", 0)
            self.llm = LLM(
                model=self.module_args.load,
                tokenizer=self.module_args.load,
                max_seq_len_to_capture=self.module_args.get("max_seq_len_to_capture", 32768),
                seed=seed,
                # load model: 'dummy' for megatron ckpt or mock weight; others for hf ckpt.
                load_format=load_format,
                # parallelism strategy
                tensor_parallel_size=self.module_args.tensor_model_parallel_size,
                pipeline_parallel_size=self.module_args.pipeline_model_parallel_size,
                dtype=dtype,
                # scheduling strategy
                max_num_seqs=self.module_args.generation_batch_size,
                max_num_batched_tokens = self.module_args.get("max_num_batched_tokens", None),
                num_scheduler_steps=self.module_args.get("num_scheduler_steps", 1),
                gpu_memory_utilization=self.module_args.get("gpu_memory_utilization", 0.90),
                # logger
                disable_log_requests=self.module_args.get("disable_log_requests", True),
                disable_log_stats=self.module_args.get("disable_log_stats", True),
                trust_remote_code=self.module_args.trust_remote_code,
                enforce_eager=self.module_args.get("enforce_eager", False),
                disable_custom_all_reduce=True,
                distributed_executor_backend="ray",
                enable_sleep_mode=True,
                swap_space=self.module_args.get("swap_space", 16))
            self.offload()

        def dump_parameters(self, dump_path_root):
            self.onload()
            self.llm.llm_engine.model_executor._run_workers("worker_dump_parameters", dump_path_root=dump_path_root)
            self.offload()

        def worker_dump_parameters(self, dump_path_root):
            tp_rank = parallel_state.get_tensor_model_parallel_rank()
            model = self.model
            if isinstance(model, list):
                model = model[0]

            dir_path = os.path.join(dump_path_root, str(tp_rank))
            if not os.path.exists(dir_path):
                os.makedirs(dir_path)
            self._logger.info(f"dump parameters to {dir_path}")
            for name, weight in self.model.state_dict().items():
                pt_file = os.path.join(dir_path, name)
                torch.save(weight.data.clone(), pt_file)

        def set_vllm_pp_layer_partition(self):
            pipeline_world_size = self.module_args.pipeline_model_parallel_size
            num_layers = self.model_config.num_hidden_layers
            remainder = num_layers % pipeline_world_size

            if not self.module_args.get("allow_padding_num_layers", None):
                assert remainder == 0, \
                    f"expect num_layers % pipeline_model_size == 0 when VLLM_PP_LAYER_PARTITION is not set. \
                    while num_layers = {num_layers} pipeline_model_size = {pipeline_world_size}"
                return

            if remainder > 0:
                assert not self.module_args.get("standalone_embedding_stage", False), \
                    "not support standalone embedding stage if allow_padding_num_layers is true"
                # pad num_layers to make num_layers % pipeline_model_parallel_size == 0
                num_layers_with_padding = num_layers - remainder + pipeline_world_size
            else:
                num_layers_with_padding = num_layers
            num_layers_without_padding = num_layers
            num_layers = num_layers_with_padding
            num_layers_per_stage_with_padding = (
                num_layers // pipeline_world_size)

            # Each stage gets a contiguous set of layers.
            if self.module_args.get("pipeline_layers", None) is not None:
                rank_sizes = self.module_args.get("pipeline_layers", None)
                assert isinstance(rank_sizes, list) and all(isinstance(ele, int) for ele in rank_sizes), \
                    f"pipeline_layers expected to be list, and num layer of each stage to be integer, while {rank_sizes}."
            else:
                rank_sizes = [num_layers_per_stage_with_padding] * pipeline_world_size
                num_padding = num_layers - num_layers_without_padding
                if num_padding > 0:
                    assert num_padding == 2, \
                        "Support num_padding_lsyers == 2 when applies inbalanced pp. Please set `args.pipeline_layers` for VLLMModule."

                for _index in range(-1, num_padding - 1):
                    rank_sizes[_index] -= 1
            assert len(rank_sizes) == pipeline_world_size

            # set env variable VLLM_PP_LAYER_PARTITION
            vllm_pp_layer_partition = ",".join([str(ele) for ele in rank_sizes])
            if os.getenv("VLLM_PP_LAYER_PARTITION", None) is not None:
                env_vllm_pp_layer_partition = os.getenv("VLLM_PP_LAYER_PARTITION", None)
                if vllm_pp_layer_partition != env_vllm_pp_layer_partition:
                    self._logger.warning(
                        f"expect VLLM_PP_LAYER_PARTITION to be {vllm_pp_layer_partition}, while {env_vllm_pp_layer_partition}")
            os.environ["VLLM_PP_LAYER_PARTITION"] = vllm_pp_layer_partition
            self._logger.info(f"Set VLLM_PP_LAYER_PARTITION={vllm_pp_layer_partition}")

        def _get_sampling_params(self, is_eval):
            temperature = 0.0
            if not self.module_args.get("use_beam_search", False):
                temperature = self.module_args.get("eval_temperature", 1.0) if is_eval else self.module_args.get(
                    "temperature", 1.0)
            top_p = self.module_args.get("eval_top_p", 1.0) if is_eval else self.module_args.get("top_p", 1.0)
            top_k = self.module_args.get("eval_top_k", -1) if is_eval else self.module_args.get("top_k", -1)
            min_p = self.module_args.get("eval_min_p", 0.0) if is_eval else self.module_args.get("min_p", 0.0)
            presence_penalty = self.module_args.get("eval_presence_penalty", 0.0) if is_eval else self.module_args.get(
                "presence_penalty", 0.0)
            frequency_penalty = self.module_args.get("eval_frequency_penalty", 0.0) if is_eval else self.module_args.get(
                "frequency_penalty", 0.0)
            repetition_penalty = self.module_args.get("eval_repetition_penalty", 1.0) if is_eval else self.module_args.get(
                "repetition_penalty", 1.0)
            stop = self.module_args.get("stop_token_list", None)
            if stop is not None and isinstance(stop, str):
                stop = stop.split(";")
            sampling_params = SamplingParams(
                n=self.module_args.get("n", 1),
                presence_penalty=presence_penalty,
                frequency_penalty=frequency_penalty,
                repetition_penalty=repetition_penalty,
                temperature=temperature,
                top_p=top_p,
                top_k=top_k,
                min_p=min_p,
                ignore_eos=self.module_args.get("ignore_eos", False),
                stop=stop,
                logprobs=self.module_args.get("logprobs", None),
                detokenize=self.module_args.get("detokenize", False),
                prompt_logprobs=self.module_args.get("prompt_logprobs", None),
                skip_special_tokens=self.module_args.get('skip_special_tokens', True)
            )
            # VLLMVersion.v_0_3_0, VLLMVersion.v_0_5_1
            if hasattr(sampling_params, 'use_beam_search'):
                sampling_params.use_beam_search = self.module_args.get("use_beam_search", False)
            return sampling_params

        def update_weights_from_ipc_handles_qwen3_moe(self, reduce_data):
            n_expert = self.model_config.num_experts
            for name, reduced in reduce_data.items():
                rebuild_func, rebuild_args = reduced
                reconstructed_tensor = rebuild_func(*rebuild_args)
                if "group_mlp" in name:
                    reconstructed_tensor = torch.chunk(reconstructed_tensor, n_expert, dim=0)
                    for i in range(n_expert):
                        local_name = name.replace('group_mlp', f"experts.{i}")
                        self.model.load_weights([(local_name, reconstructed_tensor[i])])
                else:
                    self.model.load_weights([(name, reconstructed_tensor)])

        def update_weights_from_ipc_handles_qwenvl(self, reduce_data):
            for name, reduced in reduce_data.items():
                rebuild_func, rebuild_args = reduced
                reconstructed_tensor = rebuild_func(*rebuild_args)
                self.model.load_weights([(name.replace('model.', 'language_model.model.'), reconstructed_tensor)])

        def update_weights_from_ipc_handles_naive(self, reduce_data):
            for name, reduced in reduce_data.items():
                rebuild_func, rebuild_args = reduced
                reconstructed_tensor = rebuild_func(*rebuild_args)
                self.model.load_weights([(name, reconstructed_tensor)])

        def update_weights_from_ipc_handles(self, reduce_data):
            self.param_update_fn(reduce_data)

        def generate_vllm(self, query, is_eval, iteration=0, is_first_run=True):
            # resume from stage checkpoint.
            outputs = self.load_stage_outputs(is_eval, iteration)
            if outputs is not None:
                return outputs
            # using for multi-round generate
            if is_first_run:
                self.llm.wake_up()

            # preprocess query
<<<<<<< HEAD
            max_response_tokens_length = self.module_args.max_response_tokens_length
            use_multi_modal = len(query)>0 and 'multi_modal_data' in query[0]
=======
            seq_len = self.module_args.seq_length
            use_multi_modal = self.runtime_args.model_type == 'vlm'
>>>>>>> 68c16e36
            if use_multi_modal:
                input_ids_key = "raw_input_ids"
            else:
                input_ids_key = "input_ids"

            sampling_param = self._get_sampling_params(is_eval)
            sampling_params = []
            llm_inputs = []

            for q in query:
                # When partial_rollout is enabled, max_generate_token_length will be set by RolloutManager
                # for different rollotu rounds.
                # When partial_rollout is disabled, max_response_tokens_length from config will be used
                max_tokens = q.get("max_generate_token_length", max_response_tokens_length)
                sampling_param_item = copy.deepcopy(sampling_param)
                sampling_param_item.max_tokens = max_tokens
                sampling_params.append(sampling_param_item)

                if use_multi_modal:
                    llm_inputs.append(
                        {
                            "multi_modal_data": q['multi_modal_data'],
                            "mm_processor_kwargs": q['mm_processor_kwargs'],
                            "prompt_token_ids": q[input_ids_key],
                        }
                    )
                else:
                    llm_inputs.append(
                        {
                            "prompt_token_ids": q[input_ids_key],
                        }
                    )

            outputs = self.llm.generate(llm_inputs,
                                        sampling_params = sampling_params,
                                        use_tqdm = True)

            # save stage outputs for resume.
            self.save_stage_outputs(is_eval, outputs, iteration)
            return outputs

        def peak_memory(self):
            """
            :meta private:
            """
            self._peak_memory = max(self._peak_memory, torch.cuda.max_memory_allocated() / (1024 ** 3))
            return self._peak_memory

        @property
        def data_parallel_size(self):
            """
            :meta private:
            """
            return 1

        @property
        def data_parallel_rank(self):
            """
            :meta private:
            """
            return 0

        @property
        def model(self):
            return self._model

        @property
        def is_engine(self):
            return self.llm

        @timeit()
        def offload(self): # is_param_sync=True
            """
            offload weights
            """
            if self.module_args.free_gpu_memory.offload_weights and self.is_engine:
                self._logger.info(f"llm_engine.sleep before: {get_full_proc_memory_info('before llm_engine.sleep')}")
                self.llm.sleep()
                self._logger.info(f"llm_engine.sleep after: {get_full_proc_memory_info('after llm_engine.sleep')}")

        @timeit()
        def onload(self, tags: Optional[list[str]] = None):
            """
            onload weights
            Wake up the engine from sleep mode. See the :meth:`sleep` method
            for more details.

            Args:
                tags: An optional list of tags to reallocate the engine memory
                    for specific memory allocations. Values must be in
                    ("weights", "kv_cache",). If None, all memory is reallocated.
                    wake_up should be called with all tags (or None) before the
                    engine is used again.
            """
            if self.module_args.free_gpu_memory.offload_weights and self.is_engine:
                self._logger.info(f"llm_engine.wake_up before: {get_full_proc_memory_info('before llm_engine.wake_up')}")
                self.llm.wake_up(tags)
                self._logger.info(f"llm_engine.wake_up after: {get_full_proc_memory_info('after llm_engine.wake_up')}")

        @torch.no_grad()
        def map_local_param_name_to_global(self):
            """Map names of weights on each rank to a unique name.
            
            Returns:
                List[str]: A list of unique global names for each weight 
            on this rank.
            """
            names = list(self.model.state_dict().keys())
            self.global_name_to_local_name = {n: n for n in names}
            return names

        @torch.no_grad()
        def get_parameter_metadata(self) -> Dict[str, ShardedTensorInfo]:
            """Collect parameter shape info of this rank
            """
            if self.local_name_to_param_id is None:
                raise ValueError("Call set_param_id before call this function")

            infos = {}
            for name, sharded_info in build_sharded_info_for_vllm_model(self.model).items():
                param_id = self.local_name_to_param_id[name]
                sharded_info.param_id = param_id
                infos[param_id] = sharded_info
            return infos

        @torch.no_grad()
        def parameter_sync(self):
            """Perform parameter synchronization on this worker."""
            if self.synchronizer is None:
                raise ValueError("Synchronizer is not initialized.")
            param_id_to_parameters = {}
            for name, weight in self.model.state_dict().items():
                if name not in self.local_name_to_param_id:
                    continue
                param_id_to_parameters[self.local_name_to_param_id[name]] = weight

            self.param_id_to_parameters = param_id_to_parameters
            self.synchronizer.parameter_sync()
            self.param_id_to_parameters = None

        def update_weights_from_buckets(self, buckets: List[Optional['BucketInfo']]):
            for bucket in buckets:
                if bucket is None:
                    continue
                offset = 0
                if bucket.buffer is None:
                    raise ValueError("Attempt to read from a bucket without buffer")
                for offset, sharded_tensor_info in bucket.recv_layout:
                    shard = sharded_tensor_info.index(self.param_id_to_parameters[sharded_tensor_info.param_id])
                    comm_dtype = sharded_tensor_info.dtype
                    numel = shard.numel()
                    byte_data = bucket.buffer[offset: offset + numel * comm_dtype.itemsize]
                    # NOTE: if shard.dtype != comm_dtype, an implicit datatype conversion will happen
                    shard.copy_(byte_data.view(comm_dtype).view(shard.shape))
                    offset += numel * comm_dtype.itemsize
else:
    class VLLMModule(TorchModule):
        """Dummy Module for vLLM. Note that it is not the subclass of ray worker"""
        # pylint: disable=super-init-not-called, abstract-method
        def __init__(self, name: str, args=None, replica_id: int=0, **kwargs):
            raise SystemError("vLLM is not installed")<|MERGE_RESOLUTION|>--- conflicted
+++ resolved
@@ -360,13 +360,8 @@
                 self.llm.wake_up()
 
             # preprocess query
-<<<<<<< HEAD
             max_response_tokens_length = self.module_args.max_response_tokens_length
-            use_multi_modal = len(query)>0 and 'multi_modal_data' in query[0]
-=======
-            seq_len = self.module_args.seq_length
             use_multi_modal = self.runtime_args.model_type == 'vlm'
->>>>>>> 68c16e36
             if use_multi_modal:
                 input_ids_key = "raw_input_ids"
             else:
