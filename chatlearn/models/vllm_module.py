# pylint: disable=arguments-differ
# Copyright 2024 Alibaba Group Holding Limited. All Rights Reserved.
#
# Licensed under the Apache License, Version 2.0 (the "License");
# you may not use this file except in compliance with the License.
# You may obtain a copy of the License at
#
#     http://www.apache.org/licenses/LICENSE-2.0
#
# Unless required by applicable law or agreed to in writing, software
# distributed under the License is distributed on an "AS IS" BASIS,
# WITHOUT WARRANTIES OR CONDITIONS OF ANY KIND, either express or implied.
# See the License for the specific language governing permissions and
# limitations under the License.
# ==============================================================================
"""VLLM module"""

import inspect
import os
from typing import Optional, Dict, List, TYPE_CHECKING
import copy

import torch
from transformers import AutoTokenizer, AutoConfig, AutoProcessor

try:
    from vllm import SamplingParams
    from vllm.config import LoadFormat
    from vllm.entrypoints.llm import LLM
    from vllm.distributed import parallel_state
    from vllm.executor.ray_utils import RayWorkerWrapper
    from chatlearn.utils.constant import CURRENT_VLLM_VERSION, VLLMVersion
    from chatlearn.utils.global_vars import set_vllm_actors
    from chatlearn.utils.vllm_utils import initialize_vllm
    from chatlearn.utils.mappings.vllm_helpers import ShardedTensorInfo, build_sharded_info_for_vllm_model
    HAVE_VLLM = True
except ImportError:
    HAVE_VLLM = False

from chatlearn.utils.utils import get_full_proc_memory_info
from chatlearn.runtime.decorator import timeit
from .torch_module import TorchModule

if TYPE_CHECKING:
    from chatlearn.synchronizer.structs import BucketInfo


if HAVE_VLLM:
    # pylint: disable=unexpected-keyword-arg
    class VLLMModule(TorchModule, RayWorkerWrapper):
        """VLLMModule"""
        def __init__(self, name: str, args=None, replica_id: int=0, **kwargs):
            """The chatlearn wrapper for a vLLM model.

            Args:
                name (str): The name of this module
                args (Any, optional): The arguments passed to ChatLearn. Defaults to None.
                replica_id (int, optional): The replica id of this module. Defaults to 0.
                kwargs (Dict[str, Any]): The keyword arguments passed to `RayWorkerWrapper`. 
            """
            TorchModule.__init__(self, name, args=args, replica_id=replica_id)

            # avoid overwrite methods
            methods_class1 = {method[0] for method in inspect.getmembers(TorchModule, predicate=inspect.isfunction)}
            methods_class2 = {method[0] for method in inspect.getmembers(RayWorkerWrapper, predicate=inspect.isfunction)}
            common_methods = methods_class1.intersection(methods_class2)
            # common method is '__init__'
            assert common_methods == {'__init__'}, \
                f"Expected only '__init__' as common method for TorchModule and RayWorkerWrapper, but got {common_methods}"
            self.local_rank = 0

            assert CURRENT_VLLM_VERSION == VLLMVersion.v_0_8_5, "only vllm0.8.5 support, if you want to use previous vllm version, \
                    please git checkout 4ad5912306df5d4a814dc2dd5567fcb26f5d473b"
            if 'vllm_actor_type' in kwargs and 'worker' == kwargs['vllm_actor_type']:
                vllm_config = self.init_engine_args()
                RayWorkerWrapper.__init__(self, vllm_config=vllm_config, rpc_rank=kwargs['rpc_rank']) # pylint: disable=non-parent-init-called

            os.environ['VLLM_HOST_IP'] = self.get_address()

            self.tokenizer = None
            self._model = None
            self.llm = None
            self.model_config =  AutoConfig.from_pretrained(self.module_args.load)

            if self.model_config.architectures[0] == "Qwen3MoeForCausalLM":
                self.param_update_fn = self.update_weights_from_ipc_handles_qwen3_moe
            elif self.model_config.architectures[0] == "Qwen2_5_VLForConditionalGeneration":
                self.param_update_fn = self.update_weights_from_ipc_handles_qwenvl
            else:
                self.param_update_fn = self.update_weights_from_ipc_handles_naive

            self.set_vllm_pp_layer_partition()
            self._metric_prefix = 'rollout'

        def init_engine_args(self):
            dtype = self.module_args.get("dtype", "bfloat16")
            if self.module_args.get("fp16", False):
                dtype = "float16"

            load_format = self.module_args.get("load_format", LoadFormat.DUMMY)

            if self.module_args.get("apply_replica_id_to_seed", True):
                seed = self.module_args.get("seed", 0) + self.replica_id
            else:
                seed = self.module_args.get("seed", 0)

            from vllm.engine.arg_utils import AsyncEngineArgs # pylint: disable=import-outside-toplevel
            from vllm.usage.usage_lib import UsageContext # pylint: disable=import-outside-toplevel
            self.engine_args = AsyncEngineArgs(
                model=self.module_args['load'],
                tokenizer=self.module_args['load'],
                max_seq_len_to_capture=self.module_args.get("max_seq_len_to_capture", 32768),
                seed=seed,
                # load model: 'dummy' for megatron ckpt or mock weight; others for hf ckpt.
                load_format=load_format,
                # parallelism strategy
                tensor_parallel_size=self.module_args.tensor_model_parallel_size,
                pipeline_parallel_size=self.module_args.pipeline_model_parallel_size,
                dtype=dtype,
                # scheduling strategy
                max_num_seqs=self.module_args.generation_batch_size,
                max_num_batched_tokens = self.module_args.get("max_num_batched_tokens", None),
                num_scheduler_steps=self.module_args.get("num_scheduler_steps", 1),
                gpu_memory_utilization=self.module_args.get("gpu_memory_utilization", 0.90),
                # logger
                disable_log_requests=self.module_args.get("disable_log_requests", True),
                disable_log_stats=self.module_args.get("disable_log_stats", True),
                trust_remote_code=self.module_args.trust_remote_code,
                enforce_eager=self.module_args.get("enforce_eager", True),
                disable_custom_all_reduce=True,
                distributed_executor_backend="ray",
                enable_sleep_mode=True,
                swap_space=self.module_args.get("swap_space", 16))
            return self.engine_args.create_engine_config(usage_context=UsageContext.ENGINE_CONTEXT)

        def load_model(self):
            """Initialize `self._model` here. This function is implicitly called in
            `RayDistributedExecutor._init_workers_ray`
            """
            assert self.worker is not None, \
                    "please set env variables `VLLM_USE_RAY_SPMD_WORKER=1` and `VLLM_USE_RAY_COMPILED_DAG=1` first."
            self.worker.load_model()
            self._model = self.worker.model_runner.model

        def init(self):
            """
            set global variables, initialize distributed env.
            used in BaseEngine.setup
            """
            # set global var _ENABLE_CUSTOM_ALL_REDUCE to False
            parallel_state.set_custom_all_reduce(False)
            initialize_vllm(self.module_args)

        def setup(self):
            """Set up tokenizer.
            used in BaseEngine.setup and BaseModule.model_setup
            """
            super().setup()

            tokenizer = AutoTokenizer.from_pretrained(self.module_args['load'], trust_remote_code=self.module_args.trust_remote_code)
            tokenizer.tokenizer = tokenizer
            self.tokenizer = tokenizer

            if '<|vision_start|>' in tokenizer.additional_special_tokens:
                # processor is needed for qwenvl
                self.processor = AutoProcessor.from_pretrained(self.module_args['load'], trust_remote_code=self.module_args.trust_remote_code)
            else:
                self.processor = None

        @timeit()
        def setup_engine(self, workers):
            """setup vllm engine
            used in Environment.setup()
            """

            if self.llm is not None: # for evaluator not setup twice
                return
            # setup vllm engine in rank 0
            os.environ['VLLM_HOST_IP'] = self.get_address()
            set_vllm_actors(workers)

            dtype = self.module_args.get("dtype", "bfloat16")
            if self.module_args.get("fp16", False):
                dtype = "float16"

            load_format = self.module_args.get("load_format", LoadFormat.DUMMY)

            if self.module_args.get("apply_replica_id_to_seed", True):
                seed = self.module_args.get("seed", 0) + self.replica_id
            else:
                seed = self.module_args.get("seed", 0)
            self.llm = LLM(
                model=self.module_args.load,
                tokenizer=self.module_args.load,
                max_seq_len_to_capture=self.module_args.get("max_seq_len_to_capture", 32768),
                seed=seed,
                # load model: 'dummy' for megatron ckpt or mock weight; others for hf ckpt.
                load_format=load_format,
                # parallelism strategy
                tensor_parallel_size=self.module_args.tensor_model_parallel_size,
                pipeline_parallel_size=self.module_args.pipeline_model_parallel_size,
                dtype=dtype,
                # scheduling strategy
                max_num_seqs=self.module_args.generation_batch_size,
                max_num_batched_tokens = self.module_args.get("max_num_batched_tokens", None),
                num_scheduler_steps=self.module_args.get("num_scheduler_steps", 1),
                gpu_memory_utilization=self.module_args.get("gpu_memory_utilization", 0.90),
                # logger
                disable_log_requests=self.module_args.get("disable_log_requests", True),
                disable_log_stats=self.module_args.get("disable_log_stats", True),
                trust_remote_code=self.module_args.trust_remote_code,
                enforce_eager=self.module_args.get("enforce_eager", False),
                disable_custom_all_reduce=True,
                distributed_executor_backend="ray",
                enable_sleep_mode=True,
                swap_space=self.module_args.get("swap_space", 16))
            self.offload()

        def dump_parameters(self, dump_path_root):
            self.onload()
            self.llm.llm_engine.model_executor._run_workers("worker_dump_parameters", dump_path_root=dump_path_root)
            self.offload()

        def worker_dump_parameters(self, dump_path_root):
            tp_rank = parallel_state.get_tensor_model_parallel_rank()
            model = self.model
            if isinstance(model, list):
                model = model[0]

            dir_path = os.path.join(dump_path_root, str(tp_rank))
            if not os.path.exists(dir_path):
                os.makedirs(dir_path)
            self._logger.info(f"dump parameters to {dir_path}")
            for name, weight in self.model.state_dict().items():
                pt_file = os.path.join(dir_path, name)
                torch.save(weight.data.clone(), pt_file)

        def set_vllm_pp_layer_partition(self):
            pipeline_world_size = self.module_args.pipeline_model_parallel_size
            num_layers = self.model_config.num_hidden_layers
            remainder = num_layers % pipeline_world_size

            if not self.module_args.get("allow_padding_num_layers", None):
                assert remainder == 0, \
                    f"expect num_layers % pipeline_model_size == 0 when VLLM_PP_LAYER_PARTITION is not set. \
                    while num_layers = {num_layers} pipeline_model_size = {pipeline_world_size}"
                return

            if remainder > 0:
                assert not self.module_args.get("standalone_embedding_stage", False), \
                    "not support standalone embedding stage if allow_padding_num_layers is true"
                # pad num_layers to make num_layers % pipeline_model_parallel_size == 0
                num_layers_with_padding = num_layers - remainder + pipeline_world_size
            else:
                num_layers_with_padding = num_layers
            num_layers_without_padding = num_layers
            num_layers = num_layers_with_padding
            num_layers_per_stage_with_padding = (
                num_layers // pipeline_world_size)

            # Each stage gets a contiguous set of layers.
            if self.module_args.get("pipeline_layers", None) is not None:
                rank_sizes = self.module_args.get("pipeline_layers", None)
                assert isinstance(rank_sizes, list) and all(isinstance(ele, int) for ele in rank_sizes), \
                    f"pipeline_layers expected to be list, and num layer of each stage to be integer, while {rank_sizes}."
            else:
                rank_sizes = [num_layers_per_stage_with_padding] * pipeline_world_size
                num_padding = num_layers - num_layers_without_padding
                if num_padding > 0:
                    assert num_padding == 2, \
                        "Support num_padding_lsyers == 2 when applies inbalanced pp. Please set `args.pipeline_layers` for VLLMModule."

                for _index in range(-1, num_padding - 1):
                    rank_sizes[_index] -= 1
            assert len(rank_sizes) == pipeline_world_size

            # set env variable VLLM_PP_LAYER_PARTITION
            vllm_pp_layer_partition = ",".join([str(ele) for ele in rank_sizes])
            if os.getenv("VLLM_PP_LAYER_PARTITION", None) is not None:
                env_vllm_pp_layer_partition = os.getenv("VLLM_PP_LAYER_PARTITION", None)
                if vllm_pp_layer_partition != env_vllm_pp_layer_partition:
                    self._logger.warning(
                        f"expect VLLM_PP_LAYER_PARTITION to be {vllm_pp_layer_partition}, while {env_vllm_pp_layer_partition}")
            os.environ["VLLM_PP_LAYER_PARTITION"] = vllm_pp_layer_partition
            self._logger.info(f"Set VLLM_PP_LAYER_PARTITION={vllm_pp_layer_partition}")

        def _get_sampling_params(self, is_eval):
            temperature = 0.0
            if not self.module_args.get("use_beam_search", False):
                temperature = self.module_args.get("eval_temperature", 1.0) if is_eval else self.module_args.get(
                    "temperature", 1.0)
            top_p = self.module_args.get("eval_top_p", 1.0) if is_eval else self.module_args.get("top_p", 1.0)
            top_k = self.module_args.get("eval_top_k", -1) if is_eval else self.module_args.get("top_k", -1)
            min_p = self.module_args.get("eval_min_p", 0.0) if is_eval else self.module_args.get("min_p", 0.0)
            presence_penalty = self.module_args.get("eval_presence_penalty", 0.0) if is_eval else self.module_args.get(
                "presence_penalty", 0.0)
            frequency_penalty = self.module_args.get("eval_frequency_penalty", 0.0) if is_eval else self.module_args.get(
                "frequency_penalty", 0.0)
            repetition_penalty = self.module_args.get("eval_repetition_penalty", 1.0) if is_eval else self.module_args.get(
                "repetition_penalty", 1.0)
            stop = self.module_args.get("stop_token_list", None)
            if stop is not None and isinstance(stop, str):
                stop = stop.split(";")
            sampling_params = SamplingParams(
                n=self.module_args.get("n", 1),
                presence_penalty=presence_penalty,
                frequency_penalty=frequency_penalty,
                repetition_penalty=repetition_penalty,
                temperature=temperature,
                top_p=top_p,
                top_k=top_k,
                min_p=min_p,
                ignore_eos=self.module_args.get("ignore_eos", False),
                stop=stop,
                logprobs=self.module_args.get("logprobs", None),
                detokenize=self.module_args.get("detokenize", False),
                prompt_logprobs=self.module_args.get("prompt_logprobs", None),
                skip_special_tokens=self.module_args.get('skip_special_tokens', True)
            )
            # VLLMVersion.v_0_3_0, VLLMVersion.v_0_5_1
            if hasattr(sampling_params, 'use_beam_search'):
                sampling_params.use_beam_search = self.module_args.get("use_beam_search", False)
            return sampling_params

        def update_weights_from_ipc_handles_qwen3_moe(self, reduce_data):
            n_expert = self.model_config.num_experts
            for name, reduced in reduce_data.items():
                rebuild_func, rebuild_args = reduced
                reconstructed_tensor = rebuild_func(*rebuild_args)
                if "group_mlp" in name:
                    reconstructed_tensor = torch.chunk(reconstructed_tensor, n_expert, dim=0)
                    for i in range(n_expert):
                        local_name = name.replace('group_mlp', f"experts.{i}")
                        self.model.load_weights([(local_name, reconstructed_tensor[i])])
                else:
                    self.model.load_weights([(name, reconstructed_tensor)])

        def update_weights_from_ipc_handles_qwenvl(self, reduce_data):
            for name, reduced in reduce_data.items():
                rebuild_func, rebuild_args = reduced
                reconstructed_tensor = rebuild_func(*rebuild_args)
                self.model.load_weights([(name.replace('model.', 'language_model.model.'), reconstructed_tensor)])

        def update_weights_from_ipc_handles_naive(self, reduce_data):
            for name, reduced in reduce_data.items():
                rebuild_func, rebuild_args = reduced
                reconstructed_tensor = rebuild_func(*rebuild_args)
                self.model.load_weights([(name, reconstructed_tensor)])

        def update_weights_from_ipc_handles(self, reduce_data):
            self.param_update_fn(reduce_data)

        def generate_vllm(self, query, is_eval, iteration=0, is_first_run=True):
            # resume from stage checkpoint.
            outputs = self.load_stage_outputs(is_eval, iteration)
            if outputs is not None:
                return outputs
            # using for multi-round generate
            if is_first_run:
                self.llm.wake_up()

            # preprocess query
<<<<<<< HEAD
            max_response_tokens_length = self.module_args.max_response_tokens_length
=======
            seq_len = self.module_args.seq_length
>>>>>>> f3c1437f
            use_multi_modal = len(query)>0 and 'multi_modal_data' in query[0]
            if use_multi_modal:
                input_ids_key = "raw_input_ids"
            else:
                input_ids_key = "input_ids"

            sampling_param = self._get_sampling_params(is_eval)
            sampling_params = []
            llm_inputs = []

            for q in query:
<<<<<<< HEAD
                max_tokens = q.get("max_generate_token_length", max_response_tokens_length)
=======
                max_tokens = q.get("max_generate_token_length", seq_len)
>>>>>>> f3c1437f
                sampling_param_item = copy.deepcopy(sampling_param)
                sampling_param_item.max_tokens = max_tokens
                sampling_params.append(sampling_param_item)

                if use_multi_modal:
                    llm_inputs.append(
                        {
                            "multi_modal_data": q['multi_modal_data'],
                            "mm_processor_kwargs": q['mm_processor_kwargs'],
                            "prompt_token_ids": q[input_ids_key],
                        }
                    )
                else:
                    llm_inputs.append(
                        {
                            "prompt_token_ids": q[input_ids_key],
                        }
                    )

            outputs = self.llm.generate(llm_inputs,
                                        sampling_params = sampling_params,
                                        use_tqdm = True)

            # save stage outputs for resume.
            self.save_stage_outputs(is_eval, outputs, iteration)
            return outputs

        def peak_memory(self):
            """
            :meta private:
            """
            self._peak_memory = max(self._peak_memory, torch.cuda.max_memory_allocated() / (1024 ** 3))
            return self._peak_memory

        @property
        def data_parallel_size(self):
            """
            :meta private:
            """
            return 1

        @property
        def data_parallel_rank(self):
            """
            :meta private:
            """
            return 0

        @property
        def model(self):
            return self._model

        @property
        def is_engine(self):
            return self.llm

        @timeit()
        def offload(self): # is_param_sync=True
            """
            offload weights
            """
            if self.module_args.free_gpu_memory.offload_weights and self.is_engine:
                self._logger.info(f"llm_engine.sleep before: {get_full_proc_memory_info('before llm_engine.sleep')}")
                self.llm.sleep()
                self._logger.info(f"llm_engine.sleep after: {get_full_proc_memory_info('after llm_engine.sleep')}")

        @timeit()
        def onload(self, tags: Optional[list[str]] = None):
            """
            onload weights
            Wake up the engine from sleep mode. See the :meth:`sleep` method
            for more details.

            Args:
                tags: An optional list of tags to reallocate the engine memory
                    for specific memory allocations. Values must be in
                    ("weights", "kv_cache",). If None, all memory is reallocated.
                    wake_up should be called with all tags (or None) before the
                    engine is used again.
            """
            if self.module_args.free_gpu_memory.offload_weights and self.is_engine:
                self._logger.info(f"llm_engine.wake_up before: {get_full_proc_memory_info('before llm_engine.wake_up')}")
                self.llm.wake_up(tags)
                self._logger.info(f"llm_engine.wake_up after: {get_full_proc_memory_info('after llm_engine.wake_up')}")

        @torch.no_grad()
        def map_local_param_name_to_global(self):
            """Map names of weights on each rank to a unique name.
            
            Returns:
                List[str]: A list of unique global names for each weight 
            on this rank.
            """
            names = list(self.model.state_dict().keys())
            self.global_name_to_local_name = {n: n for n in names}
            return names

        @torch.no_grad()
        def get_parameter_metadata(self) -> Dict[str, ShardedTensorInfo]:
            """Collect parameter shape info of this rank
            """
            if self.local_name_to_param_id is None:
                raise ValueError("Call set_param_id before call this function")

            infos = {}
            for name, sharded_info in build_sharded_info_for_vllm_model(self.model).items():
                param_id = self.local_name_to_param_id[name]
                sharded_info.param_id = param_id
                infos[param_id] = sharded_info
            return infos

        @torch.no_grad()
        def parameter_sync(self):
            """Perform parameter synchronization on this worker."""
            if self.synchronizer is None:
                raise ValueError("Synchronizer is not initialized.")
            param_id_to_parameters = {}
            for name, weight in self.model.state_dict().items():
                if name not in self.local_name_to_param_id:
                    continue
                param_id_to_parameters[self.local_name_to_param_id[name]] = weight

            self.param_id_to_parameters = param_id_to_parameters
            self.synchronizer.parameter_sync()
            self.param_id_to_parameters = None

        def update_weights_from_buckets(self, buckets: List[Optional['BucketInfo']]):
            for bucket in buckets:
                if bucket is None:
                    continue
                offset = 0
                if bucket.buffer is None:
                    raise ValueError("Attempt to read from a bucket without buffer")
                for offset, sharded_tensor_info in bucket.recv_layout:
                    shard = sharded_tensor_info.index(self.param_id_to_parameters[sharded_tensor_info.param_id])
                    comm_dtype = sharded_tensor_info.dtype
                    numel = shard.numel()
                    byte_data = bucket.buffer[offset: offset + numel * comm_dtype.itemsize]
                    # NOTE: if shard.dtype != comm_dtype, an implicit datatype conversion will happen
                    shard.copy_(byte_data.view(comm_dtype).view(shard.shape))
                    offset += numel * comm_dtype.itemsize
else:
    class VLLMModule(TorchModule):
        """Dummy Module for vLLM. Note that it is not the subclass of ray worker"""
        # pylint: disable=super-init-not-called, abstract-method
        def __init__(self, name: str, args=None, replica_id: int=0, **kwargs):
            raise SystemError("vLLM is not installed")<|MERGE_RESOLUTION|>--- conflicted
+++ resolved
@@ -360,11 +360,7 @@
                 self.llm.wake_up()
 
             # preprocess query
-<<<<<<< HEAD
             max_response_tokens_length = self.module_args.max_response_tokens_length
-=======
-            seq_len = self.module_args.seq_length
->>>>>>> f3c1437f
             use_multi_modal = len(query)>0 and 'multi_modal_data' in query[0]
             if use_multi_modal:
                 input_ids_key = "raw_input_ids"
@@ -376,11 +372,7 @@
             llm_inputs = []
 
             for q in query:
-<<<<<<< HEAD
                 max_tokens = q.get("max_generate_token_length", max_response_tokens_length)
-=======
-                max_tokens = q.get("max_generate_token_length", seq_len)
->>>>>>> f3c1437f
                 sampling_param_item = copy.deepcopy(sampling_param)
                 sampling_param_item.max_tokens = max_tokens
                 sampling_params.append(sampling_param_item)
