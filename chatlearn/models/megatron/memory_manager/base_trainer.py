--- conflicted
+++ resolved
@@ -130,14 +130,10 @@
     def _optimizer_load_state_bucket_into_device(self, device, optimizer=None):
         """put the state bucket onto a device"""
         if optimizer is not None:
-<<<<<<< HEAD
-            optimizer_list = [optimizer]
-=======
             if isinstance(optimizer, ChainedOptimizer):
                 optimizer_list = optimizer.chained_optimizers
             else:
                 optimizer_list = [optimizer]
->>>>>>> a554cf69
         else:
             optimizer_list = self.get_optimizer_list()
 
@@ -146,12 +142,9 @@
             for tensors in state_dict['state'].values():
                 keys = list(tensors.keys())
                 for key in keys:
-<<<<<<< HEAD
                     # compatible with transformer_engine v1.10, state['master_param']=None
                     if tensors[key] is not None:
                         tensors[key] = tensors[key].to(device=device, non_blocking=True)
-=======
->>>>>>> a554cf69
                     tensors[key] = tensors[key].to(device=device, non_blocking=True)
         # make sure the loading is finished before returning
         torch.cuda.synchronize()
