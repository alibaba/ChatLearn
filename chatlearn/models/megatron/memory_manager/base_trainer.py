# Copyright 2024 Alibaba Group Holding Limited. All Rights Reserved.
#
# Licensed under the Apache License, Version 2.0 (the "License");
# you may not use this file except in compliance with the License.
# You may obtain a copy of the License at
#
#     http://www.apache.org/licenses/LICENSE-2.0
#
# Unless required by applicable law or agreed to in writing, software
# distributed under the License is distributed on an "AS IS" BASIS,
# WITHOUT WARRANTIES OR CONDITIONS OF ANY KIND, either express or implied.
# See the License for the specific language governing permissions and
# limitations under the License.
# ==============================================================================
"""Base class and creator function for trainer memory managers."""

from abc import ABC, abstractmethod
from typing import List, Optional

import torch

from chatlearn.models.megatron.memory_manager.base import BaseMemoryManager
from chatlearn.utils.flat_tensors import BucketizedFlatTensors
from chatlearn.utils.logger import log_rank_0
from chatlearn.utils.megatron_import_memory_helper import MegatronVersion, get_megatron_version
from chatlearn.utils.megatron_import_helper import (
    DistributedDataParallel,
    MixedPrecisionOptimizer,
    DistributedOptimizer,
    Float16OptimizerWithFloat16Params,
    ChainedOptimizer,
)


def create_trainer_memory_manager(
    model,
    optimizer,
    use_distributed_optimizer,
    accumulate_allreduce_grads_in_fp32,
    params_dtype,
    bucket_size_mb=0,
) -> 'BaseTrainerMemoryManager':
    """
    Create a trainer memory manager based on megatron version.
    """
    version = get_megatron_version()
    if version in [MegatronVersion.V1, MegatronVersion.V2]:
        # pylint: disable-next=import-outside-toplevel
        from chatlearn.models.megatron.memory_manager.trainer_v1v2 import TrainerMemoryManagerV1V2

        cls = TrainerMemoryManagerV1V2
    elif version in [MegatronVersion.V3]:
        # pylint: disable-next=import-outside-toplevel
        from chatlearn.models.megatron.memory_manager.trainer_v3 import TrainerMemoryManagerV3

        cls = TrainerMemoryManagerV3
    elif version in [MegatronVersion.V4]:
        # pylint: disable-next=import-outside-toplevel
        from chatlearn.models.megatron.memory_manager.trainer_v4 import TrainerMemoryManagerV4

        cls = TrainerMemoryManagerV4
    else:
        raise ValueError(f'Unsupported version of Megatron for trainer memory manager: {version}')

    return cls(
        model,
        optimizer,
        use_distributed_optimizer,
        accumulate_allreduce_grads_in_fp32,
        params_dtype,
        bucket_size_mb,
    )


class BaseTrainerMemoryManager(ABC):
    """
    Base class for Megatron trainer memory managers, which provides common routines for all versions, such as
    optimizer states offloading, and main weights offloading.
    """

    def __init__(
        self,
        model,
        optimizer,
        use_distributed_optimizer,
        accumulate_allreduce_grads_in_fp32,
        params_dtype,
        bucket_size_mb=0,
    ):
        self._model = model
        self._optimizer = optimizer
        self._accumulate_allreduce_grads_in_fp32 = accumulate_allreduce_grads_in_fp32
        self._params_dtype = params_dtype
        self._use_distributed_optimizer = use_distributed_optimizer
        self._bucket_size_mb = bucket_size_mb

        def sanity_check(single_optimizer):
            assert isinstance(
                single_optimizer, (MixedPrecisionOptimizer,)
            ), f'Only support optimizer type MixedPrecisionOptimizer and its subclasses, current type is {str(type(optimizer))}.'

            if self._use_distributed_optimizer:
                assert isinstance(single_optimizer, DistributedOptimizer)
            else:
                log_rank_0('Current optimizer is Float16OptimizerWithFloat16Params')
                assert isinstance(single_optimizer, Float16OptimizerWithFloat16Params)

        assert isinstance(
            model, (DistributedDataParallel,)
        ), f'Only support model type DistributedDataParallel, current type is {str(type(model))}.'
        if isinstance(optimizer, ChainedOptimizer):
            for single_optimizer in optimizer.chained_optimizers:
                sanity_check(single_optimizer)
            self._is_chained_optimizer = True
        else:
            sanity_check(optimizer)
            self._is_chained_optimizer = False

        self._main_weights_offloaded = False
        self._group_flat_main_weights: Optional[List[BucketizedFlatTensors]] = None

        self._megatron_version = get_megatron_version()

    def get_optimizer_list(self):
        if self._is_chained_optimizer:
            optimizer_list = self._optimizer.chained_optimizers
        else:
            optimizer_list = [self._optimizer]
        return optimizer_list

    def _optimizer_load_state_bucket_into_device(self, device, optimizer=None):
        """put the state bucket onto a device"""
<<<<<<< HEAD
        if optimizer is not None:
            optimizer_list = [optimizer]
        else:
            optimizer_list = self.get_optimizer_list()

        for single_optimizer in optimizer_list:
            state_dict = single_optimizer.optimizer.state_dict()
            for tensors in state_dict['state'].values():
                keys = list(tensors.keys())
                for key in keys:
=======
        state_dict = self._optimizer.optimizer.state_dict()
        for tensors in state_dict['state'].values():
            keys = list(tensors.keys())
            for key in keys:
                # compatible with transformer_engine v1.10, state['master_param']=None
                if tensors[key] is not None:
>>>>>>> a88ef582
                    tensors[key] = tensors[key].to(device=device, non_blocking=True)
        # make sure the loading is finished before returning
        torch.cuda.synchronize()

    def offload_optimizer_states(self):
        """
        offload optimizer states
        """
        self._optimizer_load_state_bucket_into_device(device='cpu')

    def onload_optimizer_states(self):
        """
        onload optimizer states
        """
        self._optimizer_load_state_bucket_into_device(device=torch.cuda.current_device())

    def _flat_param_groups(self, multi_groups: List[List[List[torch.Tensor]]]):
        """
        Flatten parameters in param groups.
        """
        return [
            BucketizedFlatTensors(group, primary_store_device='cpu', bucket_size_mb=self._bucket_size_mb)
            for groups in multi_groups
            for group in groups
        ]

    def offload_main_weights(self):
        """
        offload main weights
        """
        if self._main_weights_offloaded:
            log_rank_0('Call offload_main_weights when already offloaded. Ignore it.')
            return

        if self._group_flat_main_weights is None:
            self._group_flat_main_weights = []
            optimizer_list = self.get_optimizer_list()

            for optimizer in optimizer_list:
                if self._use_distributed_optimizer:
                    self._group_flat_main_weights.extend(self._flat_param_groups(
                        [optimizer.shard_fp32_from_float16_groups]
                    ))
                else:
                    self._group_flat_main_weights.extend(self._flat_param_groups([optimizer.fp32_from_float16_groups]))

        for flat_main_weights in self._group_flat_main_weights:
            flat_main_weights.copy_to_primary_store()

        self._main_weights_offloaded = True

    def onload_main_weights(self):
        """
        onload weights and allocate grads
        """
        if not self._main_weights_offloaded:
            log_rank_0('Call onload_main_weights when already onloaded. Ignore it.')
            return

        for flat_main_weights in self._group_flat_main_weights:
            flat_main_weights.copy_to_gpu_buffer()
        self._main_weights_offloaded = False

    @abstractmethod
    def offload_weights(self):
        """
        offload weights
        """

    @abstractmethod
    def onload_weights(self):
        """
        onload weights
        """

    @abstractmethod
    def free_grad_buffers(self):
        """
        free grad buffers and related tensors
        """

    @abstractmethod
    def build_grad_buffers(self):
        """
        build grad buffers and related tensors
        """<|MERGE_RESOLUTION|>--- conflicted
+++ resolved
@@ -130,7 +130,6 @@
 
     def _optimizer_load_state_bucket_into_device(self, device, optimizer=None):
         """put the state bucket onto a device"""
-<<<<<<< HEAD
         if optimizer is not None:
             optimizer_list = [optimizer]
         else:
@@ -141,14 +140,9 @@
             for tensors in state_dict['state'].values():
                 keys = list(tensors.keys())
                 for key in keys:
-=======
-        state_dict = self._optimizer.optimizer.state_dict()
-        for tensors in state_dict['state'].values():
-            keys = list(tensors.keys())
-            for key in keys:
-                # compatible with transformer_engine v1.10, state['master_param']=None
-                if tensors[key] is not None:
->>>>>>> a88ef582
+                    # compatible with transformer_engine v1.10, state['master_param']=None
+                    if tensors[key] is not None:
+                        tensors[key] = tensors[key].to(device=device, non_blocking=True)
                     tensors[key] = tensors[key].to(device=device, non_blocking=True)
         # make sure the loading is finished before returning
         torch.cuda.synchronize()
