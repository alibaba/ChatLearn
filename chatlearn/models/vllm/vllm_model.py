--- conflicted
+++ resolved
@@ -54,13 +54,7 @@
     def load_state_dict(self, state_dict, strict=True, assign=False): # pylint: disable=unused-argument
         qwen_version = None
         if isinstance(self.model, LlamaForCausalLM):
-<<<<<<< HEAD
-            use_legacy_models = self.model_args.get("use_legacy_models")
-            if use_legacy_models is None:
-                raise RuntimeError("Please specify use_legacy_models (True or False) for VLLMModel, but not None.")
-=======
             use_legacy_models = get_use_legacy_models(self.model_args)
->>>>>>> 5b273bcf
             if use_legacy_models:
                 convert_state_dict_internal = convert_llama_state_dict_from_megatron_to_vllm
             else:
