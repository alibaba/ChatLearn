# Copyright 2024 Alibaba Group Holding Limited. All Rights Reserved.
#
# Licensed under the Apache License, Version 2.0 (the "License");
# you may not use this file except in compliance with the License.
# You may obtain a copy of the License at
#
#     http://www.apache.org/licenses/LICENSE-2.0
#
# Unless required by applicable law or agreed to in writing, software
# distributed under the License is distributed on an "AS IS" BASIS,
# WITHOUT WARRANTIES OR CONDITIONS OF ANY KIND, either express or implied.
# See the License for the specific language governing permissions and
# limitations under the License.
# ==============================================================================
"""FSDP module"""
import os
import random
import functools
import gc
from contextlib import contextmanager, nullcontext
import copy
from typing import List

import ray
import numpy as np
import torch
import torch.distributed as dist
from torch.distributed.tensor import DTensor
from torch import optim, nn

from torch.distributed.fsdp import MixedPrecisionPolicy, fully_shard, FSDPModule as TorchFSDPModule
from torch.distributed.checkpoint.state_dict import StateDictOptions, set_model_state_dict
from torch.multiprocessing.reductions import reduce_tensor
from torch.distributed.tensor import DTensor

from transformers import AutoModelForCausalLM, AutoTokenizer, AutoConfig
from transformers.trainer_pt_utils import get_module_class_from_name

from chatlearn.utils.logger import debug_rank_0
from chatlearn.utils.utils import dict_to_simplenamespace
from chatlearn.utils.communication_op import set_sp_parallel_group
from chatlearn.models.patches.monkey_patch import apply_sp_monkey_patch, apply_group_gemm
from .torch_module import TorchModule

class FSDPModule(TorchModule):
    """TorchModule is the class for Alignment Torch models.

    Args
    ----
    name : str
        model name
    """

    def __init__(self, *args, **kwargs):

        super().__init__(*args, **kwargs)

        self.fsdp_size = self.module_args.fsdp_size
        self.sp_size = self.module_args.ulysses_sequence_parallel_size
        self.device_mesh = None
        self.sp_device_mesh = None
        self.packing = self.module_args.packing
        self.max_token_in_seq = self.module_args.max_token_in_packing

    def get_visible_gpus(self):
        """
        :meta private:
        """
        return ray.get_gpu_ids()

    @staticmethod
    def init_fn(x: torch.nn.Module):
        if torch.distributed.get_rank() != 0:
            x = x.to_empty(device=torch.cuda.current_device(), recurse=False)
            torch.cuda.empty_cache()
        return x

    def fsdp2_clip_grad_norm_(self, parameters, max_norm, norm_type=2.0, error_if_nonfinite=False, foreach=None):
        # TODO: support partial parameters FSDP2 warp
        assert norm_type==2.0, "only support l2 grad norm"
        from torch.nn.utils.clip_grad import _clip_grads_with_norm_, _get_total_norm

        if isinstance(parameters, torch.Tensor):
            parameters = [parameters]
        else:
            # prevent generators from being exhausted
            parameters = list(parameters)
        grads = [p.grad for p in parameters if p.grad is not None]
        total_norm = _get_total_norm(grads, norm_type, error_if_nonfinite, foreach)
        # manual reduce grad norm
        total_norm = total_norm.to_local()
        total_norm = total_norm ** norm_type
        dist.all_reduce(total_norm, group=self.device_mesh.get_group("fsdp"), op=torch.distributed.ReduceOp.SUM)
        total_norm = total_norm ** (1.0 / norm_type)
        _clip_grads_with_norm_(parameters, max_norm, total_norm, foreach)

        return total_norm

    def create_device_mesh(self, world_size, fsdp_size):
        if not self.device_mesh:
            if world_size == fsdp_size:
                self.device_mesh = dist.device_mesh.init_device_mesh(
                    "cuda", mesh_shape=(world_size,), mesh_dim_names=["fsdp"]
                )
            else:
                self.device_mesh = dist.device_mesh.init_device_mesh(
                    "cuda",
                    mesh_shape=(fsdp_size, world_size // fsdp_size),
                    mesh_dim_names=["fsdp", "ddp"],
                )
            print(f"world size {world_size}, fsdp_size {fsdp_size}, {self.device_mesh}")

    def create_sp_device_mesh(self):
        # TODO: maybe this constrict can be eased out
        assert self.fsdp_size % self.sp_size == 0, \
            "fsdp_size must be divisible by sp_size"
        self.sp_device_mesh = dist.device_mesh.init_device_mesh(
            "cuda", mesh_shape=(self.world_size // self.sp_size, self.sp_size),
            mesh_dim_names=("dp", "sp")
        )
        set_sp_parallel_group(self.sp_device_mesh.get_group("sp"))

    def setup_distributed(self):
        print(self.get_dist_env())
        if not dist.is_initialized():
            dist.init_process_group(backend="nccl")

        self.create_device_mesh(self.world_size, self.fsdp_size)

    def peak_memory(self):
        """
        :meta private:
        """
        self._peak_memory = max(
            self._peak_memory, torch.cuda.max_memory_allocated() / (1024**3)
        )
        return self._peak_memory

    def empty_cache(self):
        """
        :meta private:
        """
        if not self.timers("empty_cache").started_:
            self.timers("empty_cache").start()
        peak_mem = torch.cuda.max_memory_allocated() / (1024**3)
        debug_rank_0(
            f"{self.name} replica: {self.replica_id}, before empty cache, peak mem: {peak_mem:.2f} GiB",
            self._logger,
        )
        # Manual gc
        gc.collect()
        torch.cuda.empty_cache()
        torch.cuda.reset_peak_memory_stats()
        peak_mem = torch.cuda.max_memory_allocated() / (1024**3)
        debug_rank_0(
            f"{self.name} replica: {self.replica_id}, after empty cache, peak mem: {peak_mem:.2f} GiB",
            self._logger,
        )
        self.timers("empty_cache").stop()

    def create_model(self, model_path: str , torch_dtype: torch.dtype, meta_init: bool) -> nn.Module:
        if not meta_init:
            model = AutoModelForCausalLM.from_pretrained(
                pretrained_model_name_or_path=model_path,
                torch_dtype=torch_dtype,
                attn_implementation="flash_attention_2",
                trust_remote_code=True,
            )
        else:
            model_config = AutoConfig.from_pretrained(model_path)
            with torch.device('meta'):
                model = AutoModelForCausalLM.from_config(
                    model_config,
                    torch_dtype=torch_dtype,
                    attn_implementation="flash_attention_2",
                    trust_remote_code=True
                )
        dist.barrier()
        return model

    @property
    def data_parallel_size(self):
        """
        :meta private:
        """
        if self.sp_device_mesh is not None:
            dp_group = self.sp_device_mesh.get_group('dp')
            return dist.get_world_size(group=dp_group)
        else:
            return dist.get_world_size()

    @property
    def data_parallel_rank(self):
        """
        :meta private:
        """
        if self.sp_device_mesh is not None:
            dp_group = self.sp_device_mesh.get_group('dp')
            return dist.get_rank(group=dp_group)
        else:
            return dist.get_rank()

    def tensor_parallel_rank(self):
        return self.data_parallel_rank

    def pipeline_parallel_rank(self):
        return 1

    def expert_model_parallel_size(self):
        return 1

    def check_sp_compatibility(self, config):
        assert config.num_attention_heads % self.sp_size == 0, \
            "num_attention_heads must be divisible by sp"
        if self.sp_size > config.num_key_value_heads:
            assert self.sp_size % config.num_key_value_heads == 0, \
                "When sp_size > num_key_value_heads, sp_size must be divisible by num_key_value_heads"

    def model_setup(self):
        """
        :meta private:
        """
        if self.module_args.use_expandable_segments:
            torch.cuda.memory._set_allocator_settings("expandable_segments:True")
        super().model_setup()
        self.setup_distributed()
        args = dict_to_simplenamespace(self.module_args)
        self.args = args

        local_rank = dist.get_rank()
        # When meta_init is enabled, we only load checkpoint on rank 0
        meta_init = self.module_args.meta_init and local_rank != 0
        model = self.create_model(args.load, torch_dtype=torch.bfloat16, meta_init=meta_init)
        if self.module_args.groupgemm:
            apply_group_gemm(model)
            dist.barrier()
        print("debughh apply group gemm")
        # Setup device mesh and apply patch for sequence parallel
        # Sequence_parallel should only be used during training
        if self.sp_size > 1:
            self.check_sp_compatibility(model.config)
            self.create_sp_device_mesh()
            apply_sp_monkey_patch(model.config)
        self.tokenizer = AutoTokenizer.from_pretrained(
            args.load, trust_remote_code=True, use_fast=True
        )
        model.gradient_checkpointing_enable(gradient_checkpointing_kwargs={'use_reentrant': False})

        # get state_dict to init model for meta init
        full_state = None
        if self.module_args.meta_init:
            full_state = model.state_dict()

        # fsdp2 warp
        mix_precision_config = MixedPrecisionPolicy(param_dtype=torch.bfloat16, reduce_dtype=torch.float32, cast_forward_inputs=True)
        fsdp_kwargs = {
            "mesh": self.device_mesh,
            "mp_policy": mix_precision_config,
            "reshard_after_forward": True,
        }
        default_transformer_cls_names_to_wrap = getattr(model, "_no_split_modules", None)
        fsdp_transformer_layer_cls_to_wrap = default_transformer_cls_names_to_wrap
        if isinstance(fsdp_transformer_layer_cls_to_wrap, str):
            fsdp_transformer_layer_cls_to_wrap = [fsdp_transformer_layer_cls_to_wrap]
        modules = []
        for name, module in model.named_modules():
            if module.__class__.__name__ in fsdp_transformer_layer_cls_to_wrap or (isinstance(module, nn.Embedding) and not model.config.tie_word_embeddings):
                modules.append(module)

        for idx, module in enumerate(modules):
            fully_shard(module, **fsdp_kwargs)
        fully_shard(model, **fsdp_kwargs)
        print("debughh fully_shard")
        if self.module_args.meta_init:
            # save buffer data
            buffer_dict = {}
            for name, buf in model.named_buffers():
                buffer_dict[name] = buf
            model.to_empty(device="cuda")

            # load real state dict
            options = StateDictOptions(full_state_dict=True, cpu_offload=False, broadcast_from_rank0=True)
            # module-wise sync avoid OOM while run model like qwen3-moe-235B

            for name, module in model.named_modules():
                has_weights = any(k.startswith(name + ".") for k in full_state.keys()) and len(list(module.children()))==0
                if has_weights:
                    set_model_state_dict(
                        module,
                        {k.replace(name + ".", ""): v for k, v in full_state.items() if k.startswith(name + ".")},
                        options=options
                    )
            # set_model_state_dict(model, full_state, options=options)

            # load buffer data
            if dist.get_rank()==0:
                for name, buf in model.named_buffers():
                    buf.data.copy_(buffer_dict[name])
            torch.cuda.synchronize()
            for name, buf in model.named_buffers():
                dist.broadcast(buf, src=0)
        print("debughh sync parameter")
        self.model = model
        self.model.to(torch.float32)

        if not self.trainable:
            self.optimizer = None
            self.model.eval()
        else:
            self.optimizer = optim.AdamW(
                self.model.parameters(),
                lr=self.module_args.optimizer.lr,
                betas=(self.module_args.optimizer.adam_beta1, self.module_args.optimizer.adam_beta2),
                weight_decay=self.module_args.optimizer.weight_decay
            )

        # resume model weights
        if self.resume_training:
            self.load_checkpoint(self._episode_id)
        del full_state
        self.offload()

    def get_fsdp_param_name(self, block_size=3_000_000_000) -> List[List]:
        name_list = []
        param_cnt = 0
        current_group = []
        for name, param in self.model.named_parameters():
            param_cnt += param.numel()
            current_group.append(name)
            if param_cnt >= block_size:
                name_list.append(copy.deepcopy(current_group))
                current_group = []
                param_cnt = 0
        if len(current_group) > 0:
            name_list.append(copy.deepcopy(current_group))
        return name_list

    def get_weight_ipc_handles_by_name(self, block_name: List[str]):
        """
        get fsdp warpped module weight by name get from named_parameters
        avoid get total model state_dict
        """
        if self.module_args.use_expandable_segments:
            torch.cuda.memory._set_allocator_settings("expandable_segments:False")
        reduce_tensor_dict = {}
        for name, param in self.model.named_parameters():
            if name in block_name:
                reduce_tensor_dict[name] = reduce_tensor(param.full_tensor().detach() \
                                            if isinstance(param, DTensor) else param.detach())
        if self.module_args.use_expandable_segments:
            torch.cuda.memory._set_allocator_settings("expandable_segments:True")
        return reduce_tensor_dict
    @torch.no_grad()
    def onload_weights(self, empty_cache=True):
        device_id = torch.cuda.current_device()
        self.model.to(torch.device(f"cuda:{device_id}"))
        if empty_cache:
            gc.collect()
            torch.cuda.empty_cache()

    @torch.no_grad()
    def offload_weights(self, empty_cache=True):
        self.model.cpu()
        torch.cuda.ipc_collect()
        if empty_cache:
            gc.collect()
            torch.cuda.empty_cache()

    @torch.no_grad()
    def offload_optimizer_states(self, empty_cache=True):
        if not self.optimizer.state:
            return
        for param_group in self.optimizer.param_groups:
            for param in param_group["params"]:
                state = self.optimizer.state[param]
                for key, value in state.items():
                    if isinstance(value, torch.Tensor):
                        state[key] = value.to("cpu", non_blocking=True)
        torch.cuda.synchronize()
        if empty_cache:
            torch.cuda.empty_cache()

    @torch.no_grad()
    def onload_optimizer_states(self, empty_cache=True):
        if not self.optimizer.state:
            return
        device_id = torch.cuda.current_device()
        for param_group in self.optimizer.param_groups:
            for param in param_group["params"]:
                state = self.optimizer.state[param]
                for key, value in state.items():
                    if isinstance(value, torch.Tensor):
                        state[key] = value.to(torch.device(f"cuda:{device_id}"), non_blocking=True)

        if empty_cache:
            torch.cuda.empty_cache()

    def save_checkpoint(self, iteration):
        save_dir = f"{self.runtime_args.output_dir}/save_model/{self.name}/{iteration}"
        if dist.get_rank() == 0 and not os.path.exists(save_dir):
            os.makedirs(save_dir)
        # Make sure directory exists before writing
        dist.barrier()

        model_state_dict = self.model.state_dict()
        optimizer_state_dict = self.optimizer.state_dict() if self.optimizer is not None else None
        # lr_scheduler_state_dict = self.lr_scheduler.state_dict() if self.lr_scheduler is not None else None
        extra_state_dict = {
            # "lr_scheduler": lr_scheduler_state_dict,
            "rng": self.get_rng_state(),
        }
        model_path = os.path.join(save_dir, f"model_world_size_{dist.get_world_size()}_rank_{dist.get_rank()}.pt")
        optim_path = os.path.join(save_dir, f"optim_world_size_{dist.get_world_size()}_rank_{dist.get_rank()}.pt")
        extra_path = os.path.join(save_dir, f"extra_state_world_size_{dist.get_world_size()}_rank_{dist.get_rank()}.pt")
        torch.save(model_state_dict, model_path)
        torch.save(optimizer_state_dict, optim_path)
        torch.save(extra_state_dict, extra_path)

        torch.distributed.barrier()

        # save for hf format
        if self.module_args.get("save_hf", True):
<<<<<<< HEAD
            from torch.distributed.checkpoint.state_dict import StateDictOptions, get_model_state_dict

            state_dict_config = StateDictOptions(full_state_dict=True, cpu_offload=True, broadcast_from_rank0=False)
            model_state_dict = get_model_state_dict(self.model, options=state_dict_config)
            if dist.get_rank() == 0:
                hf_path = os.path.join(save_dir, "huggingface")
                os.makedirs(hf_path, exist_ok=True)
                model_config = self.model.config
                model_config.save_pretrained(hf_path)
                self.tokenizer.save_pretrained(hf_path)

                with torch.device("meta"):
                    save_model = AutoModelForCausalLM.from_config(model_config, torch_dtype=torch.bfloat16)
                save_model.to_empty(device="cpu")
                save_model.save_pretrained(hf_path, state_dict=model_state_dict)
=======
            state_dict_cfg = FullStateDictConfig(offload_to_cpu=True, rank0_only=True)
            with FSDP.state_dict_type(self.model, StateDictType.FULL_STATE_DICT, state_dict_cfg, None):
                model_state_dict = self.model.state_dict()
                if dist.get_rank() == 0:
                    hf_path = os.path.join(save_dir, "huggingface")
                    os.makedirs(hf_path, exist_ok=True)
                    model_config = self.model._fsdp_wrapped_module.config
                    model_config.save_pretrained(hf_path)
                    self.tokenizer.save_pretrained(hf_path)

                    with torch.device("meta"):
                        save_model = AutoModelForCausalLM.from_config(model_config, torch_dtype=torch.bfloat16)
                    save_model.to_empty(device="cpu")
                    save_model.save_pretrained(hf_path, state_dict=model_state_dict)
            torch.distributed.barrier()
>>>>>>> 8a5ae660
            self._logger.info(f"save checkpoint to {save_dir}")

    def load_checkpoint(self, iteration):
        load_dir = f"{self.runtime_args.output_dir}/save_model/{self.name}/{iteration}"
        if not os.path.exists(load_dir):
            self._logger.info(f"{load_dir} not exists, will skip load")
            return
        model_path = os.path.join(load_dir, f"model_world_size_{dist.get_world_size()}_rank_{dist.get_rank()}.pt")
        optim_path = os.path.join(load_dir, f"optim_world_size_{dist.get_world_size()}_rank_{dist.get_rank()}.pt")
        extra_state_path = os.path.join(load_dir, f"extra_state_world_size_{dist.get_world_size()}_rank_{dist.get_rank()}.pt")

        model_state_dict = torch.load(model_path, weights_only=False)
        optimizer_state_dict = torch.load(optim_path, weights_only=False)
        extra_state_dict = torch.load(extra_state_path, weights_only=False)

        self.model.load_state_dict(model_state_dict)
        if self.optimizer is not None:
            self.optimizer.load_state_dict(optimizer_state_dict)
        # recover random state
        if "rng" in extra_state_dict:
            # 'rng' may not exist for backward compatibility
            self.load_rng_state(extra_state_dict["rng"])
        torch.distributed.barrier()

    @staticmethod
    def get_rng_state():
        rng_state = {
            "cpu": torch.get_rng_state(),
            "cuda": torch.cuda.get_rng_state(),
            "numpy": np.random.get_state(),
            "random": random.getstate(),
        }
        return rng_state

    @staticmethod
    def load_rng_state(rng_state):
        torch.set_rng_state(rng_state["cpu"])
        torch.cuda.set_rng_state(rng_state["cuda"])
        np.random.set_state(rng_state["numpy"])
        random.setstate(rng_state["random"])
    <|MERGE_RESOLUTION|>--- conflicted
+++ resolved
@@ -420,7 +420,6 @@
 
         # save for hf format
         if self.module_args.get("save_hf", True):
-<<<<<<< HEAD
             from torch.distributed.checkpoint.state_dict import StateDictOptions, get_model_state_dict
 
             state_dict_config = StateDictOptions(full_state_dict=True, cpu_offload=True, broadcast_from_rank0=False)
@@ -436,23 +435,7 @@
                     save_model = AutoModelForCausalLM.from_config(model_config, torch_dtype=torch.bfloat16)
                 save_model.to_empty(device="cpu")
                 save_model.save_pretrained(hf_path, state_dict=model_state_dict)
-=======
-            state_dict_cfg = FullStateDictConfig(offload_to_cpu=True, rank0_only=True)
-            with FSDP.state_dict_type(self.model, StateDictType.FULL_STATE_DICT, state_dict_cfg, None):
-                model_state_dict = self.model.state_dict()
-                if dist.get_rank() == 0:
-                    hf_path = os.path.join(save_dir, "huggingface")
-                    os.makedirs(hf_path, exist_ok=True)
-                    model_config = self.model._fsdp_wrapped_module.config
-                    model_config.save_pretrained(hf_path)
-                    self.tokenizer.save_pretrained(hf_path)
-
-                    with torch.device("meta"):
-                        save_model = AutoModelForCausalLM.from_config(model_config, torch_dtype=torch.bfloat16)
-                    save_model.to_empty(device="cpu")
-                    save_model.save_pretrained(hf_path, state_dict=model_state_dict)
             torch.distributed.barrier()
->>>>>>> 8a5ae660
             self._logger.info(f"save checkpoint to {save_dir}")
 
     def load_checkpoint(self, iteration):
