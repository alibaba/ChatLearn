# pylint: disable=import-outside-toplevel,unused-argument
# Copyright 2024 Alibaba Group Holding Limited. All Rights Reserved.
#
# Licensed under the Apache License, Version 2.0 (the "License");
# you may not use this file except in compliance with the License.
# You may obtain a copy of the License at
#
#     http://www.apache.org/licenses/LICENSE-2.0
#
# Unless required by applicable law or agreed to in writing, software
# distributed under the License is distributed on an "AS IS" BASIS,
# WITHOUT WARRANTIES OR CONDITIONS OF ANY KIND, either express or implied.
# See the License for the specific language governing permissions and
# limitations under the License.
# ==============================================================================
"""FSDP module"""
import os
import random
import gc
<<<<<<< HEAD
from typing import List
import glob
import json
from safetensors.torch import load_file
=======
from typing import List, Dict
>>>>>>> 2313452e

import numpy as np
import torch
from torch import Tensor
import torch.distributed as dist
from torch.distributed.tensor import DTensor, distribute_tensor
from torch import optim, nn
from torch.distributed.fsdp import MixedPrecisionPolicy, fully_shard
from torch.distributed.checkpoint.state_dict import StateDictOptions, set_model_state_dict, get_model_state_dict
from torch.multiprocessing.reductions import reduce_tensor
from torch.nn.utils.clip_grad import _clip_grads_with_norm_, _get_total_norm

from transformers import AutoModelForCausalLM, AutoTokenizer, AutoConfig, AutoModelForImageTextToText

from chatlearn.utils.logger import debug_rank_0
from chatlearn.utils.utils import dict_to_simplenamespace
from chatlearn.utils.communication_op import set_sp_parallel_group
from chatlearn.models.patches.monkey_patch import apply_sp_monkey_patch, apply_group_gemm
from chatlearn.runtime.decorator import timeit, monitor_error
from .torch_module import TorchModule


class FSDPModule(TorchModule):
    """TorchModule is the class for Alignment Torch models.

    Args
    ----
    name : str
        model name
    """

    def __init__(self, name: str, args=None, replica_id: int=0):
        """The chatlearn wrapper for a FSDP model.

        Args:
            name (str): The name of this module
            args (Any, optional): The arguments. Defaults to None.
            replica_id (int, optional): The replica id of this module. Defaults to 0.
        """
        super().__init__(name, args=args, replica_id=replica_id)

        self.fsdp_size = self.module_args.fsdp_size
        self.sp_size = self.module_args.ulysses_sequence_parallel_size
        self.device_mesh = None
        self.sp_device_mesh = None
        self.packing = self.module_args.packing
        self.max_token_in_seq = self.module_args.max_token_in_packing
        self.generate_micro_batch_size = self.module_args.generation_batch_size
        if self.module_args.trainable:
            self.train_micro_batch_size = self.module_args.train_micro_batch_size

    @staticmethod
    def init_fn(x: torch.nn.Module):
        if torch.distributed.get_rank() != 0:
            x = x.to_empty(device=torch.cuda.current_device(), recurse=False)
            torch.cuda.empty_cache()
        return x

    def fsdp2_clip_grad_norm_(self, parameters, max_norm, norm_type=2.0, error_if_nonfinite=False, foreach=None):
        # TODO: support partial parameters FSDP2 warp
        assert norm_type==2.0, "only support l2 grad norm"

        if isinstance(parameters, torch.Tensor):
            parameters = [parameters]
        else:
            # prevent generators from being exhausted
            parameters = list(parameters)
        grads = [p.grad for p in parameters if p.grad is not None]
        total_norm = _get_total_norm(grads, norm_type, error_if_nonfinite, foreach)
        # manual reduce grad norm
        total_norm = total_norm.to_local()
        total_norm = total_norm ** norm_type
        dist.all_reduce(total_norm, group=self.device_mesh.get_group("fsdp"), op=torch.distributed.ReduceOp.SUM)
        total_norm = total_norm ** (1.0 / norm_type)
        _clip_grads_with_norm_(parameters, max_norm, total_norm, foreach)

        return total_norm

    def split_list(self, lst, n):
        """Split list into n roughly equal chunks."""
        k, m = divmod(len(lst), n)
        return [lst[i*k+min(i, m):(i+1)*k+min(i+1, m)] for i in range(n)]

    def get_dtensor(self, model, hf_dir):
        mapping = {
            'gate_weight': 'gate_proj.weight',
            'up_weight': 'up_proj.weight',
            'down_weight': 'down_proj.weight'
        }
        world_size = dist.get_world_size()
        local_rank = dist.get_rank()
        safetensor_files = glob.glob(os.path.join(hf_dir, "*.safetensors"))
        safetensor_files = self.split_list(safetensor_files, world_size)
        local_safetensor_file = safetensor_files[local_rank]
        local_tensors = {}
        for file in local_safetensor_file:
            local_tensors.update(load_file(file, device="cuda"))

        weight_map = json.load(open(os.path.join(hf_dir, "model.safetensors.index.json")))['weight_map']
        meta_sharded_sd = model.state_dict()
        sharded_sd = {}
        shape_list=[]
        for param_name, param in meta_sharded_sd.items():
            if meta_sharded_sd[param_name].shape not in shape_list:
                shape_list.append(meta_sharded_sd[param_name].shape)
        tensor_buffer = {}
        for shape in shape_list:
            tensor_buffer[shape] = torch.empty(shape, dtype=torch.bfloat16, device="cuda")
        print(tensor_buffer.keys())
        for param_name in meta_sharded_sd.keys():
        # print(param_name)
            sharded_meta_param = meta_sharded_sd.get(param_name)
            shape_key = meta_sharded_sd[param_name].shape
            if param_name.split('.')[-1] in mapping:
                sequential_mlp_name_list = []
                for i in range(512):
                    part = param_name.split('.')[-1]
                    sequential_mlp_name_list.append(name.replace('group_mlp', f"experts.{i}").replace(part, mapping[part]))
                single_expert_shape = (sharded_meta_param.shape[0] // 512, sharded_meta_param.shape[1])
                local_tensor = torch.empty(single_expert_shape, dtype=torch.bfloat16, device='cuda')
                group_gemm_tensor = tensor_buffer[shape_key]
                for idx, single_mlp_name in enumerate(sequential_mlp_name_list):
                    if single_mlp_name in local_tensors:
                        local_tensor.copy_(local_tensors.pop(single_mlp_name))
                    #sharded_sd[single_mlp_name] = local_tensor
                    safe_tensor_file = weight_map[single_mlp_name]
                    rank_has_data=None
                    for i, file_list in enumerate(safetensor_files):
                        for file in file_list:
                            if safe_tensor_file in file:
                                rank_has_data = i
                                break
                    dist.broadcast(local_tensor, src=rank_has_data)
                    group_gemm_tensor[idx * single_expert_shape[0]: (idx + 1) * single_expert_shape[0], :].copy_(local_tensor)
                local_tensor = torch.chunk(tensor_buffer[shape_key],world_size, dim=0)[local_rank]
                sharded_tensor = DTensor.from_local(local_tensor.clone(), sharded_meta_param.device_mesh, sharded_meta_param.placements)
                sharded_sd[param_name] = nn.Parameter(sharded_tensor)
            else:
                if param_name in local_tensors:
                    tensor_buffer[shape_key].copy_(local_tensors.pop(param_name))
                # else:
                #     full_tensor = torch.empty(meta_sharded_sd[param_name].shape, dtype=torch.bfloat16, device=local_rank)
            # print(full_tensor.shape)
                safe_tensor_file = weight_map[param_name]
                rank_has_data=None
                for i, file_list in enumerate(safetensor_files):
                    for file in file_list:
                        if safe_tensor_file in file:
                            rank_has_data = i
                            break
                dist.broadcast(tensor_buffer[shape_key], src=rank_has_data)
                if False:
                    print(f"{local_rank}: {sharded_meta_param}")
                    # no shard
                    if local_rank==0:
                        sharded_sd[param_name] = DTensor.from_local(tensor_buffer[shape_key].clone(), sharded_meta_param.device_mesh, sharded_meta_param.placements)
                    else:
                        sharded_sd[param_name] = DTensor.from_local(torch.empty((0, sharded_meta_param.size()[1]), dtype=torch.bfloat16, device='cuda'), sharded_meta_param.device_mesh, sharded_meta_param.placements)
                    print(f"{local_rank}: {sharded_sd[param_name]}")
                else:
                    #local_tensor = torch.chunk(tensor_buffer[shape_key], world_size, dim=0)[local_rank]
                    sharded_tensor = distribute_tensor(
                        tensor_buffer[shape_key].clone(),
                        sharded_meta_param.device_mesh,
                        sharded_meta_param.placements,
                    )
                        #DTensor.from_local(local_tensor.clone(), sharded_meta_param.device_mesh, sharded_meta_param.placements)
                    sharded_sd[param_name] = nn.Parameter(sharded_tensor)
            dist.barrier()
        return sharded_sd

    def create_device_mesh(self, world_size, fsdp_size):
        if not self.device_mesh:
            if world_size == fsdp_size:
                self.device_mesh = dist.device_mesh.init_device_mesh(
                    "cuda", mesh_shape=(world_size,), mesh_dim_names=["fsdp"]
                )
            else:
                self.device_mesh = dist.device_mesh.init_device_mesh(
                    "cuda",
                    mesh_shape=(fsdp_size, world_size // fsdp_size),
                    mesh_dim_names=["fsdp", "ddp"],
                )
            print(f"world size {world_size}, fsdp_size {fsdp_size}, {self.device_mesh}")

    def create_sp_device_mesh(self):
        # TODO: maybe this constrict can be eased out
        assert self.fsdp_size % self.sp_size == 0, \
            "fsdp_size must be divisible by sp_size"
        self.sp_device_mesh = dist.device_mesh.init_device_mesh(
            "cuda", mesh_shape=(self.world_size // self.sp_size, self.sp_size),
            mesh_dim_names=("dp", "sp")
        )
        set_sp_parallel_group(self.sp_device_mesh.get_group("sp"))

    def setup_distributed(self):
        print(self.get_dist_env())
        if not dist.is_initialized():
            dist.init_process_group(backend="nccl")

        self.create_device_mesh(self.world_size, self.fsdp_size)

    def peak_memory(self):
        """
        :meta private:
        """
        self._peak_memory = max(
            self._peak_memory, torch.cuda.max_memory_allocated() / (1024**3)
        )
        return self._peak_memory

    def empty_cache(self):
        """
        :meta private:
        """
        if not self.timers("empty_cache").started_:
            self.timers("empty_cache").start()
        peak_mem = torch.cuda.max_memory_allocated() / (1024**3)
        debug_rank_0(
            f"{self.name} replica: {self.replica_id}, before empty cache, peak mem: {peak_mem:.2f} GiB",
            self._logger,
        )
        # Manual gc
        gc.collect()
        torch.cuda.empty_cache()
        torch.cuda.reset_peak_memory_stats()
        peak_mem = torch.cuda.max_memory_allocated() / (1024**3)
        debug_rank_0(
            f"{self.name} replica: {self.replica_id}, after empty cache, peak mem: {peak_mem:.2f} GiB",
            self._logger,
        )
        self.timers("empty_cache").stop()

    def create_model(self, model_path: str , torch_dtype: torch.dtype, meta_init: bool) -> nn.Module:
        if not meta_init:
            model_config = AutoConfig.from_pretrained(model_path)
            if self.runtime_args.model_type == 'vlm':
                model = AutoModelForImageTextToText.from_pretrained(
                    pretrained_model_name_or_path=model_path,
                    torch_dtype=torch_dtype,
                    attn_implementation="flash_attention_2",
                    trust_remote_code=self.module_args.trust_remote_code
                )

                from chatlearn.models.patches.monkey_patch import apply_qwenvl
                apply_qwenvl(model)
                assert self.sp_size == 1, "VL model only support sp_size=1"
            else:
                model = AutoModelForCausalLM.from_pretrained(
                    pretrained_model_name_or_path=model_path,
                    torch_dtype=torch_dtype,
                    attn_implementation="flash_attention_2",
                    trust_remote_code=self.module_args.trust_remote_code,
                )
        else:
            model_config = AutoConfig.from_pretrained(model_path)
            assert "Qwen2_5_VLForConditionalGeneration" not in model_config.architectures, "VL model not support meta init"
            with torch.device('meta'):
                model = AutoModelForCausalLM.from_config(
                    model_config,
                    torch_dtype=torch_dtype,
                    attn_implementation="flash_attention_2",
                    trust_remote_code=self.module_args.trust_remote_code
                )
        dist.barrier()
        return model
    @property
    def data_parallel_size(self):
        """
        :meta private:
        """
        if self.sp_device_mesh is not None:
            dp_group = self.sp_device_mesh.get_group('dp')
            return dist.get_world_size(group=dp_group)
        else:
            return dist.get_world_size()

    @property
    def data_parallel_rank(self):
        """
        :meta private:
        """
        if self.sp_device_mesh is not None:
            dp_group = self.sp_device_mesh.get_group('dp')
            return dist.get_rank(group=dp_group)
        else:
            return dist.get_rank()

    def check_sp_compatibility(self, config):
        assert config.num_attention_heads % self.sp_size == 0, \
            "num_attention_heads must be divisible by sp"
        if self.sp_size > config.num_key_value_heads:
            assert self.sp_size % config.num_key_value_heads == 0, \
                "When sp_size > num_key_value_heads, sp_size must be divisible by num_key_value_heads"

    @monitor_error()
    @timeit()
    def model_setup(self):
        """
        :meta private:
        """
        if self.module_args.use_expandable_segments:
            torch.cuda.memory._set_allocator_settings("expandable_segments:True")
        super().model_setup()
        self.setup_distributed()
        args = dict_to_simplenamespace(self.module_args)
        self.args = args

        local_rank = dist.get_rank()
        # When meta_init is enabled, we only load checkpoint on rank 0
        meta_init = self.module_args.meta_init
        model = self.create_model(args.load, torch_dtype=torch.bfloat16, meta_init=meta_init)
        self.model_config = model.config
        if self.module_args.groupgemm:
            apply_group_gemm(model)
            dist.barrier()
        # Setup device mesh and apply patch for sequence parallel
        # Sequence_parallel should only be used during training
        if self.sp_size > 1:
            self.check_sp_compatibility(model.config)
            self.create_sp_device_mesh()
            apply_sp_monkey_patch(model.config)
        self.tokenizer = AutoTokenizer.from_pretrained(
            args.load, trust_remote_code=self.module_args.trust_remote_code, use_fast=True
        )
        model.gradient_checkpointing_enable(gradient_checkpointing_kwargs={'use_reentrant': False})

        # get state_dict to init model for meta init
        full_state = None
        if self.module_args.meta_init:
            full_state = model.state_dict()

        # fsdp2 warp
        mix_precision_config = MixedPrecisionPolicy(param_dtype=torch.bfloat16, reduce_dtype=torch.float32, cast_forward_inputs=True)
        fsdp_kwargs = {
            "mesh": self.device_mesh,
            "mp_policy": mix_precision_config,
            "reshard_after_forward": True,
        }
        default_transformer_cls_names_to_wrap = getattr(model, "_no_split_modules", None)
        fsdp_transformer_layer_cls_to_wrap = default_transformer_cls_names_to_wrap
        if isinstance(fsdp_transformer_layer_cls_to_wrap, str):
            fsdp_transformer_layer_cls_to_wrap = [fsdp_transformer_layer_cls_to_wrap]
        modules = []
        for name, module in model.named_modules():
            if module.__class__.__name__ in fsdp_transformer_layer_cls_to_wrap or \
                (isinstance(module, nn.Embedding) and not model.config.tie_word_embeddings):
                modules.append(module)

        for module in modules:
            fully_shard(module, **fsdp_kwargs)
        fully_shard(model, **fsdp_kwargs)

<<<<<<< HEAD
        if self.module_args.meta_init:
            shard_dict = self.get_dtensor(model, args.load)
            model.load_state_dict(shard_dict, assign=True)
            for name, module in model.named_modules():
                if "rotary_emb" in name:
                    module.__init__(model.config)
            
        # if self.module_args.meta_init:
        #     # save buffer data
        #     buffer_dict = {}
        #     for name, buf in model.named_buffers():
        #         buffer_dict[name] = buf
        #     model.to_empty(device="cuda")

        #     # load real state dict
        #     options = StateDictOptions(full_state_dict=True, cpu_offload=False, broadcast_from_rank0=True)

        #     # module-wise sync avoid OOM while run model like qwen3-moe-235B
        #     for name, module in model.named_modules():
        #         has_weights = any(k.startswith(name + ".") for k in full_state.keys()) and len(list(module.children()))==0
        #         if has_weights:
        #             set_model_state_dict(
        #                 module,
        #                 {k.replace(name + ".", ""): v for k, v in full_state.items() if k.startswith(name + ".")},
        #                 options=options
        #             )
        #     # set_model_state_dict(model, full_state, options=options)

        #     # load buffer data
        #     if dist.get_rank()==0:
        #         for name, buf in model.named_buffers():
        #             buf.data.copy_(buffer_dict[name])
        #     torch.cuda.synchronize()
        #     for name, buf in model.named_buffers():
        #         dist.broadcast(buf, src=0)
=======
            # load real state dict
            options = StateDictOptions(full_state_dict=True, cpu_offload=False, broadcast_from_rank0=True, strict=False)

            # bucket-wise sync avoid OOM while run model like qwen3-moe-235B
            update_bucket = {}
            bucket_size = 3 * 1024 ** 3
            numel_cnt = 0
            for name, param in full_state.items():
                numel_cnt += param.numel()
                update_bucket[name] = full_state[name]
                if numel_cnt >= bucket_size:
                    set_model_state_dict(model, update_bucket, options=options)
                    update_bucket = {}
                    numel_cnt = 0
            set_model_state_dict(model, update_bucket, options=options)

            # load buffer data because persistent maybe False
            if dist.get_rank()==0:
                for name, buf in model.named_buffers():
                    buf.data.copy_(buffer_dict[name])
            torch.cuda.synchronize()
            for name, buf in model.named_buffers():
                dist.broadcast(buf, src=0)

>>>>>>> 2313452e
        self.model = model
        self.model.to(torch.float32)

        if not self.trainable:
            self.optimizer = None
            self.model.eval()
        else:
            self.optimizer = optim.AdamW(
                self.model.parameters(),
                lr=self.module_args.optimizer.lr,
                betas=(self.module_args.optimizer.adam_beta1, self.module_args.optimizer.adam_beta2),
                weight_decay=self.module_args.optimizer.weight_decay
            )

        # resume model weights
        if self.resume_training:
            self.load_checkpoint(self._episode_id)
<<<<<<< HEAD
=======
        del full_state, update_bucket
>>>>>>> 2313452e
        self.offload()

    def get_fsdp_param_name(self, block_size=300_000_000) -> List[List]:
        name_list = []
        param_cnt = 0
        current_group = []
        for name, param in self.model.named_parameters():
            param_cnt += (
                param.numel() * self.fsdp_size
                if isinstance(param, DTensor)
                else param.numel()
            )
            current_group.append(name)
            if param_cnt >= block_size:
                name_list.append(current_group)
                current_group = []
                param_cnt = 0
        if len(current_group) > 0:
            name_list.append(current_group)
        return name_list

    def convert_block2flattened_bucket(self, block_parameter: Dict[str, Tensor]):
        from sglang.srt.weight_sync.tensor_bucket import FlattenedTensorMetadata

        flatten_tensor_list = []
        metadatas: List[FlattenedTensorMetadata] = []

        def convert_tensor(
            name: str,
            param: Tensor,
            flatten_tensor_list: List[Tensor],
            metadatas:  List[FlattenedTensorMetadata],
            buffer_offset=0,
            is_experts=False,
            num_block=1,
            ):
            """
            convert a param tensor(single or group mlp) to flatten_tensor_list
            which is used in sglang update_weights_from_tensor api
            """
            assert (
                param.shape[0] % num_block == 0
            ), "param can't be chunked by num_block in dim 0"
            interval = param.numel() // num_block
            shape = torch.Size((param.shape[0] // num_block,) + param.shape[1:])

            for i in range(num_block):
                start_idx = buffer_offset
                end_idx = buffer_offset + interval
                buffer_offset = end_idx
                local_name = name.replace("group_mlp", f"experts.{i}") if is_experts else name
                metadata = FlattenedTensorMetadata(
                    name=local_name,
                    shape=shape,
                    dtype=param.dtype,
                    start_idx=start_idx,
                    end_idx=end_idx,
                    numel=interval,
                )
                metadatas.append(metadata)
            flattened_param = param.contiguous().view(-1)
            flatten_tensor_list.append(flattened_param)
            return flatten_tensor_list, metadatas, buffer_offset

        buffer_offset = 0
        for name, param in block_parameter.items():
            param = (
                param.full_tensor().detach()
                if isinstance(param, DTensor)
                else param.detach()
            )
            if self.module_args.groupgemm and "group_mlp" in name:
                num_experts = self.model_config.num_experts
                flatten_tensor_list, metadatas, buffer_offset = convert_tensor(
                    name=name,
                    param=param,
                    flatten_tensor_list=flatten_tensor_list,
                    metadatas=metadatas,
                    buffer_offset=buffer_offset,
                    is_experts=True,
                    num_block=num_experts,
                )
            else:
                flatten_tensor_list, metadatas, buffer_offset = convert_tensor(
                    name, param, flatten_tensor_list, metadatas, buffer_offset
                )
        flattened_tensor = torch.cat(flatten_tensor_list)
        return flattened_tensor, metadatas

    def get_weight_ipc_handles_by_name(self, block_name: List[str]):
        """
        get fsdp warpped module weight by name get from named_parameters
        avoid get total model state_dict
        """
        if self.module_args.use_expandable_segments:
            torch.cuda.memory._set_allocator_settings("expandable_segments:False")
        # get matched param full tensor
        block_parameter = {}
        reduce_tensor_dict = {}  # used for vllm
        for name, param in self.model.named_parameters():
            if name in block_name:
                block_parameter[name] = (
                    param.full_tensor().detach()
                    if isinstance(param, DTensor)
                    else param.detach()
                )

        rollout_engine = self._runtime_args.rollout_backend
        if rollout_engine == "sglang":
            # lazy import sglang
            from sglang.srt.utils import MultiprocessingSerializer
            from sglang.srt.patch_torch import monkey_patch_torch_reductions

            monkey_patch_torch_reductions()
<<<<<<< HEAD
        if self.module_args.use_expandable_segments:
            torch.cuda.memory._set_allocator_settings("expandable_segments:False")
        reduce_tensor_dict = {}
        serialize_func = reduce_tensor if rollout_engine=='vllm' else MultiprocessingSerializer.serialize
        for name, param in self.model.named_parameters():
            if name in block_name:
                if self.module_args.groupgemm and "group_mlp" in name:
                    # This model is using groupgemm for moe forward
                    param = param.full_tensor().detach()
                    num_experts = self.model_config.num_experts
                    #split_size = param.shape[0] // num_experts
                    param_per_expert = torch.chunk(param, num_experts, dim=0)
                    #param_per_expert = torch.split(param, split_size, dim=0)
                    for i in range(num_experts):
                        local_name = name.replace('group_mlp', f"experts.{i}")
                        reduce_tensor_dict[local_name] = serialize_func(param_per_expert[i])
                else:
                    reduce_tensor_dict[name] = serialize_func(param.full_tensor().detach() \
                                            if isinstance(param, DTensor) else param.detach())
=======
            flattened_tensor, metadatas = self.convert_block2flattened_bucket(
                block_parameter
            )
            bucket_dict = {"flattened_tensor": flattened_tensor, "metadata": metadatas}
            serialized_bucket = MultiprocessingSerializer.serialize(
                bucket_dict, output_str=True
            )
            return serialized_bucket
        elif rollout_engine == "vllm":
            for name, param in block_parameter.items():
                reduce_tensor_dict[name] = reduce_tensor(param)

>>>>>>> 2313452e
        if self.module_args.use_expandable_segments:
            torch.cuda.memory._set_allocator_settings("expandable_segments:True")
        return reduce_tensor_dict

    @torch.no_grad()
    def onload_weights(self, empty_cache=True):
        device_id = torch.cuda.current_device()
        self.model.to(torch.device(f"cuda:{device_id}"))

    @torch.no_grad()
    def offload_weights(self, empty_cache=True):
        self.model.cpu()
        torch.cuda.ipc_collect()

    @torch.no_grad()
    def offload_optimizer_states(self, empty_cache=True):
        if not self.optimizer.state:
            return
        for param_group in self.optimizer.param_groups:
            for param in param_group["params"]:
                state = self.optimizer.state[param]
                for key, value in state.items():
                    if isinstance(value, torch.Tensor):
                        state[key] = value.to("cpu", non_blocking=True)
        torch.cuda.synchronize()

    @torch.no_grad()
    def onload_optimizer_states(self, empty_cache=True):
        if not self.optimizer.state:
            return
        device_id = torch.cuda.current_device()
        for param_group in self.optimizer.param_groups:
            for param in param_group["params"]:
                state = self.optimizer.state[param]
                for key, value in state.items():
                    if isinstance(value, torch.Tensor):
                        state[key] = value.to(torch.device(f"cuda:{device_id}"), non_blocking=True)

    @timeit()
    def save_checkpoint(self, iteration):
        save_dir = f"{self.runtime_args.output_dir}/save_model/{self.name}/{iteration}"
        if dist.get_rank() == 0 and not os.path.exists(save_dir):
            os.makedirs(save_dir)
        # Make sure directory exists before writing
        dist.barrier()

        model_state_dict = self.model.state_dict()
        optimizer_state_dict = self.optimizer.state_dict() if self.optimizer is not None else None
        # lr_scheduler_state_dict = self.lr_scheduler.state_dict() if self.lr_scheduler is not None else None
        extra_state_dict = {
            # "lr_scheduler": lr_scheduler_state_dict,
            "rng": self.get_rng_state(),
        }
        model_path = os.path.join(save_dir, f"model_world_size_{dist.get_world_size()}_rank_{dist.get_rank()}.pt")
        optim_path = os.path.join(save_dir, f"optim_world_size_{dist.get_world_size()}_rank_{dist.get_rank()}.pt")
        extra_path = os.path.join(save_dir, f"extra_state_world_size_{dist.get_world_size()}_rank_{dist.get_rank()}.pt")
        torch.save(model_state_dict, model_path)
        torch.save(optimizer_state_dict, optim_path)
        torch.save(extra_state_dict, extra_path)

        torch.distributed.barrier()

        # save for hf format
        if self.module_args.get("save_hf", True):

            state_dict_config = StateDictOptions(full_state_dict=True, cpu_offload=True, broadcast_from_rank0=False)
            model_state_dict = get_model_state_dict(self.model, options=state_dict_config)
            if dist.get_rank() == 0:
                hf_path = os.path.join(save_dir, "huggingface")
                os.makedirs(hf_path, exist_ok=True)
                model_config = self.model.config
                model_config.save_pretrained(hf_path)
                self.tokenizer.save_pretrained(hf_path)

                with torch.device("meta"):
                    if self.runtime_args.model_type == 'vlm':
                        save_model = AutoModelForImageTextToText.from_config(model_config, torch_dtype=torch.bfloat16)
                    else:
                        save_model = AutoModelForCausalLM.from_config(model_config, torch_dtype=torch.bfloat16)
                save_model.to_empty(device="cpu")
                save_model.save_pretrained(hf_path, state_dict=model_state_dict)
            torch.distributed.barrier()
            self._logger.info(f"save checkpoint to {save_dir}")

    def load_checkpoint(self, iteration):
        load_dir = f"{self.runtime_args.output_dir}/save_model/{self.name}/{iteration}"
        if not os.path.exists(load_dir):
            self._logger.info(f"{load_dir} not exists, will skip load")
            return
        model_path = os.path.join(load_dir, f"model_world_size_{dist.get_world_size()}_rank_{dist.get_rank()}.pt")
        optim_path = os.path.join(load_dir, f"optim_world_size_{dist.get_world_size()}_rank_{dist.get_rank()}.pt")
        extra_state_path = os.path.join(load_dir, f"extra_state_world_size_{dist.get_world_size()}_rank_{dist.get_rank()}.pt")

        model_state_dict = torch.load(model_path, weights_only=False)
        optimizer_state_dict = torch.load(optim_path, weights_only=False)
        extra_state_dict = torch.load(extra_state_path, weights_only=False)

        self.model.load_state_dict(model_state_dict)
        if self.optimizer is not None:
            self.optimizer.load_state_dict(optimizer_state_dict)
        # recover random state
        if "rng" in extra_state_dict:
            # 'rng' may not exist for backward compatibility
            self.load_rng_state(extra_state_dict["rng"])
        torch.distributed.barrier()

    @staticmethod
    def get_rng_state():
        rng_state = {
            "cpu": torch.get_rng_state(),
            "cuda": torch.cuda.get_rng_state(),
            "numpy": np.random.get_state(),
            "random": random.getstate(),
        }
        return rng_state

    @staticmethod
    def load_rng_state(rng_state):
        torch.set_rng_state(rng_state["cpu"])
        torch.cuda.set_rng_state(rng_state["cuda"])
        np.random.set_state(rng_state["numpy"])
        random.setstate(rng_state["random"])
    <|MERGE_RESOLUTION|>--- conflicted
+++ resolved
@@ -17,14 +17,10 @@
 import os
 import random
 import gc
-<<<<<<< HEAD
-from typing import List
+from typing import List, Dict
 import glob
 import json
 from safetensors.torch import load_file
-=======
-from typing import List, Dict
->>>>>>> 2313452e
 
 import numpy as np
 import torch
@@ -133,16 +129,15 @@
         tensor_buffer = {}
         for shape in shape_list:
             tensor_buffer[shape] = torch.empty(shape, dtype=torch.bfloat16, device="cuda")
-        print(tensor_buffer.keys())
         for param_name in meta_sharded_sd.keys():
-        # print(param_name)
             sharded_meta_param = meta_sharded_sd.get(param_name)
             shape_key = meta_sharded_sd[param_name].shape
-            if param_name.split('.')[-1] in mapping:
+            if 'group_mlp' in param_name:
                 sequential_mlp_name_list = []
+                num_expert = model.config.num_experts
                 for i in range(512):
                     part = param_name.split('.')[-1]
-                    sequential_mlp_name_list.append(name.replace('group_mlp', f"experts.{i}").replace(part, mapping[part]))
+                    sequential_mlp_name_list.append(param_name.replace('group_mlp', f"experts.{i}"))
                 single_expert_shape = (sharded_meta_param.shape[0] // 512, sharded_meta_param.shape[1])
                 local_tensor = torch.empty(single_expert_shape, dtype=torch.bfloat16, device='cuda')
                 group_gemm_tensor = tensor_buffer[shape_key]
@@ -159,8 +154,11 @@
                                 break
                     dist.broadcast(local_tensor, src=rank_has_data)
                     group_gemm_tensor[idx * single_expert_shape[0]: (idx + 1) * single_expert_shape[0], :].copy_(local_tensor)
-                local_tensor = torch.chunk(tensor_buffer[shape_key],world_size, dim=0)[local_rank]
-                sharded_tensor = DTensor.from_local(local_tensor.clone(), sharded_meta_param.device_mesh, sharded_meta_param.placements)
+                sharded_tensor = distribute_tensor(
+                    group_gemm_tensor.clone(),
+                    sharded_meta_param.device_mesh,
+                    sharded_meta_param.placements,
+                )
                 sharded_sd[param_name] = nn.Parameter(sharded_tensor)
             else:
                 if param_name in local_tensors:
@@ -176,24 +174,16 @@
                             rank_has_data = i
                             break
                 dist.broadcast(tensor_buffer[shape_key], src=rank_has_data)
-                if False:
-                    print(f"{local_rank}: {sharded_meta_param}")
-                    # no shard
-                    if local_rank==0:
-                        sharded_sd[param_name] = DTensor.from_local(tensor_buffer[shape_key].clone(), sharded_meta_param.device_mesh, sharded_meta_param.placements)
-                    else:
-                        sharded_sd[param_name] = DTensor.from_local(torch.empty((0, sharded_meta_param.size()[1]), dtype=torch.bfloat16, device='cuda'), sharded_meta_param.device_mesh, sharded_meta_param.placements)
-                    print(f"{local_rank}: {sharded_sd[param_name]}")
-                else:
-                    #local_tensor = torch.chunk(tensor_buffer[shape_key], world_size, dim=0)[local_rank]
-                    sharded_tensor = distribute_tensor(
-                        tensor_buffer[shape_key].clone(),
-                        sharded_meta_param.device_mesh,
-                        sharded_meta_param.placements,
-                    )
-                        #DTensor.from_local(local_tensor.clone(), sharded_meta_param.device_mesh, sharded_meta_param.placements)
-                    sharded_sd[param_name] = nn.Parameter(sharded_tensor)
+                #local_tensor = torch.chunk(tensor_buffer[shape_key], world_size, dim=0)[local_rank]
+                sharded_tensor = distribute_tensor(
+                    tensor_buffer[shape_key].clone(),
+                    sharded_meta_param.device_mesh,
+                    sharded_meta_param.placements,
+                )
+                    #DTensor.from_local(local_tensor.clone(), sharded_meta_param.device_mesh, sharded_meta_param.placements)
+                sharded_sd[param_name] = nn.Parameter(sharded_tensor)
             dist.barrier()
+        del tensor_buffer
         return sharded_sd
 
     def create_device_mesh(self, world_size, fsdp_size):
@@ -378,7 +368,6 @@
             fully_shard(module, **fsdp_kwargs)
         fully_shard(model, **fsdp_kwargs)
 
-<<<<<<< HEAD
         if self.module_args.meta_init:
             shard_dict = self.get_dtensor(model, args.load)
             model.load_state_dict(shard_dict, assign=True)
@@ -414,32 +403,6 @@
         #     torch.cuda.synchronize()
         #     for name, buf in model.named_buffers():
         #         dist.broadcast(buf, src=0)
-=======
-            # load real state dict
-            options = StateDictOptions(full_state_dict=True, cpu_offload=False, broadcast_from_rank0=True, strict=False)
-
-            # bucket-wise sync avoid OOM while run model like qwen3-moe-235B
-            update_bucket = {}
-            bucket_size = 3 * 1024 ** 3
-            numel_cnt = 0
-            for name, param in full_state.items():
-                numel_cnt += param.numel()
-                update_bucket[name] = full_state[name]
-                if numel_cnt >= bucket_size:
-                    set_model_state_dict(model, update_bucket, options=options)
-                    update_bucket = {}
-                    numel_cnt = 0
-            set_model_state_dict(model, update_bucket, options=options)
-
-            # load buffer data because persistent maybe False
-            if dist.get_rank()==0:
-                for name, buf in model.named_buffers():
-                    buf.data.copy_(buffer_dict[name])
-            torch.cuda.synchronize()
-            for name, buf in model.named_buffers():
-                dist.broadcast(buf, src=0)
-
->>>>>>> 2313452e
         self.model = model
         self.model.to(torch.float32)
 
@@ -457,10 +420,6 @@
         # resume model weights
         if self.resume_training:
             self.load_checkpoint(self._episode_id)
-<<<<<<< HEAD
-=======
-        del full_state, update_bucket
->>>>>>> 2313452e
         self.offload()
 
     def get_fsdp_param_name(self, block_size=300_000_000) -> List[List]:
@@ -575,27 +534,6 @@
             from sglang.srt.patch_torch import monkey_patch_torch_reductions
 
             monkey_patch_torch_reductions()
-<<<<<<< HEAD
-        if self.module_args.use_expandable_segments:
-            torch.cuda.memory._set_allocator_settings("expandable_segments:False")
-        reduce_tensor_dict = {}
-        serialize_func = reduce_tensor if rollout_engine=='vllm' else MultiprocessingSerializer.serialize
-        for name, param in self.model.named_parameters():
-            if name in block_name:
-                if self.module_args.groupgemm and "group_mlp" in name:
-                    # This model is using groupgemm for moe forward
-                    param = param.full_tensor().detach()
-                    num_experts = self.model_config.num_experts
-                    #split_size = param.shape[0] // num_experts
-                    param_per_expert = torch.chunk(param, num_experts, dim=0)
-                    #param_per_expert = torch.split(param, split_size, dim=0)
-                    for i in range(num_experts):
-                        local_name = name.replace('group_mlp', f"experts.{i}")
-                        reduce_tensor_dict[local_name] = serialize_func(param_per_expert[i])
-                else:
-                    reduce_tensor_dict[name] = serialize_func(param.full_tensor().detach() \
-                                            if isinstance(param, DTensor) else param.detach())
-=======
             flattened_tensor, metadatas = self.convert_block2flattened_bucket(
                 block_parameter
             )
@@ -608,7 +546,6 @@
             for name, param in block_parameter.items():
                 reduce_tensor_dict[name] = reduce_tensor(param)
 
->>>>>>> 2313452e
         if self.module_args.use_expandable_segments:
             torch.cuda.memory._set_allocator_settings("expandable_segments:True")
         return reduce_tensor_dict
