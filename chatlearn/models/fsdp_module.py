# Copyright 2024 Alibaba Group Holding Limited. All Rights Reserved.
#
# Licensed under the Apache License, Version 2.0 (the "License");
# you may not use this file except in compliance with the License.
# You may obtain a copy of the License at
#
#     http://www.apache.org/licenses/LICENSE-2.0
#
# Unless required by applicable law or agreed to in writing, software
# distributed under the License is distributed on an "AS IS" BASIS,
# WITHOUT WARRANTIES OR CONDITIONS OF ANY KIND, either express or implied.
# See the License for the specific language governing permissions and
# limitations under the License.
# ==============================================================================
"""FSDP module"""
import os
import random
import gc
import copy
from typing import List

import numpy as np
import torch
import torch.distributed as dist
from torch.distributed.tensor import DTensor
from torch import optim, nn
from torch.distributed.fsdp import MixedPrecisionPolicy, fully_shard
from torch.distributed.checkpoint.state_dict import StateDictOptions, set_model_state_dict, get_model_state_dict
from torch.multiprocessing.reductions import reduce_tensor
from torch.nn.utils.clip_grad import _clip_grads_with_norm_, _get_total_norm

from transformers import AutoModelForCausalLM, AutoTokenizer, AutoConfig

from chatlearn.utils.logger import debug_rank_0
from chatlearn.utils.utils import dict_to_simplenamespace
from chatlearn.utils.communication_op import set_sp_parallel_group
from chatlearn.models.patches.monkey_patch import apply_sp_monkey_patch, apply_group_gemm
from .torch_module import TorchModule

class FSDPModule(TorchModule):
    """TorchModule is the class for Alignment Torch models.

    Args
    ----
    name : str
        model name
    """
    # pylint: disable=abstract-method

    def __init__(self, name: str, args=None, replica_id: int=0):
        """The chatlearn wrapper for a FSDP model.

        Args:
            name (str): The name of this module
            args (Any, optional): The arguments. Defaults to None.
            replica_id (int, optional): The replica id of this module. Defaults to 0.
        """
        super().__init__(name, args=args, replica_id=replica_id)

        self.fsdp_size = self.module_args.fsdp_size
        self.sp_size = self.module_args.ulysses_sequence_parallel_size
        self.device_mesh = None
        self.sp_device_mesh = None
        self.packing = self.module_args.packing
        self.max_token_in_seq = self.module_args.max_token_in_packing

        assert self.total_gpu > 0, "FSDP requires at least one GPU"
        # NOTE: Only the replicas of non-trainable model will be managed by ChatLearn
        if not self.trainable:
            self._num_gpu_per_replica = self.fsdp_size
            assert self.total_gpu % self._num_gpu_per_replica == 0, \
                "The GPUs assigned to this model must be divisible by num_gpu_per_replica"
            self._num_replica = self.total_gpu // self._num_gpu_per_replica
<<<<<<< HEAD
=======

    def get_visible_gpus(self):
        """
        :meta private:
        """
        return ray.get_gpu_ids()
>>>>>>> 120330f1

    @staticmethod
    def init_fn(x: torch.nn.Module):
        if torch.distributed.get_rank() != 0:
            x = x.to_empty(device=torch.cuda.current_device(), recurse=False)
            torch.cuda.empty_cache()
        return x

    def fsdp2_clip_grad_norm_(self, parameters, max_norm, norm_type=2.0, error_if_nonfinite=False, foreach=None):
        # TODO: support partial parameters FSDP2 warp
        assert norm_type==2.0, "only support l2 grad norm"

        if isinstance(parameters, torch.Tensor):
            parameters = [parameters]
        else:
            # prevent generators from being exhausted
            parameters = list(parameters)
        grads = [p.grad for p in parameters if p.grad is not None]
        total_norm = _get_total_norm(grads, norm_type, error_if_nonfinite, foreach)
        # manual reduce grad norm
        total_norm = total_norm.to_local()
        total_norm = total_norm ** norm_type
        dist.all_reduce(total_norm, group=self.device_mesh.get_group("fsdp"), op=torch.distributed.ReduceOp.SUM)
        total_norm = total_norm ** (1.0 / norm_type)
        _clip_grads_with_norm_(parameters, max_norm, total_norm, foreach)

        return total_norm

    def create_device_mesh(self, world_size, fsdp_size):
        if not self.device_mesh:
            if world_size == fsdp_size:
                self.device_mesh = dist.device_mesh.init_device_mesh(
                    "cuda", mesh_shape=(world_size,), mesh_dim_names=["fsdp"]
                )
            else:
                self.device_mesh = dist.device_mesh.init_device_mesh(
                    "cuda",
                    mesh_shape=(fsdp_size, world_size // fsdp_size),
                    mesh_dim_names=["fsdp", "ddp"],
                )
            print(f"world size {world_size}, fsdp_size {fsdp_size}, {self.device_mesh}")

    def create_sp_device_mesh(self):
        # TODO: maybe this constrict can be eased out
        assert self.fsdp_size % self.sp_size == 0, \
            "fsdp_size must be divisible by sp_size"
        self.sp_device_mesh = dist.device_mesh.init_device_mesh(
            "cuda", mesh_shape=(self.world_size // self.sp_size, self.sp_size),
            mesh_dim_names=("dp", "sp")
        )
        set_sp_parallel_group(self.sp_device_mesh.get_group("sp"))

    def setup_distributed(self):
        print(self.get_dist_env())
        if not dist.is_initialized():
            dist.init_process_group(backend="nccl")

        self.create_device_mesh(self.world_size, self.fsdp_size)

    def peak_memory(self):
        """
        :meta private:
        """
        self._peak_memory = max(
            self._peak_memory, torch.cuda.max_memory_allocated() / (1024**3)
        )
        return self._peak_memory

    def empty_cache(self):
        """
        :meta private:
        """
        if not self.timers("empty_cache").started_:
            self.timers("empty_cache").start()
        peak_mem = torch.cuda.max_memory_allocated() / (1024**3)
        debug_rank_0(
            f"{self.name} replica: {self.replica_id}, before empty cache, peak mem: {peak_mem:.2f} GiB",
            self._logger,
        )
        # Manual gc
        gc.collect()
        torch.cuda.empty_cache()
        torch.cuda.reset_peak_memory_stats()
        peak_mem = torch.cuda.max_memory_allocated() / (1024**3)
        debug_rank_0(
            f"{self.name} replica: {self.replica_id}, after empty cache, peak mem: {peak_mem:.2f} GiB",
            self._logger,
        )
        self.timers("empty_cache").stop()

    def create_model(self, model_path: str , torch_dtype: torch.dtype, meta_init: bool) -> nn.Module:
        if not meta_init:
            model = AutoModelForCausalLM.from_pretrained(
                pretrained_model_name_or_path=model_path,
                torch_dtype=torch_dtype,
                attn_implementation="flash_attention_2",
                trust_remote_code=True,
            )
        else:
            model_config = AutoConfig.from_pretrained(model_path)
            with torch.device('meta'):
                model = AutoModelForCausalLM.from_config(
                    model_config,
                    torch_dtype=torch_dtype,
                    attn_implementation="flash_attention_2",
                    trust_remote_code=True
                )
        dist.barrier()
        return model

    @property
    def data_parallel_size(self):
        """
        :meta private:
        """
        if self.sp_device_mesh is not None:
            dp_group = self.sp_device_mesh.get_group('dp')
            return dist.get_world_size(group=dp_group)
        else:
            return dist.get_world_size()

    @property
    def data_parallel_rank(self):
        """
        :meta private:
        """
        if self.sp_device_mesh is not None:
            dp_group = self.sp_device_mesh.get_group('dp')
            return dist.get_rank(group=dp_group)
        else:
            return dist.get_rank()

    def check_sp_compatibility(self, config):
        assert config.num_attention_heads % self.sp_size == 0, \
            "num_attention_heads must be divisible by sp"
        if self.sp_size > config.num_key_value_heads:
            assert self.sp_size % config.num_key_value_heads == 0, \
                "When sp_size > num_key_value_heads, sp_size must be divisible by num_key_value_heads"

    def model_setup(self):
        """
        :meta private:
        """
        if self.module_args.use_expandable_segments:
            torch.cuda.memory._set_allocator_settings("expandable_segments:True")
        super().model_setup()
        self.setup_distributed()
        args = dict_to_simplenamespace(self.module_args)
        self.args = args

        local_rank = dist.get_rank()
        # When meta_init is enabled, we only load checkpoint on rank 0
        meta_init = self.module_args.meta_init and local_rank != 0
        model = self.create_model(args.load, torch_dtype=torch.bfloat16, meta_init=meta_init)
        if self.module_args.groupgemm:
            apply_group_gemm(model)
            dist.barrier()
        # Setup device mesh and apply patch for sequence parallel
        # Sequence_parallel should only be used during training
        if self.sp_size > 1:
            self.check_sp_compatibility(model.config)
            self.create_sp_device_mesh()
            apply_sp_monkey_patch(model.config)
        self.tokenizer = AutoTokenizer.from_pretrained(
            args.load, trust_remote_code=True, use_fast=True
        )
        model.gradient_checkpointing_enable(gradient_checkpointing_kwargs={'use_reentrant': False})

        # get state_dict to init model for meta init
        full_state = None
        if self.module_args.meta_init:
            full_state = model.state_dict()

        # fsdp2 warp
        mix_precision_config = MixedPrecisionPolicy(param_dtype=torch.bfloat16, reduce_dtype=torch.float32, cast_forward_inputs=True)
        fsdp_kwargs = {
            "mesh": self.device_mesh,
            "mp_policy": mix_precision_config,
            "reshard_after_forward": True,
        }
        default_transformer_cls_names_to_wrap = getattr(model, "_no_split_modules", None)
        fsdp_transformer_layer_cls_to_wrap = default_transformer_cls_names_to_wrap
        if isinstance(fsdp_transformer_layer_cls_to_wrap, str):
            fsdp_transformer_layer_cls_to_wrap = [fsdp_transformer_layer_cls_to_wrap]
        modules = []
        for name, module in model.named_modules():
            if module.__class__.__name__ in fsdp_transformer_layer_cls_to_wrap or \
                (isinstance(module, nn.Embedding) and not model.config.tie_word_embeddings):
                modules.append(module)

        for module in modules:
            fully_shard(module, **fsdp_kwargs)
        fully_shard(model, **fsdp_kwargs)
        if self.module_args.meta_init:
            # save buffer data
            buffer_dict = {}
            for name, buf in model.named_buffers():
                buffer_dict[name] = buf
            model.to_empty(device="cuda")

            # load real state dict
            options = StateDictOptions(full_state_dict=True, cpu_offload=False, broadcast_from_rank0=True)

            # module-wise sync avoid OOM while run model like qwen3-moe-235B
            for name, module in model.named_modules():
                has_weights = any(k.startswith(name + ".") for k in full_state.keys()) and len(list(module.children()))==0
                if has_weights:
                    set_model_state_dict(
                        module,
                        {k.replace(name + ".", ""): v for k, v in full_state.items() if k.startswith(name + ".")},
                        options=options
                    )
            # set_model_state_dict(model, full_state, options=options)

            # load buffer data
            if dist.get_rank()==0:
                for name, buf in model.named_buffers():
                    buf.data.copy_(buffer_dict[name])
            torch.cuda.synchronize()
            for name, buf in model.named_buffers():
                dist.broadcast(buf, src=0)

        self.model = model
        self.model.to(torch.float32)

        if not self.trainable:
            self.optimizer = None
            self.model.eval()
        else:
            self.optimizer = optim.AdamW(
                self.model.parameters(),
                lr=self.module_args.optimizer.lr,
                betas=(self.module_args.optimizer.adam_beta1, self.module_args.optimizer.adam_beta2),
                weight_decay=self.module_args.optimizer.weight_decay
            )

        # resume model weights
        if self.resume_training:
            self.load_checkpoint(self._episode_id)
        del full_state
        self.offload()

    def get_fsdp_param_name(self, block_size=3_000_000_000) -> List[List]:
        name_list = []
        param_cnt = 0
        current_group = []
        for name, param in self.model.named_parameters():
            param_cnt += param.numel()
            current_group.append(name)
            if param_cnt >= block_size:
                name_list.append(copy.deepcopy(current_group))
                current_group = []
                param_cnt = 0
        if len(current_group) > 0:
            name_list.append(copy.deepcopy(current_group))
        return name_list

    def get_weight_ipc_handles_by_name(self, block_name: List[str]):
        """
        get fsdp warpped module weight by name get from named_parameters
        avoid get total model state_dict
        """
        if self.module_args.use_expandable_segments:
            torch.cuda.memory._set_allocator_settings("expandable_segments:False")
        reduce_tensor_dict = {}
        for name, param in self.model.named_parameters():
            if name in block_name:
                reduce_tensor_dict[name] = reduce_tensor(param.full_tensor().detach() \
                                            if isinstance(param, DTensor) else param.detach())
        if self.module_args.use_expandable_segments:
            torch.cuda.memory._set_allocator_settings("expandable_segments:True")
        return reduce_tensor_dict
    @torch.no_grad()
    def onload_weights(self, empty_cache=True):
        device_id = torch.cuda.current_device()
        self.model.to(torch.device(f"cuda:{device_id}"))
        if empty_cache:
            gc.collect()
            torch.cuda.empty_cache()

    @torch.no_grad()
    def offload_weights(self, empty_cache=True):
        self.model.cpu()
        torch.cuda.ipc_collect()
        if empty_cache:
            gc.collect()
            torch.cuda.empty_cache()

    @torch.no_grad()
    def offload_optimizer_states(self, empty_cache=True):
        if not self.optimizer.state:
            return
        for param_group in self.optimizer.param_groups:
            for param in param_group["params"]:
                state = self.optimizer.state[param]
                for key, value in state.items():
                    if isinstance(value, torch.Tensor):
                        state[key] = value.to("cpu", non_blocking=True)
        torch.cuda.synchronize()
        if empty_cache:
            torch.cuda.empty_cache()

    @torch.no_grad()
    def onload_optimizer_states(self, empty_cache=True):
        if not self.optimizer.state:
            return
        device_id = torch.cuda.current_device()
        for param_group in self.optimizer.param_groups:
            for param in param_group["params"]:
                state = self.optimizer.state[param]
                for key, value in state.items():
                    if isinstance(value, torch.Tensor):
                        state[key] = value.to(torch.device(f"cuda:{device_id}"), non_blocking=True)

        if empty_cache:
            torch.cuda.empty_cache()

    def save_checkpoint(self, iteration):
        save_dir = f"{self.runtime_args.output_dir}/save_model/{self.name}/{iteration}"
        if dist.get_rank() == 0 and not os.path.exists(save_dir):
            os.makedirs(save_dir)
        # Make sure directory exists before writing
        dist.barrier()

        model_state_dict = self.model.state_dict()
        optimizer_state_dict = self.optimizer.state_dict() if self.optimizer is not None else None
        # lr_scheduler_state_dict = self.lr_scheduler.state_dict() if self.lr_scheduler is not None else None
        extra_state_dict = {
            # "lr_scheduler": lr_scheduler_state_dict,
            "rng": self.get_rng_state(),
        }
        model_path = os.path.join(save_dir, f"model_world_size_{dist.get_world_size()}_rank_{dist.get_rank()}.pt")
        optim_path = os.path.join(save_dir, f"optim_world_size_{dist.get_world_size()}_rank_{dist.get_rank()}.pt")
        extra_path = os.path.join(save_dir, f"extra_state_world_size_{dist.get_world_size()}_rank_{dist.get_rank()}.pt")
        torch.save(model_state_dict, model_path)
        torch.save(optimizer_state_dict, optim_path)
        torch.save(extra_state_dict, extra_path)

        torch.distributed.barrier()

        # save for hf format
        if self.module_args.get("save_hf", True):

            state_dict_config = StateDictOptions(full_state_dict=True, cpu_offload=True, broadcast_from_rank0=False)
            model_state_dict = get_model_state_dict(self.model, options=state_dict_config)
            if dist.get_rank() == 0:
                hf_path = os.path.join(save_dir, "huggingface")
                os.makedirs(hf_path, exist_ok=True)
                model_config = self.model.config
                model_config.save_pretrained(hf_path)
                self.tokenizer.save_pretrained(hf_path)

                with torch.device("meta"):
                    save_model = AutoModelForCausalLM.from_config(model_config, torch_dtype=torch.bfloat16)
                save_model.to_empty(device="cpu")
                save_model.save_pretrained(hf_path, state_dict=model_state_dict)
            torch.distributed.barrier()
            self._logger.info(f"save checkpoint to {save_dir}")

    def load_checkpoint(self, iteration):
        load_dir = f"{self.runtime_args.output_dir}/save_model/{self.name}/{iteration}"
        if not os.path.exists(load_dir):
            self._logger.info(f"{load_dir} not exists, will skip load")
            return
        model_path = os.path.join(load_dir, f"model_world_size_{dist.get_world_size()}_rank_{dist.get_rank()}.pt")
        optim_path = os.path.join(load_dir, f"optim_world_size_{dist.get_world_size()}_rank_{dist.get_rank()}.pt")
        extra_state_path = os.path.join(load_dir, f"extra_state_world_size_{dist.get_world_size()}_rank_{dist.get_rank()}.pt")

        model_state_dict = torch.load(model_path, weights_only=False)
        optimizer_state_dict = torch.load(optim_path, weights_only=False)
        extra_state_dict = torch.load(extra_state_path, weights_only=False)

        self.model.load_state_dict(model_state_dict)
        if self.optimizer is not None:
            self.optimizer.load_state_dict(optimizer_state_dict)
        # recover random state
        if "rng" in extra_state_dict:
            # 'rng' may not exist for backward compatibility
            self.load_rng_state(extra_state_dict["rng"])
        torch.distributed.barrier()

    @staticmethod
    def get_rng_state():
        rng_state = {
            "cpu": torch.get_rng_state(),
            "cuda": torch.cuda.get_rng_state(),
            "numpy": np.random.get_state(),
            "random": random.getstate(),
        }
        return rng_state

    @staticmethod
    def load_rng_state(rng_state):
        torch.set_rng_state(rng_state["cpu"])
        torch.cuda.set_rng_state(rng_state["cuda"])
        np.random.set_state(rng_state["numpy"])
        random.setstate(rng_state["random"])
    <|MERGE_RESOLUTION|>--- conflicted
+++ resolved
@@ -71,15 +71,12 @@
             assert self.total_gpu % self._num_gpu_per_replica == 0, \
                 "The GPUs assigned to this model must be divisible by num_gpu_per_replica"
             self._num_replica = self.total_gpu // self._num_gpu_per_replica
-<<<<<<< HEAD
-=======
 
     def get_visible_gpus(self):
         """
         :meta private:
         """
         return ray.get_gpu_ids()
->>>>>>> 120330f1
 
     @staticmethod
     def init_fn(x: torch.nn.Module):
