# pylint: disable=invalid-overridden-method,abstract-method,arguments-differ,import-outside-toplevel
# Copyright 2025 Alibaba Group Holding Limited. All Rights Reserved.
#
# Licensed under the Apache License, Version 2.0 (the "License");
# you may not use this file except in compliance with the License.
# You may obtain a copy of the License at
#
#     http://www.apache.org/licenses/LICENSE-2.0
#
# Unless required by applicable law or agreed to in writing, software
# distributed under the License is distributed on an "AS IS" BASIS,
# WITHOUT WARRANTIES OR CONDITIONS OF ANY KIND, either express or implied.
# See the License for the specific language governing permissions and
# limitations under the License.
# ==============================================================================
"""SGLang Moudle"""
import copy
import math
import multiprocessing as mp
import os
import traceback
import warnings
from unittest.mock import MagicMock
from typing import TYPE_CHECKING, Dict, List, Optional, Tuple
from collections import defaultdict

import ray
import torch
import torch.distributed as dist
from torch.distributed.device_mesh import init_device_mesh
from transformers import AutoTokenizer, AutoModelForCausalLM, AutoConfig

from chatlearn.runtime.decorator import timeit
from chatlearn.utils.utils import get_full_proc_memory_info
from chatlearn.utils.mappings import ShardedTensorInfo
from chatlearn.utils.mappings.huggingface_helpers import build_sharded_info_for_huggingface_model

from .torch_module import TorchModule

if TYPE_CHECKING:
    from chatlearn.synchronizer.structs import BucketInfo

try:
    import sglang
    from sglang.srt.entrypoints.engine import Engine
    from sglang.srt.managers.tokenizer_manager import (
        ReleaseMemoryOccupationReqInput,
        ResumeMemoryOccupationReqInput,
        UpdateWeightsFromTensorReqInput,
    )
    from sglang.srt.model_executor.model_runner import LocalSerializedTensor
    from sglang.srt.utils import (
        MultiprocessingSerializer,
        assert_pkg_version,
        get_bool_env_var,
        is_cuda,
        set_prometheus_multiproc_dir,
        set_ulimit,
    )
    from sglang.srt.weight_sync.tensor_bucket import FlattenedTensorMetadata

    def _set_envs_and_config(server_args):
        # Set global environments
        os.environ["TF_CPP_MIN_LOG_LEVEL"] = "3"
        os.environ["NCCL_CUMEM_ENABLE"] = str(int(server_args.enable_symm_mem))
        if not server_args.enable_symm_mem:
            os.environ["NCCL_NVLS_ENABLE"] = str(int(server_args.enable_nccl_nvls))
        os.environ["CUDA_DEVICE_MAX_CONNECTIONS"] = "4"
        os.environ["CUDA_MODULE_LOADING"] = "AUTO"

        # Set prometheus env vars
        if server_args.enable_metrics:
            set_prometheus_multiproc_dir()

        # Set ulimit
        set_ulimit()

        # Check flashinfer version
        if server_args.attention_backend == "flashinfer":
            assert_pkg_version(
                "flashinfer_python",
                "0.2.11.post3",
                "Please uninstall the old version and "
                "reinstall the latest version by following the instructions "
                "at https://docs.flashinfer.ai/installation.html.",
            )
        if is_cuda() and not get_bool_env_var("SGLANG_SKIP_SGL_KERNEL_VERSION_CHECK"):
            assert_pkg_version(
                "sgl-kernel",
                "0.3.5",
                "Please reinstall the latest version with `pip install sgl-kernel --force-reinstall`",
            )
        # ChatLearn modify part

        # if True:  # Keep this check for internal code compatibility
        #     # Register the signal handler.
        #     # The child processes will send SIGQUIT to this process when any error happens
        #     # This process then clean up the whole process tree
        #     # Note: This sigquit handler is used in the launch phase, and may be replaced by
        #     # the running_phase_sigquit_handler in the tokenizer manager after the grpc server is launched.
        #     def launch_phase_sigquit_handler(signum, frame):
        #         logger.error(
        #             "Received sigquit from a child process. It usually means the child failed."
        #         )
        #         kill_process_tree(os.getpid())

        #     signal.signal(signal.SIGQUIT, launch_phase_sigquit_handler)

        # Set mp start method
        mp.set_start_method("spawn", force=True)

    sglang.srt.entrypoints.engine._set_envs_and_config = _set_envs_and_config
except Exception:
    traceback.print_exc()
    warnings.warn("SGLang is not installed.")
    # Mock Engine
    Engine = MagicMock()


# modified from https://github.com/volcengine/verl/blob/main/verl/workers/rollout/sglang_rollout/sglang_rollout.py#L128
class AsyncEngine(Engine):
    """
    patch for sglang engine, because chatCompletion is an async method, it makes the whole ray actor be an async actor
    which can not call loop.run_until_complete. So we need to make the engine to be an async class
    """

    async def release_memory_occupation(self, tags: Optional[list[str]] = None):
        """Release GPU occupation temporarily."""
        if tags is None:
            obj = ReleaseMemoryOccupationReqInput()
        else:
            obj = ReleaseMemoryOccupationReqInput(tags=tags)
        return await self.tokenizer_manager.release_memory_occupation(obj, None)

    async def resume_memory_occupation(self, tags: Optional[list[str]] = None):
        """Resume GPU occupation."""
        if tags is None:
            obj = ResumeMemoryOccupationReqInput()
        else:
            obj = ResumeMemoryOccupationReqInput(tags=tags)

        return await self.tokenizer_manager.resume_memory_occupation(obj, None)

    async def update_weights_from_tensor(
        self,
        named_tensors: List[Tuple[str, torch.Tensor]],
        load_format: Optional[str] = None,
        flush_cache: bool = True,
    ):
        """Update weights from distributed source. If there are going to be more updates, set `flush_cache` to be false
        to avoid duplicated cache cleaning operation."""
        obj = UpdateWeightsFromTensorReqInput(
            serialized_named_tensors=[
                MultiprocessingSerializer.serialize(named_tensors)
                for _ in range(self.server_args.tp_size)
            ],
            load_format=load_format,
            flush_cache=flush_cache,
        )
        return await self.tokenizer_manager.update_weights_from_tensor(obj, None)

    async def flush_cache(self):
        return await self.tokenizer_manager.flush_cache()

    async def abort_request(self, rid: str = "", abort_all: bool = False):
        """Abort a specific request or all requests.

        Args:
            rid: The request ID to abort. If empty and abort_all is False, no action is taken.
            abort_all: If True, abort all running requests regardless of rid.
        """
        return self.tokenizer_manager.abort_request(rid=rid, abort_all=abort_all)


class SGLangModule(TorchModule):
    """SGLangModule"""

    # pylint: disable=abstract-method

    def __init__(self, name: str, args=None, replica_id: int = 0):
        """The chatlearn wrapper for a sglang model."""
        super().__init__(name, args=args, replica_id=replica_id)
        self.tensor_model_parallel_size = self.module_args.tensor_model_parallel_size
        # get gpu_per_node used for setup sglang
        resource = ray.nodes()[0]["Resources"]
        self.gpu_per_node = int(resource["GPU"])
        self.llm = None
        self._metric_prefix = "rollout"

    def init(self):
        """
        initialize distributed env
        """
        # we need cpu process group for communicate ipc handle
        dist.init_process_group(backend="cpu:gloo,cuda:nccl")

        # init cpu_mesh
        self.cpu_mesh = init_device_mesh(
            device_type="cpu",
            mesh_shape=(self.tensor_model_parallel_size,),
            mesh_dim_names=["tp"],
        )
        self._tp_rank = self.cpu_mesh["tp"].get_local_rank()
        self._tp_size = self.cpu_mesh["tp"].size()
        torch.cuda.get_device_capability()

        visible_devices = [None] * self.cpu_mesh.size()

        torch.distributed.all_gather_object(
            visible_devices,
            os.environ["CUDA_VISIBLE_DEVICES"],
            self.cpu_mesh.get_group("tp"),
        )
        self.visible_devices_set = set(",".join(visible_devices).split(","))

        # used for init sglang engine in ray actor
        os.environ["CUDA_VISIBLE_DEVICES"] = ",".join(
            sorted(list(self.visible_devices_set))
        )
        dist.barrier(group=self.cpu_mesh.get_group())

    def setup(self):
        super().setup()
        self.tokenizer = AutoTokenizer.from_pretrained(
            self.module_args["load"], trust_remote_code=self.module_args.trust_remote_code
        )

    @timeit()
    def setup_engine(self):

        if self.llm is not None:  # for evaluator not setup twice
            dist.barrier()
            return
        nnodes_per_replica = math.ceil(
            self.tensor_model_parallel_size / self.gpu_per_node
        )
        if nnodes_per_replica > 1:
            dist_init_addr = (
                f"{os.environ['MASTER_ADDR']}:{os.environ['SGLANG_NCCL_PORT']}"
            )
        else:
            dist_init_addr = None

        load_format = self.module_args.get("load_format", "dummy")
        tp_size_per_node = self._tp_size // nnodes_per_replica
        node_rank = self._tp_rank // tp_size_per_node
        first_rank_in_node = self._tp_rank % tp_size_per_node == 0

        dtype = self.module_args.get("dtype", "bfloat16")

        if first_rank_in_node:
            os.environ["SGLANG_BLOCK_NONZERO_RANK_CHILDREN"] = "0"
            # avoid ray actor become an async actor in sync mode
            llm_cls = sglang.Engine if self.module_args.is_sync_mode else AsyncEngine
            self.llm = llm_cls(
                model_path=self.module_args["load"],
                dtype=dtype,
                mem_fraction_static=self.module_args.get(
                    "gpu_memory_utilization", 0.85
                ),
                enable_memory_saver=True,
                base_gpu_id=0,
                gpu_id_step=1,
                tp_size=self._tp_size,
                node_rank=node_rank,
                load_format=load_format,
                dist_init_addr=dist_init_addr,
                nnodes=nnodes_per_replica,
                trust_remote_code=self.module_args.trust_remote_code,
                port=40000 + self.replica_id,
                nccl_port=int(os.environ["SGLANG_NCCL_PORT"]),
                mm_attention_backend="fa3",
                attention_backend="fa3",
                skip_tokenizer_init=True,
                disable_cuda_graph=self.module_args.get("enforce_eager", False),
            )

        # this two flag used for avoid onload,offload twice
        self.kv_cache_onloaded = True
        self.weight_onloaded = True

        self.need_offload = True
        dist.barrier()

    def _get_sampling_params(self, is_eval):
        temperature = 0.0
        if not self.module_args.get("use_beam_search", False):
            temperature = (
                self.module_args.get("eval_temperature", 1.0)
                if is_eval
                else self.module_args.get("temperature", 1.0)
            )
        top_p = (
            self.module_args.get("eval_top_p", 1.0)
            if is_eval
            else self.module_args.get("top_p", 1.0)
        )
        top_k = (
            self.module_args.get("eval_top_k", -1)
            if is_eval
            else self.module_args.get("top_k", -1)
        )
        min_p = (
            self.module_args.get("eval_min_p", 0.0)
            if is_eval
            else self.module_args.get("min_p", 0.0)
        )
        presence_penalty = (
            self.module_args.get("eval_presence_penalty", 0.0)
            if is_eval
            else self.module_args.get("presence_penalty", 0.0)
        )
        frequency_penalty = (
            self.module_args.get("eval_frequency_penalty", 0.0)
            if is_eval
            else self.module_args.get("frequency_penalty", 0.0)
        )
        repetition_penalty = (
            self.module_args.get("eval_repetition_penalty", 1.0)
            if is_eval
            else self.module_args.get("repetition_penalty", 1.0)
        )
        stop = self.module_args.get("stop_token_list", None)
        if stop is not None and isinstance(stop, str):
            stop = stop.split(";")

        sampling_params = {
            "n": 1,
            "presence_penalty": presence_penalty,
            "frequency_penalty": frequency_penalty,
            "repetition_penalty": repetition_penalty,
            "temperature": temperature,
            "top_p": top_p,
            "top_k": top_k,
            "min_p": min_p,
            "ignore_eos": self.module_args.get("ignore_eos", False),
            "stop": stop,
            # "logprobs": self.module_args.get("logprobs", 1), # not found
            # "detokenize": self.module_args.get("detokenize", False),
            # "prompt_logprobs": self.module_args.get("prompt_logprobs", None),
            "skip_special_tokens": self.module_args.get("skip_special_tokens", True),
        }

        return sampling_params

    def preprocess_data(self, query: List[Dict], is_eval: bool):
        """
        generate sampling parameter query-wise
        """
        max_response_tokens_length = self.module_args.max_response_tokens_length

        prompts_token_ids = [q["input_ids"] for q in query]
        sampling_param = self._get_sampling_params(is_eval)
        sampling_params = []

        for q in query:
<<<<<<< HEAD
            max_tokens = q.get("max_generate_token_length", max_response_tokens_length)
=======
            max_tokens = q.get("max_generate_token_length", seq_len)
>>>>>>> f3c1437f
            sampling_param_item = copy.deepcopy(sampling_param)
            sampling_param_item["max_new_tokens"] = max_tokens
            sampling_params.append(sampling_param_item)
        return prompts_token_ids, sampling_params

    def generate(self, query: List[Dict], is_eval: bool) -> List[Dict]:
        outputs = None
        if self.is_engine:
            prompts_token_ids, sampling_params = self.preprocess_data(query, is_eval)
            outputs = self.llm.generate(
                input_ids=prompts_token_ids, sampling_params=sampling_params
            )
        self.flush_cache()
        return outputs

    def update_weights_from_ipc_handles(self, reduce_data, load_format=None):
        if load_format == "flattened_bucket":
            gathered_data = None
            if self.is_engine:
                gathered_data = [None] * self._tp_size
            dist.gather_object(
                obj=reduce_data,
                object_gather_list=gathered_data,
                dst=self.cpu_mesh["tp"].mesh.tolist()[0],
                group=self.cpu_mesh["tp"].get_group(),
            )
            if self.is_engine:
                self.llm.update_weights_from_tensor(
                    named_tensors=gathered_data,
                    load_format=load_format,
                )
            torch.cuda.synchronize()
            return

        for index, (name, serialized_tensor) in enumerate(reduce_data.items()):
            if self.is_engine:
                gathered_serialized_tensors = [None] * self._tp_size
            else:
                gathered_serialized_tensors = None

            dist.gather_object(
                obj=serialized_tensor,
                object_gather_list=gathered_serialized_tensors,
                dst=self.cpu_mesh["tp"].mesh.tolist()[0],
                group=self.cpu_mesh["tp"].get_group(),
            )

            if self.is_engine:
                self.llm.update_weights_from_tensor(
                    named_tensors=[
                        (
                            name,
                            LocalSerializedTensor(values=gathered_serialized_tensors),
                        )
                    ],
                    # load_format=load_format,
                    flush_cache=index == len(reduce_data) - 1,
                )
        torch.cuda.synchronize()

    def flush_cache(self):
        if self.is_engine:
            self.llm.flush_cache()
        torch.cuda.synchronize()

    def preprocess_tags(self, tags: Optional[List[str]], stage="onload"):
        """
        preprocess onload, offload tags to avoid duplicate calls
        """
        if tags is None:
            tags = ["kv_cache", "weights"]
        tag_map = {"kv_cache": self.kv_cache_onloaded, "weights": self.weight_onloaded}
        preprocess_tags = []

        for tag in tags:
            onloaded_flag = tag_map[tag]
            if stage == "onload" and not onloaded_flag:
                preprocess_tags.append(tag)
            elif stage == "offload" and onloaded_flag:
                preprocess_tags.append(tag)
        return preprocess_tags

    def postprocess_tags(
        self, tags: Optional[List[str]], stage: str = "onload"
    ) -> None:
        if tags is None:
            return
        mapping = {
            "kv_cache": "kv_cache_onloaded",
            "weights": "weight_onloaded",
        }
        value = stage == "onload"
        for tag, attr in mapping.items():
            if tag in tags:
                setattr(self, attr, value)

    @timeit()
    def offload(self, tags: Optional[List[str]] = None):
        # Currently we only support `weights` and `kv_cache`
        if self.is_engine:
            # avoid offload offloaded param
            tags = self.preprocess_tags(tags, stage="offload")
            if not tags:
                return
            self._logger.info(
                f"llm_engine.sleep {tags} before: {get_full_proc_memory_info('before llm_engine.sleep')}"
            )
            self.llm.release_memory_occupation(tags=tags)
            self._logger.info(
                f"llm_engine.sleep {tags} after: {get_full_proc_memory_info('after llm_engine.sleep')}"
            )
            self.postprocess_tags(tags, stage="offload")
        torch.cuda.synchronize()

    @timeit()
    def onload(self, tags: Optional[List[str]] = None):
        # Currently we only support `weights` and `kv_cache`
        if self.need_offload:
            self.offload()
            self.need_offload = False
        if self.is_engine:
            # avoid onload onloaded param
            tags = self.preprocess_tags(tags, stage="onload")
            if not tags:
                return
            self._logger.info(
                f"llm_engine.wake_up {tags} before: {get_full_proc_memory_info('before llm_engine.wake_up')}"
            )
            self.llm.resume_memory_occupation(tags=tags)
            self._logger.info(
                f"llm_engine.wake_up {tags} after: {get_full_proc_memory_info('before llm_engine.wake_up')}"
            )
            self.postprocess_tags(tags, stage="onload")
        torch.cuda.synchronize()

    @property
    def is_engine(self):
        return self.llm and self.llm.tokenizer_manager is not None

    def map_local_param_name_to_global(self) -> List[str]:
        """Map names of weights on each rank to a unique name.
        
        Returns:
            List[str]: A list of unique global names for each weight 
        on this rank.
        """
        model_config = AutoConfig.from_pretrained(self.module_args['load'])
        with torch.device('meta'):
            meta_model = AutoModelForCausalLM.from_config(
                model_config,
                trust_remote_code=self.module_args.trust_remote_code
            )
        names = list(meta_model.state_dict().keys())
        self.global_name_to_local_name = {n: n for n in names}
        return names

    @torch.no_grad()
    def get_parameter_metadata(self) -> Dict[str, ShardedTensorInfo]:
        """Collect parameter shape info of this rank
        """
        if self.local_name_to_param_id is None:
            raise ValueError("Call set_param_id before call this function")

        model_config = AutoConfig.from_pretrained(self.module_args['load'])
        with torch.device('meta'):
            meta_model = AutoModelForCausalLM.from_config(
                model_config,
                trust_remote_code=self.module_args.trust_remote_code
            )
        infos = {}
        for name, sharded_info in build_sharded_info_for_huggingface_model(meta_model).items():
            param_id = self.local_name_to_param_id[name]
            sharded_info.param_id = param_id
            infos[param_id] = sharded_info
        return infos

    def parameter_sync(self):
        """Perform parameter synchronization on this worker."""
        if self.synchronizer is None:
            raise ValueError("Synchronizer is not initialized.")
        self.param_id_to_metadata = self.get_parameter_metadata()
        self.synchronizer.parameter_sync()
        self.param_id_to_metadata = None

    @torch.no_grad()
    def update_weights_from_buckets(self, buckets: List[Optional['BucketInfo']]):
        from sglang.srt.patch_torch import monkey_patch_torch_reductions
        monkey_patch_torch_reductions()
        param_id_to_update = set()
        for bucket in buckets:
            if bucket is None:
                continue
            if bucket.buffer is None:
                raise ValueError("Attempt to read from a bucket without buffer")
            param_id_to_update.update({sharded_tensor_info.param_id for _, sharded_tensor_info in bucket.recv_layout})

        param_id_to_bucket = defaultdict(list)
        for bucket_idx, bucket in enumerate(buckets):
            if bucket is None:
                continue
            for shard_idx, (offset, sharded_tensor_info) in enumerate(bucket.recv_layout):
                param_id_to_bucket[sharded_tensor_info.param_id].append((bucket_idx, shard_idx))

        buffer = None
        buffer_offset = 0
        buffer_size = 4 * 1024 ** 3
        metadatas = []
        for param_id in param_id_to_update:
            param_name = self.param_id_to_local_name[param_id]
            shard_info = self.param_id_to_metadata[param_id]
            if buffer is None:
                buffer = torch.empty(buffer_size, dtype=shard_info.dtype, device='cuda')
                buffer_offset = 0
                metadatas = []
            elif buffer.dtype != shard_info.dtype or buffer_offset + shard_info.numel() > buffer_size:
                bucket_dict = {"flattened_tensor": buffer[:buffer_offset], "metadata": metadatas}
                serialized_bucket = MultiprocessingSerializer.serialize(
                    bucket_dict, output_str=True
                )
                self.update_weights_from_ipc_handles(serialized_bucket, load_format="flattened_bucket")
                buffer = torch.empty(buffer_size, dtype=shard_info.dtype, device='cuda')
                buffer_offset = 0
                metadatas = []

            weight = buffer[buffer_offset: buffer_offset + shard_info.numel()].view(shard_info.global_shape)
            metadatas.append(FlattenedTensorMetadata(
                name=param_name,
                shape=weight.shape,
                dtype=weight.dtype,
                start_idx=buffer_offset,
                end_idx=buffer_offset + shard_info.numel(),
                numel=shard_info.numel(),
            ))
            for bucket_idx, shard_idx in param_id_to_bucket[param_id]:
                bucket = buckets[bucket_idx]
                offset, sharded_tensor_info = bucket.recv_layout[shard_idx]
                byte_data = bucket.buffer[offset: offset + sharded_tensor_info.size]
                shard = sharded_tensor_info.index(weight)
                comm_dtype = sharded_tensor_info.dtype
                # NOTE: if shard.dtype != comm_dtype, an implicit datatype conversion will happen
                shard.copy_(byte_data.view(comm_dtype).view(shard.shape))

            buffer_offset += shard_info.numel()

        if buffer_offset > 0:
            bucket_dict = {"flattened_tensor": buffer[:buffer_offset], "metadata": metadatas}
            serialized_bucket = MultiprocessingSerializer.serialize(
                bucket_dict, output_str=True
            )
            self.update_weights_from_ipc_handles(serialized_bucket, load_format="flattened_bucket")

        del buffer, weight, shard, bucket_dict
        torch.cuda.synchronize()
        torch.cuda.ipc_collect()
        torch.cuda.empty_cache()


class AsyncSGLangModule(SGLangModule):
    """AsyncSGLangModule"""

    def __init__(self, name: str, args=None, replica_id: int = 0):
        """The chatlearn wrapper for a async sglang model."""
        super().__init__(name, args=args, replica_id=replica_id)

    async def generate(self, query: List[Dict], is_eval: bool) -> List[Dict]:
        outputs = None
        if self.is_engine:
            prompts_token_ids, sampling_params = self.preprocess_data(query, is_eval)
            outputs = await self.llm.async_generate(
                prompt=None,  # because we have already convert it to prompt token id
                sampling_params=sampling_params,
                return_logprob=True,
                input_ids=prompts_token_ids,
            )
        await self.flush_cache()
        return outputs

    async def update_weights_from_ipc_handles(self, reduce_data, load_format=None):

        # pylint: disable-next=import-outside-toplevel
        for index, (name, serialized_tensor) in enumerate(reduce_data.items()):
            if self.is_engine:
                gathered_serialized_tensors = [None] * self._tp_size
            else:
                gathered_serialized_tensors = None

            dist.gather_object(
                obj=serialized_tensor,
                object_gather_list=gathered_serialized_tensors,
                dst=self.cpu_mesh["tp"].mesh.tolist()[0],
                group=self.cpu_mesh["tp"].get_group(),
            )

            if self.is_engine:
                await self.llm.update_weights_from_tensor(
                    named_tensors=[
                        (
                            name,
                            LocalSerializedTensor(values=gathered_serialized_tensors),
                        )
                    ],
                    # load_format=load_format,
                    flush_cache=index == len(reduce_data) - 1,
                )
        torch.cuda.synchronize()

    async def flush_cache(self):
        if self.is_engine:
            await self.llm.flush_cache()
        torch.cuda.synchronize()

    @timeit()
    async def offload(self, tags: Optional[List[str]] = None):
        # Currently we only support `weights` and `kv_cache`

        if self.is_engine:
            # avoid offload offloaded param
            tags = self.preprocess_tags(tags, stage="offload")
            if not tags:
                return
            self._logger.info(
                f"llm_engine.sleep {tags} before: {get_full_proc_memory_info('before llm_engine.sleep')}"
            )
            await self.llm.release_memory_occupation(tags=tags)
            self._logger.info(
                f"llm_engine.sleep {tags} after: {get_full_proc_memory_info('after llm_engine.sleep')}"
            )
            self.postprocess_tags(tags, stage="offload")
        torch.cuda.synchronize()

    @timeit()
    async def onload(self, tags: Optional[List[str]] = None):
        # Currently we only support `weights` and `kv_cache`
        if self.need_offload:
            await self.offload()
            self.need_offload = False
        if self.is_engine:
            # avoid onload onloaded param
            tags = self.preprocess_tags(tags, stage="onload")
            if not tags:
                return
            self._logger.info(
                f"llm_engine.wake_up {tags} before: {get_full_proc_memory_info('before llm_engine.wake_up')}"
            )
            await self.llm.resume_memory_occupation(tags=tags)
            self._logger.info(
                f"llm_engine.wake_up {tags} after: {get_full_proc_memory_info('before llm_engine.wake_up')}"
            )
            self.postprocess_tags(tags, stage="onload")
        torch.cuda.synchronize()<|MERGE_RESOLUTION|>--- conflicted
+++ resolved
@@ -354,11 +354,7 @@
         sampling_params = []
 
         for q in query:
-<<<<<<< HEAD
             max_tokens = q.get("max_generate_token_length", max_response_tokens_length)
-=======
-            max_tokens = q.get("max_generate_token_length", seq_len)
->>>>>>> f3c1437f
             sampling_param_item = copy.deepcopy(sampling_param)
             sampling_param_item["max_new_tokens"] = max_tokens
             sampling_params.append(sampling_param_item)
