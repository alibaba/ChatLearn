--- conflicted
+++ resolved
@@ -49,11 +49,7 @@
 
     class MegatronModule(TorchModule):
         """MegatronModule is the class for Alignment Megatron models."""
-<<<<<<< HEAD
-
-=======
         # pylint: disable=abstract-method
->>>>>>> 8b5d7501
         def add_extra_args(self, parser):
             """
             Add extra arguments for megatron.
