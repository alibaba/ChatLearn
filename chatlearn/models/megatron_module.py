# Copyright 2024 Alibaba Group Holding Limited. All Rights Reserved.
#
# Licensed under the Apache License, Version 2.0 (the "License");
# you may not use this file except in compliance with the License.
# You may obtain a copy of the License at
#     http://www.apache.org/licenses/LICENSE-2.0
#
# Unless required by applicable law or agreed to in writing, software
# distributed under the License is distributed on an "AS IS" BASIS,
# WITHOUT WARRANTIES OR CONDITIONS OF ANY KIND, either express or implied.
# See the License for the specific language governing permissions and
# limitations under the License.
# ==============================================================================
"""Megatron module"""
import re
from dataclasses import fields
from typing import Dict

import inspect
import torch

try:
    from megatron.training import get_args
    from megatron.training.arguments import parse_args
    from megatron.training.utils import unwrap_model
    from megatron.core import parallel_state as mpu
    from megatron.training.initialize import initialize_megatron, set_jit_fusion_options
    from megatron.training.training import save_checkpoint_and_time
    IS_MEGATRON_SUPPORTED = True
except ImportError:
    IS_MEGATRON_SUPPORTED = False

from chatlearn.configs import BaseConfig
from chatlearn.utils.mappings import build_sharded_info_for_mcore_model
from .torch_module import TorchModule


if IS_MEGATRON_SUPPORTED:
    try:
        # pylint: disable-next=import-outside-toplevel, unused-import, ungrouped-imports
        from megatron.core.distributed.distributed_data_parallel import _ParamAndGradBuffer
    except ImportError as exc:
        raise ValueError(
            'Old or customed version of Megatron is no longer supported. Please checkout to 0f4e0e1872b62a96d0465de477f26ae81a2e33d7'
        ) from exc
    # pylint: disable-next=ungrouped-imports
    from chatlearn.models.megatron.memory_manager import InferenceMemoryManager, TrainerMemoryManager
    # pylint: disable-next=ungrouped-imports
    from megatron.core.transformer.transformer_layer import get_transformer_layer_offset

    class MegatronModule(TorchModule):
        """MegatronModule is the class for Alignment Megatron models."""
<<<<<<< HEAD

        def __init__(self, name: str, args=None, replica_id: int=0):
            """The chatlearn wrapper for a Megatron model.

            Args:
                name (str): The name of this module
                args (Any, optional): The arguments. Defaults to None.
                replica_id (int, optional): The replica id of this module. Defaults to 0.
            """
            super().__init__(name, args=args, replica_id=replica_id)
            assert self.total_gpu > 0, "Megatron-Core requires at least one GPU"
            # NOTE: Only the replicas of non-trainable model will be managed by ChatLearn
            if not self.trainable:
                # NOTE: LCM(TP x CP, ETP x EP) x PP, currently only allow CP = 1
                self._num_gpu_per_replica = math.lcm(
                    self.module_args.tensor_model_parallel_size * 1,
                    self.module_args.expert_tensor_parallel_size *
                    self.module_args.expert_model_parallel_size
                ) * self.module_args.pipeline_model_parallel_size
                assert self.total_gpu % self._num_gpu_per_replica == 0, \
                    "The GPUs assigned to this model must be divisible by num_gpu_per_replica"
                self._num_replica = self.total_gpu // self._num_gpu_per_replica

            self.num_train_global_batch = self.runtime_args.sample_per_episode // self.runtime_args.train_global_batch_size

=======
>>>>>>> 2217f400
        def add_extra_args(self, parser):
            """
            Add extra arguments for megatron.

            Args
            ----
            parser : ArgumentParser
                Add extra arguments.
            """
            return parser

        def init(self):
            """
            :meta private:
            """
            args = parse_args(self.add_extra_args, ignore_unknown_args=True)
            args.train_iters = 1

            def try_convert_to_default_type(default_value, value):
                """Convert value to type(default_value) if possible"""
                # NOTE: For complex cases, e.g., moe_layer_freq, default_type may differ from value_type
                if default_value is None or value is None:
                    return value
                default_type = type(default_value)
                if not isinstance(value, default_type):
                    try:
                        return default_type(value)
                    except Exception:
                        pass
                return value

            def set_megatron_cfg(cfg: BaseConfig, used_names: set=None):
                """
                set chatlearn cfg to megatron args
                will not set BaseConfig and key not in megatron args
                """
                if used_names is None:
                    used_names = set()
                for field in fields(cfg):
                    key = field.name
                    value = getattr(cfg, key)
                    if isinstance(value, BaseConfig):
                        set_megatron_cfg(value, used_names)
                    elif hasattr(args, key):
                        if key in used_names:
                            raise ValueError(f"Attempt to pass {key} to Megatron twice")
                        used_names.add(key)
                        setattr(args, key, try_convert_to_default_type(getattr(args, key, None), value))
            set_megatron_cfg(self.module_args)

            # settings for mcore parameters micro_batch_size and global_batch_size by chatlearn args
            args.micro_batch_size = self.runtime_args.train_micro_batch_size
            args.global_batch_size = self.runtime_args.train_global_batch_size
            args.bf16 = self.module_args.bf16
            initialize_megatron(parsed_args=args)

            # NOTE: Megatron-Core will override variable_seq_lengths to be False, override it back
            get_args().variable_seq_lengths = self.module_args.variable_seq_lengths

            if self.trainable:
                # slow down if set jit fusion for inference model
                set_jit_fusion_options()

        def model_setup(self):
            """
            :meta private:
            """
            super().model_setup()

            # TODO: we may need to let setup return model, optimizer and opt_param_scheduler
            if self.trainable:
                assert hasattr(self, "model")
                assert hasattr(self, "optimizer")
                assert hasattr(self, "opt_param_scheduler")
                if self.module_args.free_gpu_memory.offload_weights or \
                    self.module_args.free_gpu_memory.free_grad_buffers or \
                    self.module_args.free_gpu_memory.offload_optimizer_states:
                    self._memory_manager = TrainerMemoryManager(
                        self.model,
                        self.optimizer,
                        self.runtime_args.bucket_size_mb_in_memory_manager,
                    )
                    self.offload()
            else:
                assert hasattr(self, "model")
                for model_chunk in self.model:
                    model_chunk.eval()
                if self.module_args.free_gpu_memory.offload_weights:
                    self._memory_manager = InferenceMemoryManager(
                        self.model,
                        self.runtime_args.bucket_size_mb_in_memory_manager,
                    )
                    self.offload()

        @property
        def megatron_args(self):
            """
            :meta private:
            """
            return get_args()

        @property
        def data_parallel_size(self):
            """
            :meta private:
            """
            return mpu.get_data_parallel_world_size()

        @property
        def data_parallel_rank(self):
            """
            :meta private:
            """
            return mpu.get_data_parallel_rank()

        def save_checkpoint(self, iteration):
            """
            save checkpoint at `iteration`
            :param iteration: save iteration

            :meta private:
            """
            get_args().save = f"{self.runtime_args.output_dir}/save_model/{self.name}"
            save_checkpoint_and_time(
                iteration,
                self.model,
                self.optimizer,
                self.opt_param_scheduler,
                0,
                None
            )

        def offload_optimizer_states(self):
            """
            offload optimizer states
            """
            if self.module_args.free_gpu_memory.offload_optimizer_states:
                self._memory_manager.offload_optimizer_states()

        def onload_optimizer_states(self):
            """
            onload optimizer states
            """
            if self.module_args.free_gpu_memory.offload_optimizer_states:
                self._memory_manager.onload_optimizer_states()

        def offload_main_weights(self):
            """
            offload main weights
            """
            if self.module_args.free_gpu_memory.offload_weights:
                self._memory_manager.offload_main_weights()

        def onload_main_weights(self):
            """
            onload main weights
            """
            if self.module_args.free_gpu_memory.offload_weights:
                self._memory_manager.onload_main_weights()

        def offload_weights(self):
            """
            offload weights
            """
            if self.module_args.free_gpu_memory.offload_weights:
                self._memory_manager.offload_weights()

        def onload_weights(self):
            """
            onload weights
            """
            if self.module_args.free_gpu_memory.offload_weights:
                self._memory_manager.onload_weights()

        def free_grad_buffers(self):
            """
            free grad buffers and related tensors
            """
            if self.module_args.free_gpu_memory.free_grad_buffers:
                self._memory_manager.free_grad_buffers()

        def build_grad_buffers(self):
            """
            build grad buffers and related tensors
            """
            if self.module_args.free_gpu_memory.free_grad_buffers:
                self._memory_manager.build_grad_buffers()

        @torch.no_grad()
        def map_local_param_name_to_global(self):
            """generate a global name for each parameter in the model
            (just name of PP1EP1)
            """
            self.global_name_to_local_name = {}
            # NOTE: this regex is for model with TEGroupedGEMM
            # SequentialMLP or GroupedMLP is not supported
            regex = re.compile(r"(.*)decoder.layers\.(\d+)\.([a-z0-9_.]+)([\._])([a-z]+)([0-9]*)")
            for vp_stage, model_chunk in enumerate(self.model):
                model_config = unwrap_model(model_chunk).config
                if 'vp_stage' in inspect.signature(get_transformer_layer_offset).parameters:
                    offset = get_transformer_layer_offset(model_config, vp_stage=vp_stage)
                else:
                    if len(self.model) > 1:
                        mpu.set_virtual_pipeline_model_parallel_rank(vp_stage)
                    offset = get_transformer_layer_offset(model_config)
                    if len(self.model) > 1:
                        mpu.set_virtual_pipeline_model_parallel_rank(None)
                if model_config.num_moe_experts is not None:
                    ep_rank = mpu.get_expert_model_parallel_rank()
                    ep_size = mpu.get_expert_model_parallel_world_size()
                    num_local_experts = model_config.num_moe_experts // ep_size

                for name, maybe_tensor in model_chunk.state_dict_for_save_checkpoint().items():
                    if not isinstance(maybe_tensor, torch.Tensor):
                        continue
                    match = regex.match(name)
                    local_name = f"{vp_stage}-{name}"
                    if match is None:
                        self.global_name_to_local_name[name] = local_name
                        continue

                    layer_idx = int(match.group(2)) + offset
                    expert_id = ''
                    if len(match.group(6)) > 0:
                        expert_id = int(match.group(6)) + num_local_experts * ep_rank
                    global_name = f"{match.group(1)}decoder.layers.{layer_idx}.{match.group(3)}{match.group(4)}{match.group(5)}{expert_id}"
                    self.global_name_to_local_name[global_name] = local_name
            return list(self.global_name_to_local_name.keys())

        @torch.no_grad()
        def get_parameter_metadata(self, key_type: str='param_id'):
            """Collect parameter shape info of this rank
            """
            infos = {}
            # NOTE: encode local_name: "{vp_stage}-{weight_name}"
            for vp_stage, model_chunk in enumerate(self.model):
                for name, sharded_info in build_sharded_info_for_mcore_model(
                    unwrap_model(model_chunk)
                ).items():
                    local_name = f"{vp_stage}-{name}"
                    param_id = self.local_name_to_param_id[local_name]
                    sharded_info.param_id = param_id
                    if key_type == 'param_id':
                        infos[param_id] = sharded_info
                    elif key_type == 'local_name':
                        infos[local_name] = sharded_info
                    else:
                        raise ValueError(f"Unsupport key_type: {key_type}")
            return infos

        def get_param_id_to_parameters(self) -> Dict[int, torch.Tensor]:
            """For all weights in the model of this rank, generate a mapping that maps
            global param id to the corresponding weight. Should be called only after
            calling `set_param_ids`. Used for parameter syhchornizing.
            """
            param_id_to_parameters = {}
            for vp_stage, model_chunk in enumerate(self.model):
                for name, weight in (
                    unwrap_model(model_chunk)
                    .state_dict_for_save_checkpoint()
                    .items()
                ):
                    local_name = f"{vp_stage}-{name}"
                    if local_name not in self.local_name_to_param_id:
                        continue
                    param_id_to_parameters[self.local_name_to_param_id[local_name]] = weight
            return param_id_to_parameters

else:
    class MegatronModule(TorchModule):
        """Module Placeholder for Megatron Backend"""
        # pylint: disable=abstract-method
        def __init__(self, *args, **kwargs):
            # pylint: disable=super-init-not-called
            raise SystemError("Cannot import megatron backend, please check your environment variable.")<|MERGE_RESOLUTION|>--- conflicted
+++ resolved
@@ -50,34 +50,7 @@
 
     class MegatronModule(TorchModule):
         """MegatronModule is the class for Alignment Megatron models."""
-<<<<<<< HEAD
-
-        def __init__(self, name: str, args=None, replica_id: int=0):
-            """The chatlearn wrapper for a Megatron model.
-
-            Args:
-                name (str): The name of this module
-                args (Any, optional): The arguments. Defaults to None.
-                replica_id (int, optional): The replica id of this module. Defaults to 0.
-            """
-            super().__init__(name, args=args, replica_id=replica_id)
-            assert self.total_gpu > 0, "Megatron-Core requires at least one GPU"
-            # NOTE: Only the replicas of non-trainable model will be managed by ChatLearn
-            if not self.trainable:
-                # NOTE: LCM(TP x CP, ETP x EP) x PP, currently only allow CP = 1
-                self._num_gpu_per_replica = math.lcm(
-                    self.module_args.tensor_model_parallel_size * 1,
-                    self.module_args.expert_tensor_parallel_size *
-                    self.module_args.expert_model_parallel_size
-                ) * self.module_args.pipeline_model_parallel_size
-                assert self.total_gpu % self._num_gpu_per_replica == 0, \
-                    "The GPUs assigned to this model must be divisible by num_gpu_per_replica"
-                self._num_replica = self.total_gpu // self._num_gpu_per_replica
-
-            self.num_train_global_batch = self.runtime_args.sample_per_episode // self.runtime_args.train_global_batch_size
-
-=======
->>>>>>> 2217f400
+
         def add_extra_args(self, parser):
             """
             Add extra arguments for megatron.
@@ -136,6 +109,8 @@
 
             # NOTE: Megatron-Core will override variable_seq_lengths to be False, override it back
             get_args().variable_seq_lengths = self.module_args.variable_seq_lengths
+
+            self.num_train_global_batch = self.runtime_args.sample_per_episode // self.runtime_args.train_global_batch_size
 
             if self.trainable:
                 # slow down if set jit fusion for inference model
