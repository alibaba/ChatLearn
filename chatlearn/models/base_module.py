# Copyright 2024 Alibaba Group Holding Limited. All Rights Reserved.
#
# Licensed under the Apache License, Version 2.0 (the "License");
# you may not use this file except in compliance with the License.
# You may obtain a copy of the License at
#
#     http://www.apache.org/licenses/LICENSE-2.0
#
# Unless required by applicable law or agreed to in writing, software
# distributed under the License is distributed on an "AS IS" BASIS,
# WITHOUT WARRANTIES OR CONDITIONS OF ANY KIND, either express or implied.
# See the License for the specific language governing permissions and
# limitations under the License.
# ==============================================================================
"""base module"""

from collections import defaultdict
from functools import reduce
from itertools import cycle
import math
import operator
import os
import torch

import ray
import ray.util.collective as col
from ray.util.collective.collective_group.base_collective_group import BaseGroup
from ray.util.collective.collective_group.nccl_collective_group import NCCLGroup
from torch.utils.data import DataLoader
from torch._utils import _flatten_dense_tensors, _unflatten_dense_tensors

from chatlearn.data.sampler import SingleDataSampler, EpisodeDataSampler
from chatlearn.checkpoint.checkpoint_manager import CheckpointManager
from chatlearn.utils import future
from chatlearn.utils.dist_utils import bucket_tensors, coalesced_comm_dense
from chatlearn.utils.dist_utils import bucket_tensors_two_stage, coalesced_comm_dense_two_stage
from chatlearn.utils.global_vars import get_args
from chatlearn.utils.global_vars import set_global_variables
from chatlearn.utils.logger import log_rank_0, debug_rank_0, setup_logger
from chatlearn.utils.timer import Timers
from chatlearn.utils.utils import get_host_addr
from chatlearn.launcher import dlc_utils


class BaseModule:
    """BaseModule is the base class for Base models.

    Args
    ----
    name : str
        model name
    """

    def __init__(self, name, args=None, replica_id=0):
        self.name = name
        if args is None:
            global_args = get_args()
        else:
            global_args = args
            set_global_variables(args)
        self.global_args = global_args
        args = global_args.models[name]
        self.total_gpu = args.num_gpu
        self.total_cpu = args.num_cpu
        self.gpu_per_process = args.gpu_per_process
        self.trainable = args.trainable
        self._runtime_args = self.global_args.runtime_args
        self._module_args = args
        self.replica_id = replica_id
        self.config_dir = args.config_dir
        self._is_colocate = False

        if self.total_gpu > 0:
            self._num_gpu_per_replica = (
                args.tensor_model_parallel_size
                * args.pipeline_model_parallel_size
                * args.expert_model_parallel_size
                * args.zero_size
            )
            assert self._num_gpu_per_replica <= self.total_gpu
            assert self.total_gpu % self._num_gpu_per_replica == 0
            if not self.trainable:
                self._num_replica = args.num_gpu // self._num_gpu_per_replica
            else:
                # For trainable models, perform the DP inside DistActor
                self._num_replica = 1
                self._num_gpu_per_replica = self.total_gpu
        else:
            self._num_gpu_per_replica = 0
            self._num_replica = args.num_replica

        assert self._num_replica >= 1
        self._param_ranks = None
        self._named_parameters = None
        self._param_to_name = None
        self._parameters = None
        self._coalesced_parameters = None
        self.error_signal = None
        self._rank = None
        self._world_size = None
        self._group_names = []
        self._dataloader = None
        self._eval_dataloader = None
        self._kl_coef = None
        self._padding_config = {}
        self._storage = None
        self._timers = None
        self._data_iter = None
        self._eval_data_iter = None
        self.call_funcs = []
        self.trainable_funcs = []
        self._data_ckpt_manager = None
        self._peak_memory = 0
        self._parameters_to_sync = defaultdict(list)
        self._parameters_to_send = defaultdict(list)
        self._parameters_to_recv = defaultdict(list)
        self._parameters_shape = []
        self._concat_params_dict = None
        self._to_fix_act_ordering_dict = None
        self._to_fix_qkv_ordering_dict = None
        self._to_fix_qkv_ordering_func = None
        # current compute iteration
        self._iteration = 0
        self._train_iteration = 0
        self.enable_lora = self._module_args.lora.enable_lora
        self._finalized = False
        self._resume_training = False
        self._address = dlc_utils.get_addr() if dlc_utils.in_dlc_env() else get_host_addr()
        self._is_master_node = os.environ.get("RANK", '0') == '0'
        self._logger = setup_logger(model_name=self.name, ip_addr=self._address)
        self._dummy_output = None
        self._dummy_inputs = []
        # parameter sync from src_model
        self._src_parameter_model = None
        self.profiler = None
        self._buffer_num = {}
        self._tp_division = {}
        self._tp_num_mapping = 1
        self._sync_buffer = defaultdict(list)

    def get_sync_buffer(self):
        return self._sync_buffer

    def set_tp_num_mapping(self, _tp_num_mapping):
        self._tp_num_mapping = _tp_num_mapping

    @property
    def tp_num_mapping(self):
        return self._tp_num_mapping

    def set_buffer_num(self, buffer_num):
        self._buffer_num.update(buffer_num)

    def get_buffer_num(self, param_names):
        return [self._buffer_num[name] for name in param_names]

    def set_tp_division(self, tp_division):
        self._tp_division.update(tp_division)

    def get_tp_division(self, param_names):
        return [self._tp_division[name] for name in param_names]

    @property
    def is_colocate(self):
        return self._is_colocate

    def set_colocate(self, flag):
        self._is_colocate = flag

    def finalize(self):
        """
        finalize the class, any change from user after finalize will not work.

        :meta private:
        """
        self._finalized = True

    def _assert_not_finalized(self):
        """
        :meta private:
        """
        assert not self._finalized, f"{self} is finalized, any change to the class should happen before finalize."

    @property
    def runtime_args(self):
        """
        Return the arguments related to alignment training,
        the settings that are specified under the "runtime" section of the YAML configuration file.
        """
        return self._runtime_args

    @property
    def model_args(self):
        """
        Return model arguments, such as those related to Megatron,
        should be specified in a separate configuration yaml file for the model being used.
        """
        return self._module_args.args_dict

    @property
    def module_args(self):
        """
        Return module arguments. module_args include `num_gpu`, `gpu_per_process`, `model_config_file`, etc.
        """
        return self._module_args

    @property
    def parameter_sync_frequency(self):
        return self.module_args.sync_frequency

    def set_env(self, args):
        """
        set system env, private

        :meta private:
        """

    def set_error_signal(self, error_signal):
        """
        signal for handling errors

        :meta private:
        """
        self.error_signal = error_signal

    def error(self, error_msg=None):
        """
        :meta private:
        """
        future.wait(self.error_signal.set.remote(error_msg))

    def init(self):
        """
        Init env.
        """

    def setup(self):
        """
        Create model / optimizer / opt_param_scheduler / etc.
        """

    @property
    def data_ckpt_manager(self):
        """
        :meta private:
        """
        if self.runtime_args.data_checkpoint_path is not None:
            assert self._data_ckpt_manager is not None
        return self._data_ckpt_manager

    def model_setup(self):
        """
        :meta private:
        """
        self.global_args.active_module_args = self._module_args
        if self.runtime_args.data_checkpoint_path is not None:
            self._data_ckpt_manager = CheckpointManager(self, self.runtime_args.data_checkpoint_path,
                                                       self.runtime_args.max_data_ckpt_nums,
                                                       self.runtime_args.load_data_checkpoint_iteration)
            if self.runtime_args.enable_resume_training:
                meta = self._data_ckpt_manager.resume()
                if meta:
                    self._resume_training = self.runtime_args.consumed_samples > 0
                    start_episode = meta["episode"] + 1
                    self._iteration = start_episode * math.ceil(self.runtime_args.sample_per_episode / \
                        self._num_replica / self.module_args.generation_batch_size)
                    log_rank_0(f"{self.name} resume training {self._resume_training}: set start iteration to {self._iteration}", self._logger)
        self.setup()

    def forward_step(self, data, iteration):
        """
        Perform forward step for one batch.

        Args
        ----
        data : dict
            data for forward_step
        iteration : int
            local forward iteration
        
        Returns
        -------
        Dict
            A dict of results, where key is the string type, and the value is the tensor or a list,
            where the first dim of tensor or the len of list equals to batch size
        """

    def train_step(self, data, iteration):
        """
        Perform train_step for one batch, including a list of micro-batches.

        Args
        ----
        data : [Dict]
            A list of micro-batch for train_step, type of each micro-batch is dict
        iteration : int
            local train iteration
        """

    def eval_step(self, data):
        """
        Perform eval_step for one batch

        Args
        ----
            data: Dict
                Data for eval_step.

        Returns
        -------
            Dict
                A dict of results, where key is the string type, and the value is the tensor or a list,
                where the first dim of tensor or the len of list equals to batch size
        """

    def save_checkpoint(self, iteration):
        """
        Save checkpoint given iteration.

        Args
        ----
            iteration: int
                Current training iteration
        """

    def save_data_checkpoint(self, replica_id, iteration, episode_id):
        """
        Save checkpoint for dataloader.

        :meta private:
        """
        if self.data_ckpt_manager is not None:
            consumed_samples = self.runtime_args.consumed_samples
            self.data_ckpt_manager.save_checkpoint(replica_id, iteration, episode_id, consumed_samples)

    def put(self, key, data):
        """
        Put the data to shared storage.

        Args
        ----
            key: Str
                Use key to put.
            data
                data to save
        """
        self._storage.put.remote(key, data)

    def get(self, key):
        """
        Get data from shared storage using key

        Args
        ----
            key: Str
                use key to get
        """
        ref = self._storage.get.remote(key)
        return future.get(ref)

    def validate(self):
        """
        :meta private:
        """

    def before_episode(self):
        """
        Operations before one episode.
        """

    def after_episode(self):
        """
        Operations after one episode.
        """

    def build_dataset(self, train_prompts, is_eval=False):
        """
        Build prompt dataset

        Args
        ----
            train_prompts: [Str]
                A list of prompt string.
        Returns
        -------
            torch.utils.data.Dataset
                Dataset with user-defined collate_fn
        """

    def _build_dataloader(self, data, batch_size, dynamic_batch_size_flag=False, is_eval=False):
        """
        build and set the dataloader for the model

        Args:
            data: a list of string
            is_eval: set to `True` to build a dataloader for evaluation (default: `False`)

        :meta private:
        """
        dataset = self.build_dataset(data, is_eval) # pylint: disable=assignment-from-no-return
        consumed_samples = 0
        if not is_eval:
            if self.data_ckpt_manager is not None:
                consumed_samples = self.runtime_args.consumed_samples
        collate_fn = dataset.collate_fn if hasattr(dataset, 'collate_fn') else None

        dataloader = self.build_dataloader(dataset,
                                           batch_size=batch_size,
                                           collate_fn=collate_fn,
                                           is_eval=is_eval,
                                           dynamic_batch_size_flag=dynamic_batch_size_flag,
                                           consumed_samples=consumed_samples)

        if is_eval:
            self._eval_dataloader = dataloader
            self._eval_data_iter = iter(self._eval_dataloader)
        else:
            self._data_iter = iter(dataloader)
            self._data_iter = cycle(self._data_iter)
            self._dataloader = dataloader

    def build_dataloader(self,
                         dataset,
                         batch_size,
                         collate_fn=None,
                         is_eval=False,
                         dynamic_batch_size_flag=False,
                         consumed_samples=0):
        """
        build the dataloader for the model
        Args:
            dataset: a torch.utils.data.Dataset object
            batch_size: how many samples per batch to load
            collate_fn: set when loading from an map-style dataset (defulat: `None`)
            is_eval: set to `True` to build a dataloader for evaluation (default: `False`)
            consumed_samples: consumed samples

        :meta private:
        """
        log_rank_0(f"Creating DataLoader... consumed_samples: {consumed_samples}", self._logger)
        if is_eval:
            batch_sampler = SingleDataSampler(total_samples=len(dataset),
                consumed_samples=0,
                micro_batch_size=batch_size,
                data_parallel_rank=self.replica_id,
                data_parallel_size=self._num_replica,
                dynamic_batch_size_flag=dynamic_batch_size_flag)
        else:
            batch_sampler = EpisodeDataSampler(total_samples=len(dataset),
                consumed_samples=consumed_samples,
                micro_batch_size=batch_size,
                data_parallel_rank=self.replica_id,
                data_parallel_size=self._num_replica,
                sample_per_episode=self.runtime_args.sample_per_episode)
        return DataLoader(
            dataset, batch_sampler=batch_sampler, collate_fn=collate_fn, pin_memory=True
        )

    def reset_eval_data_iter(self):
        """
        :meta private:
        """
        if self._eval_dataloader is not None:
            self._eval_data_iter = iter(self._eval_dataloader)

    def next_batch(self, is_eval=False):
        """
        :meta private:
        """
        if is_eval:
            return next(self._eval_data_iter)
        else:
            return next(self._data_iter)

    @property
    def num_replica(self):
        """
        :meta private:
        """
        return self._num_replica

    @property
    def num_gpu_per_replica(self):
        """
        :meta private:
        """
        return self._num_gpu_per_replica

    def setup_collective_group(self, rank, world_size, backend, group_name):
        """
        :meta private:
        """
        self._group_names.append(group_name)
        self._world_size = world_size
        col.init_collective_group(
            world_size, rank, backend=backend, group_name=group_name)

    def _destroy_collective_group(self, group_name):
        """
        :meta private:
        """
        from ray.util.collective.collective import _group_mgr # pylint: disable=import-outside-toplevel
        rank = col.get_rank(group_name)
        saved_group: BaseGroup = _group_mgr.get_group_by_name(group_name)
        saved_comm_keys = []
        if isinstance(saved_group, (NCCLGroup, )):
            saved_comm_keys = list(saved_group._dev_comm_map.keys())

        try:
            col.destroy_collective_group(group_name)
        except Exception as e:
            self._logger.warning(f"_destroy_collective_group {group_name} {e}")

        if isinstance(saved_group, (NCCLGroup, )):
            for comm_key in saved_comm_keys:
                group_key = saved_group._generate_group_key(comm_key)
                from ray.util.collective.const import get_store_name # pylint: disable=import-outside-toplevel
                store_name = get_store_name(group_key)
                try:
                    store = ray.get_actor(store_name)
                    if rank == 0:
                        raise RuntimeError(f'{store_name} in group {group_name} should be killed on rank {rank}.')
                    self._logger.debug(f'Kill {store_name} in group {group_name} on rank {rank}')
                    ray.kill(store)
                except ValueError:
                    ...

    def destroy_collective_group(self):
        for group_name in self._group_names:
            self._destroy_collective_group(group_name)
        self._group_names = []

    def get_local_param_ranks(self):
        """
        :meta private:
        """

    def fuse_lora_layer(self):
        """
        :meta private:
        """
        from chatlearn.models.megatron.lora import fuse_lora_layer # pylint: disable=import-outside-toplevel
        fuse_lora_layer(self.model)

    def unfuse_lora_layer(self):
        """
        :meta private:
        """
        from chatlearn.models.megatron.lora import unfuse_lora_layer # pylint: disable=import-outside-toplevel
        unfuse_lora_layer(self.model)

    @property
    def rank(self):
        """
        :meta private:
        """
        return self._rank

    def get_rank(self):
        """
        :meta private:
        """
        return self.rank

    def is_last_rank(self):
        """
        Is last rank.
        """
        return True

    @property
    def parameters(self):
        """
        :meta private:
        """
        if self._parameters is None:
            if not isinstance(self.model, list):
                model = [self.model]
            else:
                model = self.model
            self._parameters = []
            for partition in model:
                for item in partition.parameters():
                    self._parameters.append(item)
        return self._parameters

    @property
    def named_parameters(self):
        """
        :meta private:
        """
        if self._named_parameters is None:
            if not isinstance(self.model, list):
                model = [self.model]
            else:
                model = self.model
            self._named_parameters = {}
            for partition in model:
                for item in partition.named_parameters():
                    self._named_parameters[item[0]] = item[1]
        return self._named_parameters

    @property
    def param_to_name(self):
        """
        :meta private:
        """
        if self._param_to_name is None:
            if not isinstance(self.model, list):
                model = [self.model]
            else:
                model = self.model
            self._param_to_name = {}
            for partition in model:
                for item in partition.named_parameters():
                    self._param_to_name[item[1]] = item[0]
        return self._param_to_name

    @property
    def concat_params_dict(self):
        return self._concat_params_dict

    def get_concat_params_dict(self):
        return self._concat_params_dict

    def set_concat_params_dict(self, _concat_params_dict):
        self._concat_params_dict = _concat_params_dict

    @property
    def to_fix_act_ordering_dict(self):
        return self._to_fix_act_ordering_dict

    def get_to_fix_act_ordering_dict(self):
        return self._to_fix_act_ordering_dict

    def set_to_fix_act_ordering_dict(self, _to_fix_act_ordering_dict):
        self._to_fix_act_ordering_dict = _to_fix_act_ordering_dict

    @property
    def to_fix_qkv_ordering_dict(self):
        return self._to_fix_qkv_ordering_dict

    def get_to_fix_qkv_ordering_dict(self):
        return self._to_fix_qkv_ordering_dict

    def set_to_fix_qkv_ordering_dict(self, _to_fix_qkv_ordering_dict):
        self._to_fix_qkv_ordering_dict = _to_fix_qkv_ordering_dict

    @property
    def to_fix_qkv_ordering_func(self):
        return self._to_fix_qkv_ordering_func

    def get_to_fix_qkv_ordering_func(self):
        return self._to_fix_qkv_ordering_func

    def set_to_fix_qkv_ordering_func(self, _to_fix_qkv_ordering_func):
        self._to_fix_qkv_ordering_func = _to_fix_qkv_ordering_func

    def _set_sync_parameters(self, trainable_param_names, pipe_stage=0, parameters_to_sync=None):
        # pylint: disable=too-many-nested-blocks
        if parameters_to_sync is None:
            parameters_to_sync = defaultdict(list)
        assert pipe_stage not in parameters_to_sync or len(parameters_to_sync[pipe_stage])==0
        concat = []
        set_sync_param_flag = False

        if self.concat_params_dict is not None:
            if isinstance(self.concat_params_dict, dict):
                assert "modules" in self.concat_params_dict
                assert "dim" in self.concat_params_dict
                assert isinstance(self.concat_params_dict["modules"], list)
                concat_modules_list = self.concat_params_dict["modules"]
                concat_dim = self.concat_params_dict["dim"]
            else:
                raise RuntimeError(f"Expect concat_params_dict in {self} to be a dict or None, while {self.concat_params_dict}.")

        if self.to_fix_act_ordering_dict is not None:
            if isinstance(self.to_fix_act_ordering_dict, dict):
                assert "modules" in self.to_fix_act_ordering_dict
                assert "dim" in self.to_fix_act_ordering_dict
                assert isinstance(self.to_fix_act_ordering_dict["modules"], list)
                to_fix_act_ordering_list = self.to_fix_act_ordering_dict["modules"]
                fix_dim = self.to_fix_act_ordering_dict["dim"]
            else:
                raise RuntimeError(f"Expect to_fix_act_ordering_dict in {self} to be a dict or None, while {self.to_fix_act_ordering_dict}.")

        if self.to_fix_qkv_ordering_dict is not None:
            if isinstance(self.to_fix_qkv_ordering_dict, dict):
                assert "modules" in self.to_fix_qkv_ordering_dict
                assert "layer_re" in self.to_fix_qkv_ordering_dict
                assert isinstance(self.to_fix_qkv_ordering_dict["modules"], list)
                to_fix_modules_list = self.to_fix_qkv_ordering_dict["modules"]
                layer_re = self.to_fix_qkv_ordering_dict["layer_re"]
            else:
                raise RuntimeError(f"Expect to_fix_qkv_ordering_dict in {self} to be a dict or None, while {self.to_fix_qkv_ordering_dict}.")

        for name in trainable_param_names:
            if self.concat_params_dict is None and self.to_fix_act_ordering_dict is None:
                set_sync_param_flag = True
                _params_to_sync = self.named_parameters[name]
            else:
                need_concat_or_fix = False
                if self.concat_params_dict is not None:
                    if any([ele in name for ele in concat_modules_list]): # pylint: disable=use-a-generator
                        concat.append(self.named_parameters[name])
                        need_concat_or_fix = True
                        if len(concat) == len(concat_modules_list):
                            set_sync_param_flag = True
                            _params_to_sync = torch.cat(concat, dim=concat_dim)

                if self.to_fix_act_ordering_dict is not None:
                    if any([ele in name for ele in to_fix_act_ordering_list]): # pylint: disable=use-a-generator
                        val = self.named_parameters[name]
                        offset = val.shape[0] // 2
                        w1 = val[:offset,:]
                        w2 = val[offset:,:]
                        need_concat_or_fix = True
                        set_sync_param_flag = True
                        _params_to_sync = torch.cat([w2, w1], dim=fix_dim)

                if not need_concat_or_fix:
                    set_sync_param_flag = True
                    _params_to_sync = self.named_parameters[name]

            if not set_sync_param_flag:
                continue
            if self.to_fix_qkv_ordering_dict is not None:
                from chatlearn.utils.vllm_utils import split_attn_state # pylint: disable=import-outside-toplevel
                m = layer_re.match(name)
                if m is not None:
                    op_name = m.group(2)
                    if op_name in to_fix_modules_list:
                        checkpoint_version = 3.0
                        tp_size = self.module_args.args_dict["tensor_model_parallel_size"]
                        heads = self.module_args.args_dict["num_attention_heads"] // tp_size
                        hidden_size_per_head =  self.module_args.args_dict["hidden_size"] // self.module_args.args_dict["num_attention_heads"]
                        if self._to_fix_qkv_ordering_func is split_attn_state:
                            _num_query_groups = self.module_args.args_dict["num_query_groups"]//tp_size  \
                                if self.module_args.args_dict["group_query_attention"] else heads
                            _params_to_sync = self._to_fix_qkv_ordering_func(
                                _params_to_sync, heads, _num_query_groups, hidden_size_per_head, self.module_args.args_dict["hidden_size"])
                        else:
                            input_shape = _params_to_sync.size()
                            shape = (heads, hidden_size_per_head, 3) + input_shape[1:]
                            division = reduce(operator.mul, shape, 1)
                            num_elements = _params_to_sync.numel()
                            if num_elements == division:
                                # model with gqa dont need to fix qkv ordering.
                                weight_or_bias = m.group(3)
                                _params_to_sync = self._to_fix_qkv_ordering_func(
                                    _params_to_sync, checkpoint_version, 3, heads, hidden_size_per_head
                                )
                                if weight_or_bias == "weight":
                                    _params_to_sync = _params_to_sync.contiguous()
            concat = []
            set_sync_param_flag = False
            parameters_to_sync[pipe_stage].append((name, _params_to_sync))
        return parameters_to_sync

    def set_sync_parameters(self, trainable_param_names, pipe_stage=0, parameters_to_sync=None):
        """
        :meta private:
        """
        if parameters_to_sync is None:
            parameters_to_sync = self._parameters_to_sync
        if pipe_stage not in parameters_to_sync or len(parameters_to_sync[pipe_stage]) == 0:
            self._set_sync_parameters(trainable_param_names, pipe_stage, parameters_to_sync)

    def reset_sync_parameters(self, trainable_param_names, pipe_stage=0):
        self._parameters_to_sync[pipe_stage] = []
        self._set_sync_parameters(trainable_param_names, pipe_stage, self._parameters_to_sync)

    def set_send_parameters(self, trainable_param_names, pipe_stage=0):
        """
        :meta private:
        """
        return self.set_sync_parameters(trainable_param_names, pipe_stage, self._parameters_to_send)

    def set_recv_parameters(self, to_rank, trainable_param_names, pipe_stage=0):
        """
        :meta private:
        """
        parameters_to_recv = defaultdict(list)
        self._parameters_to_recv[to_rank] = parameters_to_recv
        return self.set_sync_parameters(trainable_param_names, pipe_stage, parameters_to_recv)

    def clear_sync_parameters(self):
        self._parameters_to_sync = defaultdict(list)

    def clear_send_recv_parameters(self):
        self._parameters_to_send = defaultdict(list)
        self._parameters_to_recv = defaultdict(list)

    def clear_sync_send_recv_parameters(self):
        self.clear_sync_parameters()
        self.clear_send_recv_parameters()

    def get_parameter_names(self, requires_grad=True):
        """
        :meta private:
        """
        param_to_name = self.param_to_name
        if requires_grad:
            return [param_to_name[param] for param in self.parameters if param.requires_grad]
        else:
            return [param_to_name[param] for param in self.parameters]

    def get_parameter_shape(self, pipe_stage=0, parameters_to_sync=None):
        """
        :meta private:
        """
        if parameters_to_sync is None:
            parameters_to_sync = self._parameters_to_sync
        parameters_shape = []
        for name, param in parameters_to_sync[pipe_stage]:
            parameters_shape.append((name, param.shape))
        return parameters_shape

    def get_parameter(self, name):
        """
        :meta private:
        """
        if name not in self.named_parameters:
            raise Exception(f"parameter {name} not exits")
        return self.named_parameters[name]

    def get_parameter_to_sync(self, name, pipe_stage, to_cpu=False, regroup=False):
        assert pipe_stage in self._parameters_to_sync and len(self._parameters_to_sync[pipe_stage]) > 0
        for name0, param in self._parameters_to_sync[pipe_stage]:
            if name0 == name:
                if regroup:
                    param = self.regroup_params_to_sync(name, param.data)
                if to_cpu:
                    param = param.cpu()
                return param

    def get_parameter_to_sync_names(self, pipe_stage):
        return [items[0] for items in self._parameters_to_sync[pipe_stage]]

    def exist_parameter(self, name):
        """
        :meta private:
        """
        return name in self.named_parameters

    def parameter_shape(self, name):
        """
        :meta private:
        """
        return self.get_parameter(name).shape

    def send_recv_parameter(self, name, rank, group_name, func, pipe_stage=0):
        """
        :meta private:
        """
        if self.runtime_args.coalesce_param:
            assert name is None
            tensors = [param.data for _, param in self._parameters_to_sync[pipe_stage]]
            dense_buckets, sparse_bucket = bucket_tensors(tensors, bucket_size_mb=self.runtime_args.coalesced_buffer_mb)
            debug_rank_0(f"{self.name} Got dense_buckets {len(dense_buckets)}, spase_bucket {len(sparse_bucket)}", self._logger)
            for bucket in dense_buckets:
                tensor_changed = func is col.recv
                coalesced_comm_dense(bucket, func, extra_args=(rank, group_name), tensor_changed=tensor_changed)
            for param in sparse_bucket:
                func(param, rank, group_name)
        else:
            tensor = self.get_parameter(name)
            func(tensor, rank, group_name)

    def broadcast_parameter(self, rank, src_rank, group_name, pipe_stage=0):
        """
        :meta private:
        """
        tensors = [param.data for _, param in self._parameters_to_sync[pipe_stage]]
        assert len(tensors) > 0
        dense_buckets, sparse_bucket = bucket_tensors(tensors, bucket_size_mb=self.runtime_args.coalesced_buffer_mb)
        debug_rank_0(f"{self.name} Got dense_buckets {len(dense_buckets)}, spase_bucket {len(sparse_bucket)}", self._logger)
        tensor_changed = rank != src_rank

        for bucket in dense_buckets:
            coalesced_comm_dense(bucket, col.broadcast, extra_args=(src_rank, group_name), tensor_changed=tensor_changed)

        for param in sparse_bucket:
            col.broadcast(param, src_rank, group_name)

    def regroup_params_to_sync(self, name, param_data):
        """
        :meta private:
        """
        param_data_shape = param_data.shape
        # Regroup qkv tensors into different tp slices only for inference model which enables vLLM backend.
        if "attention.query_key_value" in name or \
                "self_attention.query_key_value" in name or \
                "self_attention.linear_qkv" in name:
            tp_size = self.module_args.args_dict["tensor_model_parallel_size"]
            heads = self.module_args.args_dict["num_attention_heads"] // tp_size
            hidden_size_per_head = self.module_args.args_dict["hidden_size"] // self.module_args.args_dict["num_attention_heads"]

            param_shape = (3, heads, hidden_size_per_head) + param_data_shape[1:]
            division = reduce(operator.mul, param_shape, 1)
            num_elements = param_data.numel()
            if num_elements == division:
                if self.to_fix_qkv_ordering_dict is not None:
                    param_data = param_data.view(param_shape)
                    param_data_list = []
                    head_offset = heads // self._tp_division[name]
                    for idx in range(self._tp_division[name]):
                        start = idx * head_offset
                        end = start + head_offset
                        param_data_list.append(param_data[:,start:end])
                    param_data = torch.concat(param_data_list, dim=0).view(param_data_shape)
                    del param_data_list
            else:
                _num_query_groups = self.module_args.args_dict["num_query_groups"]//tp_size  \
                    if self.module_args.args_dict["group_query_attention"] else heads
                if self.to_fix_qkv_ordering_dict is not None or _num_query_groups == 1:
                    if len(param_data_shape) == 1:
                        param_data = param_data.view((heads + 2 * _num_query_groups, hidden_size_per_head))
                    else:
                        param_data = param_data.view(
                            (heads + 2 * _num_query_groups, hidden_size_per_head, self.module_args.args_dict["hidden_size"]))
                    param_data_list = []
                    head_offset = heads // self._tp_division[name]
                    for idx in range(self._tp_division[name]):
                        q_start = idx * head_offset
                        q_end = q_start + head_offset
                        k_start = (heads + idx) if _num_query_groups // self._tp_division[name] else heads
                        k_end = k_start + 1
                        v_start = k_start + _num_query_groups
                        v_end = v_start + 1

                        q_proj = param_data[q_start:q_end].contiguous()
                        k_proj = param_data[k_start:k_end].contiguous()
                        v_proj = param_data[v_start:v_end].contiguous()

                        qkv_proj = torch.cat([q_proj, k_proj, v_proj], dim=0)

                        if len(param_data_shape) == 1:
                            qkv_proj = qkv_proj.reshape(-1).contiguous()
                        else:
                            qkv_proj = qkv_proj.reshape(-1, self.module_args.args_dict["hidden_size"]).contiguous()

                        param_data_list.append(qkv_proj)
                    param_data = torch.concat(param_data_list, dim=0)
                    del param_data_list
        # Regroup these tensors into different tp slices.
        # Output: [tp_slice_0, tp_slice_1, ...]
        # Comment:
        #   src -> dst: [w, h * tp_size] -> tp_size * [w, h]
        #       'self_attention.dense' in QWen and LLama2 legacy
        #       'mlp.dense_4h_to_h' in QWen and LLama2 legacy model
        #       'mlp.linear_fc2' in LLama2 mcore model
        #   src -> dst: [w * tp_size, h] -> tp_size * [w, h]
        #       'mlp.dense_h_to_4h' in QWen and LLama2 legacy
        #       'mlp.linear_fc1' in LLama2 mcore model
        #       'mlp.w1' in QWen model only for vLLM backend
        if "self_attention.dense" in name or "mlp.dense_4h_to_h" in name or "mlp.linear_fc2" in name:
            param_data_list = []
            col_offset = param_data_shape[1] // self._tp_division[name]
            for idx in range(self._tp_division[name]):
                start = idx * col_offset
                end =  start + col_offset
                param_data_list.append(param_data[:,start:end])
            param_data = torch.concat(param_data_list, dim=0).view(param_data_shape)
            del param_data_list
        if "mlp.dense_h_to_4h" in name or "mlp.linear_fc1" in name or \
                ("mlp.w1" in name and self.concat_params_dict is not None):
            param_data_list = []
            row_offset = param_data_shape[0] // self._tp_division[name] // 2
            for idx in range(self._tp_division[name]):
                w1_start = idx * row_offset
                w1_end = w1_start + row_offset
                w2_start = (idx + self._tp_division[name]) * row_offset
                w2_end = w2_start + row_offset
                param_data_list.append(
                    torch.concat([param_data[w1_start:w1_end,:], param_data[w2_start:w2_end,:]], dim=0))
            param_data = torch.concat(param_data_list, dim=0).view(param_data_shape)
            del param_data_list

        return param_data

    def broadcast_parameter_two_stage(self, to_rank, buffer_rank, rank, src_rank, group_name, pipe_stage=0, stage2=False):
        """
        Arguments:
            to_rank: receive rank in mapping from trainer to inference model.
            buffer_rank: index which tensors of sync buffer to be sended in stage2.
            rank: destination rank in communication group which enumerate receive ranks.
            src_rank: source rank in communication group. always 0.
            group_name: communication group name.
            pipe_stage: pipeline stage. default 0.
            stage2: bool. whether stage2 or not. default False.
        Example: trainer_tp = 4, inference_tp = 8. pipeline_size = 1
            stage1: [(from_rank, to_rank), ...] = [(0, 8), (1, 10), (2, 12), (3, 14)]
            stage2: [(from_rank, to_rank), ...] = [(8, 9), (10, 11), (12, 13), (14, 15)]

            For stage1 pair (0, 8):
                1. call broadcast func: (0 -> 0). src_rank: 0, rank: 0.
                2. call broadcast func: (0 -> 8). src_rank: 0, rank: 1.

                After (0, 8), to_rank 8 received tensor slices of 8 and 9.

            For stage2 pair (8, 9):
                1. call broadcast func: (8 -> 8). src_rank: 0, rank: 0.
                2. call broadcast func: (8 -> 9). src_rank: 0, rank: 1.
                In (8 -> 8), we need to send tp_slice of 'to_rank' 9, so set buffer_rank 9 to fetch tensors in sync buffer.
        """
        tensor_changed = rank != src_rank

        if stage2:
            if tensor_changed:
                parameters_to_sync = self._parameters_to_recv[to_rank]
            else:
                parameters_to_sync = self._parameters_to_send
        else:
            del self._sync_buffer
            self._sync_buffer = defaultdict(list)
            parameters_to_sync = self._parameters_to_sync

        tensors = []
        buffer_num = []
        if stage2 and not tensor_changed and self._sync_buffer:# pylint: disable=too-many-nested-blocks
            idx = 0
            for name, param in parameters_to_sync[pipe_stage]:
                tensors.append(self._sync_buffer[buffer_rank % self.tp_num_mapping][idx])
                buffer_num.append(1)
                idx += 1
            del self._sync_buffer[buffer_rank % self.tp_num_mapping]
        else:
            for name, param in parameters_to_sync[pipe_stage]:
                param_data = param.data
                if rank and self._buffer_num and not stage2:
                    assert name in self._buffer_num, f"{name} in self._buffer_num for rank {rank}"
                    buffer_num.append(self._buffer_num[name])
                elif stage2:
                    buffer_num.append(1)
                else:
<<<<<<< HEAD
                    # Regroup qkv tensors into different tp slices only for inference model which enables vLLM backend.
                    if "attention.query_key_value" in name or \
                            "self_attention.query_key_value" in name or \
                            "self_attention.linear_qkv" in name:
                        tp_size = self.module_args.args_dict["tensor_model_parallel_size"]
                        heads = self.module_args.args_dict["num_attention_heads"] // tp_size
                        hidden_size_per_head = self.module_args.args_dict["hidden_size"] // self.module_args.args_dict["num_attention_heads"]

                        param_shape = (3, heads, hidden_size_per_head) + param_data_shape[1:]
                        division = reduce(operator.mul, param_shape, 1)
                        num_elements = param_data.numel()
                        if num_elements == division:
                            if self.to_fix_qkv_ordering_dict is not None:
                                param_data = param_data.view(param_shape)
                                param_data_list = []
                                head_offset = heads // self._tp_division[name]
                                for idx in range(self._tp_division[name]):
                                    start = idx * head_offset
                                    end = start + head_offset
                                    param_data_list.append(param_data[:,start:end])
                                param_data = torch.concat(param_data_list, dim=0).view(param_data_shape)
                                del param_data_list
                        else:
                            _num_query_groups = self.module_args.args_dict["num_query_groups"]//tp_size  \
                                if self.module_args.args_dict["group_query_attention"] else heads
                            if self.to_fix_qkv_ordering_dict is not None or _num_query_groups == 1:
                                if len(param_data_shape) == 1:
                                    param_data = param.view((heads + 2 * _num_query_groups, hidden_size_per_head))
                                else:
                                    param_data = param.view(
                                        (heads + 2 * _num_query_groups, hidden_size_per_head, self.module_args.args_dict["hidden_size"]))
                                param_data_list = []
                                head_offset = heads // self._tp_division[name]
                                for idx in range(self._tp_division[name]):
                                    q_start = idx * head_offset
                                    q_end = q_start + head_offset
                                    k_start = (heads + idx) if _num_query_groups // self._tp_division[name] else heads
                                    k_end = k_start + 1
                                    v_start = k_start + _num_query_groups
                                    v_end = v_start + 1

                                    q_proj = param_data[q_start:q_end].contiguous()
                                    k_proj = param_data[k_start:k_end].contiguous()
                                    v_proj = param_data[v_start:v_end].contiguous()

                                    qkv_proj = torch.cat([q_proj, k_proj, v_proj], dim=0)

                                    if len(param_data_shape) == 1:
                                        qkv_proj = qkv_proj.reshape(-1).contiguous()
                                    else:
                                        qkv_proj = qkv_proj.reshape(-1, self.module_args.args_dict["hidden_size"]).contiguous()

                                    param_data_list.append(qkv_proj)
                                param_data = torch.concat(param_data_list, dim=0)
                                del param_data_list

                    # Regroup these tensors into different tp slices.
                    # Output: [tp_slice_0, tp_slice_1, ...]
                    # Comment:
                    #   src -> dst: [w, h * tp_size] -> tp_size * [w, h]
                    #       'self_attention.dense' in QWen and LLama2 legacy
                    #       'mlp.dense_4h_to_h' in QWen and LLama2 legacy model
                    #       'mlp.linear_fc2' in LLama2 mcore model
                    #       'mlp.shared_experts.dense_4h_to_h in QWen-MoE model
                    #   src -> dst: [w * tp_size, h] -> tp_size * [w, h]
                    #       'mlp.dense_h_to_4h' in QWen and LLama2 legacy
                    #       'mlp.linear_fc1' in LLama2 mcore model
                    #       'mlp.w1' in QWen model only for vLLM backend
                    #       'mlp.shared_experts.dense_h_to_4h in QWen-MoE model
                    if (
                        "self_attention.dense" in name
                        or "mlp.dense_4h_to_h" in name
                        or "mlp.linear_fc2" in name
                        or "mlp.shared_experts.dense_4h_to_h" in name
                    ):
                        param_data_list = []
                        col_offset = param_data_shape[1] // self._tp_division[name]
                        for idx in range(self._tp_division[name]):
                            start = idx * col_offset
                            end =  start + col_offset
                            param_data_list.append(param_data[:,start:end])
                        param_data = torch.concat(param_data_list, dim=0).view(param_data_shape)
                        del param_data_list
                    if (
                        "mlp.dense_h_to_4h" in name
                        or "mlp.linear_fc1" in name
                        or ("mlp.w1" in name and self.concat_params_dict is not None)
                        or "mlp.shared_experts.dense_h_to_4h" in name
                    ):
                        param_data_list = []
                        row_offset = param_data_shape[0] // self._tp_division[name] // 2
                        for idx in range(self._tp_division[name]):
                            w1_start = idx * row_offset
                            w1_end = w1_start + row_offset
                            w2_start = (idx + self._tp_division[name]) * row_offset
                            w2_end = w2_start + row_offset
                            param_data_list.append(
                                torch.concat([param_data[w1_start:w1_end,:], param_data[w2_start:w2_end,:]], dim=0))
                        param_data = torch.concat(param_data_list, dim=0).view(param_data_shape)
                        del param_data_list
=======
                    # regroup src_tensor by tp_rank.
                    param_data = self.regroup_params_to_sync(name, param_data)
>>>>>>> e07e820d
                    buffer_num.append(1)
                tensors.append(param_data)

        assert len(tensors) > 0
        dense_buckets, sparse_bucket = bucket_tensors_two_stage(
            tensors, bucket_size_mb=self.runtime_args.coalesced_buffer_mb,
            buffer_num=None if stage2 else buffer_num, tensor_changed=tensor_changed and not stage2)
        debug_rank_0(f"{self.name} Got dense_buckets {len(dense_buckets)}, sparse_bucket {len(sparse_bucket)}", self._logger)

        for bucket in dense_buckets:
            index = 0 if stage2 else (to_rank % self.tp_num_mapping)
            all_buffers = coalesced_comm_dense_two_stage(
                bucket, col.broadcast, rank,
                extra_args=(src_rank, group_name), tensor_changed=tensor_changed,
                stage2=stage2, index=index)
            if tensor_changed and not stage2:
                for key, value in all_buffers.items():
                    self._sync_buffer[key] += value

        for param in sparse_bucket:
            col.broadcast(param, src_rank, group_name)

        self.empty_cache()

    def send_parameter(self, name, dst_rank, group_name, pipe_stage=0):
        """
        :meta private:
        """
        self.send_recv_parameter(name, dst_rank, group_name, col.send, pipe_stage)

    def recv_parameter(self, name, src_rank, group_name, pipe_stage=0):
        """
        :meta private:
        """
        self.send_recv_parameter(name, src_rank, group_name, col.recv, pipe_stage)

    def ray_put_parameter(self, name, group_name, pipe_stage=0):
        """
        :meta private:
        """
        name2ref = {}
        if self.runtime_args.coalesce_param:
            assert name is None
            tensors = [param.data for _, param in self._parameters_to_sync[pipe_stage]]
            dense_buckets, sparse_bucket = bucket_tensors(tensors, bucket_size_mb=self.runtime_args.coalesced_buffer_mb)
            debug_rank_0(f"{self.name} Put dense_buckets {len(dense_buckets)}, spase_bucket {len(sparse_bucket)}", self._logger)
            for bucket_id, bucket in enumerate(dense_buckets):
                flat_tensors = _flatten_dense_tensors(bucket)
                flat_tensors_ref = ray.put(flat_tensors)
                name2ref[group_name + ":dense_bucket_" + str(bucket_id)] = flat_tensors_ref
            for param_id, param in enumerate(sparse_bucket):
                param_ref = ray.put(param)
                name2ref[group_name + ":sparse_bucket_" + str(param_id)] = param_ref
        else:
            tensor = self.get_parameter(name)
            tensor_ref = ray.put(tensor)
            name2ref[group_name + ":" + name] = tensor_ref
        return name2ref

    def ray_get_parameter(self, name, group_name, name2ref, pipe_stage=0):
        """
        :meta private:
        """
        if self.runtime_args.coalesce_param:
            assert name is None
            tensors = [param.data for _, param in self._parameters_to_sync[pipe_stage]]
            dense_buckets, sparse_bucket = bucket_tensors(tensors, bucket_size_mb=self.runtime_args.coalesced_buffer_mb)
            debug_rank_0(f"{self.name} Get dense_buckets {len(dense_buckets)}, spase_bucket {len(sparse_bucket)}", self._logger)
            for bucket_id, bucket in enumerate(dense_buckets):
                put_ref = name2ref[group_name + ":dense_bucket_" + str(bucket_id)]
                flat_tensors = ray.get(put_ref)
                for tensor, synced in zip(
                    bucket, _unflatten_dense_tensors(flat_tensors, bucket)):
                    tensor.copy_(synced)
            for param_id, param in enumerate(sparse_bucket):
                put_ref = name2ref[group_name + ":sparse_bucket_" + str(param_id)]
                param.copy_(ray.get(put_ref))
        else:
            tensor = self.get_parameter(name)
            put_ref = name2ref[group_name + ":" + name]
            tensor.copy_(ray.get(put_ref))

    def pipeline_model_parallel_size(self):
        """
        :meta private:
        """
        return self.module_args.pipeline_model_parallel_size

    def tensor_model_parallel_size(self):
        """
        :meta private:
        """
        return self.module_args.tensor_model_parallel_size

    def expert_model_parallel_size(self):
        """
        :meta private:
        """
        return self.module_args.expert_model_parallel_size

    def num_layers(self):
        """
        :meta private:
        """

    def set_storage(self, storage):
        """
        :meta private:
        """
        self._storage = storage

    def timers(self, name):
        """
        :meta private:
        """
        if self._timers is None:
            self._timers = Timers()
        return self._timers(name)

    def timer_summary(self, e2e_cost=None):
        """
        :meta private:
        """
        if self._timers:
            return self._timers.log(e2e_cost=e2e_cost)

    def add_padding_config(self, key, padding_value=0.0, padding_type="right"):
        """
        Add spectial padding config for certain value.

        Args
        ----
        key: str
            The key for data to be padded.
        padding_value: float
            Padding value, default is 0.
        padding_type: str
            Default right, can be right/left.
        """
        self._padding_config[key] = {"padding_value": padding_value, "padding_type": padding_type}

    def padding_config(self):
        """
        :meta private:
        """
        return self._padding_config

    def peak_memory(self):
        """
        :meta private:
        """
        return 0.0

    @property
    def resume_training(self):
        """
        resume training from last checkpoint.
        """
        return self._resume_training

    def get_address(self):
        """
        Get node address

        :meta private:
        """
        return self._address

    def is_master_node(self):
        """
        Whether this node is master node.
        :meta private:
        """
        return self._is_master_node

    def set_src_parameter_model(self, src_model):
        """
        src_model that sync parameter to current model
        :meta private:
        """
        self._src_parameter_model = src_model

    @property
    def src_parameter_model(self):
        """
        src_model that sync parameter to current model
        """
        return self._src_parameter_model

    def offload_optimizer_states(self):
        """
        offload optimizer states
        """

    def onload_optimizer_states(self):
        """
        onload optimizer states
        """

    def offload_main_weights(self):
        """
        offload main weights
        """

    def onload_main_weights(self):
        """
        onload main weights
        """

    def offload_weights(self):
        """
        offload weights
        """

    def onload_weights(self):
        """
        onload weights
        """

    def free_grad_buffers(self):
        """
        free grad buffers and related tensors
        """

    def build_grad_buffers(self):
        """
        build grad buffers and related tensors
        """

    def onload(self):
        pass

    def offload(self):
        pass

    @property
    def world_size(self):
        pass

    @property
    def data_parallel_size(self):
        """
        data parallel size

        :meta private:
        """

    @property
    def data_parallel_rank(self):
        """
        data parallel rank

        :meta private:
        """

    def empty_cache(self):
        """
        :meta private:
        """

    def get_data_parallel_rank(self):
        return self.data_parallel_rank

    def get_data_parallel_size(self):
        return self.data_parallel_size

    def get_pipeline_stage_layer_num(self):
        pass

    def get_pipeline_stage_layer_offset(self):
        return 0<|MERGE_RESOLUTION|>--- conflicted
+++ resolved
@@ -950,11 +950,18 @@
         #       'self_attention.dense' in QWen and LLama2 legacy
         #       'mlp.dense_4h_to_h' in QWen and LLama2 legacy model
         #       'mlp.linear_fc2' in LLama2 mcore model
+        #       'mlp.shared_experts.dense_4h_to_h in QWen-MoE model
         #   src -> dst: [w * tp_size, h] -> tp_size * [w, h]
         #       'mlp.dense_h_to_4h' in QWen and LLama2 legacy
         #       'mlp.linear_fc1' in LLama2 mcore model
         #       'mlp.w1' in QWen model only for vLLM backend
-        if "self_attention.dense" in name or "mlp.dense_4h_to_h" in name or "mlp.linear_fc2" in name:
+        #       'mlp.shared_experts.dense_h_to_4h in QWen-MoE model
+        if (
+            "self_attention.dense" in name
+            or "mlp.dense_4h_to_h" in name
+            or "mlp.linear_fc2" in name
+            or "mlp.shared_experts.dense_4h_to_h" in name
+        ):
             param_data_list = []
             col_offset = param_data_shape[1] // self._tp_division[name]
             for idx in range(self._tp_division[name]):
@@ -963,8 +970,12 @@
                 param_data_list.append(param_data[:,start:end])
             param_data = torch.concat(param_data_list, dim=0).view(param_data_shape)
             del param_data_list
-        if "mlp.dense_h_to_4h" in name or "mlp.linear_fc1" in name or \
-                ("mlp.w1" in name and self.concat_params_dict is not None):
+        if (
+            "mlp.dense_h_to_4h" in name
+            or "mlp.linear_fc1" in name
+            or ("mlp.w1" in name and self.concat_params_dict is not None)
+            or "mlp.shared_experts.dense_h_to_4h" in name
+        ):
             param_data_list = []
             row_offset = param_data_shape[0] // self._tp_division[name] // 2
             for idx in range(self._tp_division[name]):
@@ -1034,111 +1045,8 @@
                 elif stage2:
                     buffer_num.append(1)
                 else:
-<<<<<<< HEAD
-                    # Regroup qkv tensors into different tp slices only for inference model which enables vLLM backend.
-                    if "attention.query_key_value" in name or \
-                            "self_attention.query_key_value" in name or \
-                            "self_attention.linear_qkv" in name:
-                        tp_size = self.module_args.args_dict["tensor_model_parallel_size"]
-                        heads = self.module_args.args_dict["num_attention_heads"] // tp_size
-                        hidden_size_per_head = self.module_args.args_dict["hidden_size"] // self.module_args.args_dict["num_attention_heads"]
-
-                        param_shape = (3, heads, hidden_size_per_head) + param_data_shape[1:]
-                        division = reduce(operator.mul, param_shape, 1)
-                        num_elements = param_data.numel()
-                        if num_elements == division:
-                            if self.to_fix_qkv_ordering_dict is not None:
-                                param_data = param_data.view(param_shape)
-                                param_data_list = []
-                                head_offset = heads // self._tp_division[name]
-                                for idx in range(self._tp_division[name]):
-                                    start = idx * head_offset
-                                    end = start + head_offset
-                                    param_data_list.append(param_data[:,start:end])
-                                param_data = torch.concat(param_data_list, dim=0).view(param_data_shape)
-                                del param_data_list
-                        else:
-                            _num_query_groups = self.module_args.args_dict["num_query_groups"]//tp_size  \
-                                if self.module_args.args_dict["group_query_attention"] else heads
-                            if self.to_fix_qkv_ordering_dict is not None or _num_query_groups == 1:
-                                if len(param_data_shape) == 1:
-                                    param_data = param.view((heads + 2 * _num_query_groups, hidden_size_per_head))
-                                else:
-                                    param_data = param.view(
-                                        (heads + 2 * _num_query_groups, hidden_size_per_head, self.module_args.args_dict["hidden_size"]))
-                                param_data_list = []
-                                head_offset = heads // self._tp_division[name]
-                                for idx in range(self._tp_division[name]):
-                                    q_start = idx * head_offset
-                                    q_end = q_start + head_offset
-                                    k_start = (heads + idx) if _num_query_groups // self._tp_division[name] else heads
-                                    k_end = k_start + 1
-                                    v_start = k_start + _num_query_groups
-                                    v_end = v_start + 1
-
-                                    q_proj = param_data[q_start:q_end].contiguous()
-                                    k_proj = param_data[k_start:k_end].contiguous()
-                                    v_proj = param_data[v_start:v_end].contiguous()
-
-                                    qkv_proj = torch.cat([q_proj, k_proj, v_proj], dim=0)
-
-                                    if len(param_data_shape) == 1:
-                                        qkv_proj = qkv_proj.reshape(-1).contiguous()
-                                    else:
-                                        qkv_proj = qkv_proj.reshape(-1, self.module_args.args_dict["hidden_size"]).contiguous()
-
-                                    param_data_list.append(qkv_proj)
-                                param_data = torch.concat(param_data_list, dim=0)
-                                del param_data_list
-
-                    # Regroup these tensors into different tp slices.
-                    # Output: [tp_slice_0, tp_slice_1, ...]
-                    # Comment:
-                    #   src -> dst: [w, h * tp_size] -> tp_size * [w, h]
-                    #       'self_attention.dense' in QWen and LLama2 legacy
-                    #       'mlp.dense_4h_to_h' in QWen and LLama2 legacy model
-                    #       'mlp.linear_fc2' in LLama2 mcore model
-                    #       'mlp.shared_experts.dense_4h_to_h in QWen-MoE model
-                    #   src -> dst: [w * tp_size, h] -> tp_size * [w, h]
-                    #       'mlp.dense_h_to_4h' in QWen and LLama2 legacy
-                    #       'mlp.linear_fc1' in LLama2 mcore model
-                    #       'mlp.w1' in QWen model only for vLLM backend
-                    #       'mlp.shared_experts.dense_h_to_4h in QWen-MoE model
-                    if (
-                        "self_attention.dense" in name
-                        or "mlp.dense_4h_to_h" in name
-                        or "mlp.linear_fc2" in name
-                        or "mlp.shared_experts.dense_4h_to_h" in name
-                    ):
-                        param_data_list = []
-                        col_offset = param_data_shape[1] // self._tp_division[name]
-                        for idx in range(self._tp_division[name]):
-                            start = idx * col_offset
-                            end =  start + col_offset
-                            param_data_list.append(param_data[:,start:end])
-                        param_data = torch.concat(param_data_list, dim=0).view(param_data_shape)
-                        del param_data_list
-                    if (
-                        "mlp.dense_h_to_4h" in name
-                        or "mlp.linear_fc1" in name
-                        or ("mlp.w1" in name and self.concat_params_dict is not None)
-                        or "mlp.shared_experts.dense_h_to_4h" in name
-                    ):
-                        param_data_list = []
-                        row_offset = param_data_shape[0] // self._tp_division[name] // 2
-                        for idx in range(self._tp_division[name]):
-                            w1_start = idx * row_offset
-                            w1_end = w1_start + row_offset
-                            w2_start = (idx + self._tp_division[name]) * row_offset
-                            w2_end = w2_start + row_offset
-                            param_data_list.append(
-                                torch.concat([param_data[w1_start:w1_end,:], param_data[w2_start:w2_end,:]], dim=0))
-                        param_data = torch.concat(param_data_list, dim=0).view(param_data_shape)
-                        del param_data_list
-=======
                     # regroup src_tensor by tp_rank.
                     param_data = self.regroup_params_to_sync(name, param_data)
->>>>>>> e07e820d
                     buffer_num.append(1)
                 tensors.append(param_data)
 
