--- conflicted
+++ resolved
@@ -770,7 +770,6 @@
         """
         :meta private:
         """
-<<<<<<< HEAD
         def tensor_generator():
             for name, param in self._parameters_to_sync[pipe_stage]:
                 if self._expert_sync_buffer and name in self._expert_sync_buffer:
@@ -781,15 +780,6 @@
                     self._expert_sync_buffer[name] = cpu_expert
                 else:
                     yield param.data
-=======
-        tensors = []
-        for name, param in self._parameters_to_sync[pipe_stage]:
-            if self._expert_sync_buffer and name in self._expert_sync_buffer and \
-                    (self._synchronizer and self._synchronizer.is_parameter_changed):
-                tensors.append(self._expert_sync_buffer[name])
-            else:
-                tensors.append(param.data)
->>>>>>> 7e77b697
 
         bucket_generator = bucket_tensor_generator(tensor_generator, bucket_size_mb=self.runtime_args.coalesced_buffer_mb)
         dense_bucket_num = 0
