# Copyright 2024 Alibaba Group Holding Limited. All Rights Reserved.
#
# Licensed under the Apache License, Version 2.0 (the "License");
# you may not use this file except in compliance with the License.
# You may obtain a copy of the License at
#
#     http://www.apache.org/licenses/LICENSE-2.0
#
# Unless required by applicable law or agreed to in writing, software
# distributed under the License is distributed on an "AS IS" BASIS,
# WITHOUT WARRANTIES OR CONDITIONS OF ANY KIND, either express or implied.
# See the License for the specific language governing permissions and
# limitations under the License.
# ==============================================================================
"""base module"""

from collections import defaultdict
from functools import reduce
from itertools import cycle
import math
import operator
import os
import torch

import ray
import ray.util.collective as col
from ray.util.collective.collective_group.base_collective_group import BaseGroup
from ray.util.collective.collective_group.nccl_collective_group import NCCLGroup
from torch.utils.data import DataLoader
from torch._utils import _flatten_dense_tensors, _unflatten_dense_tensors

from chatlearn.data.sampler import SingleDataSampler, EpisodeDataSampler
from chatlearn.checkpoint.checkpoint_manager import CheckpointManager
from chatlearn.utils import future
from chatlearn.utils.dist_utils import bucket_tensors, coalesced_comm_dense
from chatlearn.utils.dist_utils import bucket_tensors_two_stage, coalesced_comm_dense_two_stage
from chatlearn.utils.global_vars import get_args
from chatlearn.utils.global_vars import set_global_variables
from chatlearn.utils.logger import log_rank_0, debug_rank_0, setup_logger
from chatlearn.utils.timer import Timers
from chatlearn.utils.utils import get_host_addr
from chatlearn.launcher import dlc_utils


class BaseModule:
    """BaseModule is the base class for Base models.

    Args
    ----
    name : str
        model name
    """

    def __init__(self, name, args=None, replica_id=0):
        self.name = name
        if args is None:
            global_args = get_args()
        else:
            global_args = args
            set_global_variables(args)
        self.global_args = global_args
        args = global_args.models[name]
        self.total_gpu = args.num_gpu
        self.total_cpu = args.num_cpu
        self.gpu_per_process = args.gpu_per_process
        self.trainable = args.trainable
        self._runtime_args = self.global_args.runtime_args
        self._module_args = args
        self.replica_id = replica_id
        self.config_dir = args.config_dir
        self._is_colocate = False

        if self.total_gpu > 0:
            self._num_gpu_per_replica = (
                args.tensor_model_parallel_size
                * args.pipeline_model_parallel_size
                * args.expert_model_parallel_size
                * args.zero_size
            )
            assert self._num_gpu_per_replica <= self.total_gpu
            assert self.total_gpu % self._num_gpu_per_replica == 0
            if not self.trainable:
                self._num_replica = args.num_gpu // self._num_gpu_per_replica
            else:
                # For trainable models, perform the DP inside DistActor
                self._num_replica = 1
                self._num_gpu_per_replica = self.total_gpu
        else:
            self._num_gpu_per_replica = 0
            self._num_replica = args.num_replica

        assert self._num_replica >= 1
        self._param_ranks = None
        self._named_parameters = None
        self._param_to_name = None
        self._parameters = None
        self._coalesced_parameters = None
        self.error_signal = None
        self._rank = None
        self._world_size = None
        self._group_names = []
        self._dataloader = None
        self._eval_dataloader = None
        self._kl_coef = None
        self._padding_config = {}
        self._storage = None
        self._timers = None
        self._data_iter = None
        self._eval_data_iter = None
        self.call_funcs = []
        self.trainable_funcs = []
        self._data_ckpt_manager = None
        self._peak_memory = 0
        self._parameters_to_sync = defaultdict(list)
        self._parameters_to_send = defaultdict(list)
        self._parameters_to_recv = defaultdict(list)
        self._parameters_shape = []
        self._concat_params_dict = None
        self._to_fix_act_ordering_dict = None
        self._to_fix_qkv_ordering_dict = None
        self._to_fix_qkv_ordering_func = None
        # current compute iteration
        self._iteration = 0
        self._train_iteration = 0
        self.enable_lora = self._module_args.lora.enable_lora
        self._finalized = False
        self._resume_training = False
        self._address = dlc_utils.get_addr() if dlc_utils.in_dlc_env() else get_host_addr()
        self._is_master_node = os.environ.get("RANK", '0') == '0'
        self._logger = setup_logger(model_name=self.name, ip_addr=self._address)
        self._dummy_output = None
        self._dummy_inputs = []
        # parameter sync from src_model
        self._src_parameter_model = None
        self.profiler = None
        self._buffer_num = {}
        self._tp_division = {}
        self._num_mapping = 1
        self._sync_buffer = defaultdict(list)

    def get_sync_buffer(self):
        return self._sync_buffer

    def set_num_mapping(self, _num_mapping):
        self._num_mapping = _num_mapping

    @property
    def num_mapping(self):
        return self._num_mapping

    def set_buffer_num(self, buffer_num):
        self._buffer_num.update(buffer_num)

    def get_buffer_num(self, param_names):
        return [self._buffer_num[name] for name in param_names]

    def set_tp_division(self, tp_division):
        self._tp_division.update(tp_division)

    def get_tp_division(self, param_names):
        return [self._tp_division[name] for name in param_names]

    @property
    def is_colocate(self):
        return self._is_colocate

    def set_colocate(self, flag):
        self._is_colocate = flag

    def finalize(self):
        """
        finalize the class, any change from user after finalize will not work.

        :meta private:
        """
        self._finalized = True

    def _assert_not_finalized(self):
        """
        :meta private:
        """
        assert not self._finalized, f"{self} is finalized, any change to the class should happen before finalize."

    @property
    def runtime_args(self):
        """
        Return the arguments related to alignment training,
        the settings that are specified under the "runtime" section of the YAML configuration file.
        """
        return self._runtime_args

    @property
    def model_args(self):
        """
        Return model arguments, such as those related to Megatron,
        should be specified in a separate configuration yaml file for the model being used.
        """
        return self._module_args.args_dict

    @property
    def module_args(self):
        """
        Return module arguments. module_args include `num_gpu`, `gpu_per_process`, `model_config_file`, etc.
        """
        return self._module_args

    @property
    def parameter_sync_frequency(self):
        return self.module_args.sync_frequency

    def set_env(self, args):
        """
        set system env, private

        :meta private:
        """

    def set_error_signal(self, error_signal):
        """
        signal for handling errors

        :meta private:
        """
        self.error_signal = error_signal

    def error(self, error_msg=None):
        """
        :meta private:
        """
        future.wait(self.error_signal.set.remote(error_msg))

    def init(self):
        """
        Init env.
        """

    def setup(self):
        """
        Create model / optimizer / opt_param_scheduler / etc.
        """

    @property
    def data_ckpt_manager(self):
        """
        :meta private:
        """
        if self.runtime_args.data_checkpoint_path is not None:
            assert self._data_ckpt_manager is not None
        return self._data_ckpt_manager

    def model_setup(self):
        """
        :meta private:
        """
        self.global_args.active_module_args = self._module_args
        if self.runtime_args.data_checkpoint_path is not None:
            self._data_ckpt_manager = CheckpointManager(self, self.runtime_args.data_checkpoint_path,
                                                       self.runtime_args.max_data_ckpt_nums,
                                                       self.runtime_args.load_data_checkpoint_iteration)
            if self.runtime_args.enable_resume_training:
                meta = self._data_ckpt_manager.resume()
                if meta:
                    self._resume_training = self.runtime_args.consumed_samples > 0
                    start_episode = meta["episode"] + 1
                    self._iteration = start_episode * math.ceil(self.runtime_args.sample_per_episode / \
                        self._num_replica / self.module_args.generation_batch_size)
                    log_rank_0(f"{self.name} resume training {self._resume_training}: set start iteration to {self._iteration}", self._logger)
        self.setup()

    def forward_step(self, data, iteration):
        """
        Perform forward step for one batch.

        Args
        ----
        data : dict
            data for forward_step
        iteration : int
            local forward iteration
        
        Returns
        -------
        Dict
            A dict of results, where key is the string type, and the value is the tensor or a list,
            where the first dim of tensor or the len of list equals to batch size
        """

    def train_step(self, data, iteration):
        """
        Perform train_step for one batch, including a list of micro-batches.

        Args
        ----
        data : [Dict]
            A list of micro-batch for train_step, type of each micro-batch is dict
        iteration : int
            local train iteration
        """

    def eval_step(self, data):
        """
        Perform eval_step for one batch

        Args
        ----
            data: Dict
                Data for eval_step.

        Returns
        -------
            Dict
                A dict of results, where key is the string type, and the value is the tensor or a list,
                where the first dim of tensor or the len of list equals to batch size
        """

    def save_checkpoint(self, iteration):
        """
        Save checkpoint given iteration.

        Args
        ----
            iteration: int
                Current training iteration
        """

    def save_data_checkpoint(self, replica_id, iteration, episode_id):
        """
        Save checkpoint for dataloader.

        :meta private:
        """
        if self.data_ckpt_manager is not None:
            consumed_samples = self.runtime_args.consumed_samples
            self.data_ckpt_manager.save_checkpoint(replica_id, iteration, episode_id, consumed_samples)

    def put(self, key, data):
        """
        Put the data to shared storage.

        Args
        ----
            key: Str
                Use key to put.
            data
                data to save
        """
        self._storage.put.remote(key, data)

    def get(self, key):
        """
        Get data from shared storage using key

        Args
        ----
            key: Str
                use key to get
        """
        ref = self._storage.get.remote(key)
        return future.get(ref)

    def validate(self):
        """
        :meta private:
        """

    def before_episode(self):
        """
        Operations before one episode.
        """

    def after_episode(self):
        """
        Operations after one episode.
        """

    def build_dataset(self, train_prompts, is_eval=False):
        """
        Build prompt dataset

        Args
        ----
            train_prompts: [Str]
                A list of prompt string.
        Returns
        -------
            torch.utils.data.Dataset
                Dataset with user-defined collate_fn
        """

    def _build_dataloader(self, data, batch_size, dynamic_batch_size_flag=False, is_eval=False):
        """
        build and set the dataloader for the model

        Args:
            data: a list of string
            is_eval: set to `True` to build a dataloader for evaluation (default: `False`)

        :meta private:
        """
        dataset = self.build_dataset(data, is_eval) # pylint: disable=assignment-from-no-return
        consumed_samples = 0
        if not is_eval:
            if self.data_ckpt_manager is not None:
                consumed_samples = self.runtime_args.consumed_samples
        collate_fn = dataset.collate_fn if hasattr(dataset, 'collate_fn') else None

        dataloader = self.build_dataloader(dataset,
                                           batch_size=batch_size,
                                           collate_fn=collate_fn,
                                           is_eval=is_eval,
                                           dynamic_batch_size_flag=dynamic_batch_size_flag,
                                           consumed_samples=consumed_samples)

        if is_eval:
            self._eval_dataloader = dataloader
            self._eval_data_iter = iter(self._eval_dataloader)
        else:
            self._data_iter = iter(dataloader)
            self._data_iter = cycle(self._data_iter)
            self._dataloader = dataloader

    def build_dataloader(self,
                         dataset,
                         batch_size,
                         collate_fn=None,
                         is_eval=False,
                         dynamic_batch_size_flag=False,
                         consumed_samples=0):
        """
        build the dataloader for the model
        Args:
            dataset: a torch.utils.data.Dataset object
            batch_size: how many samples per batch to load
            collate_fn: set when loading from an map-style dataset (defulat: `None`)
            is_eval: set to `True` to build a dataloader for evaluation (default: `False`)
            consumed_samples: consumed samples

        :meta private:
        """
        log_rank_0(f"Creating DataLoader... consumed_samples: {consumed_samples}", self._logger)
        if is_eval:
            batch_sampler = SingleDataSampler(total_samples=len(dataset),
                consumed_samples=0,
                micro_batch_size=batch_size,
                data_parallel_rank=self.replica_id,
                data_parallel_size=self._num_replica,
                dynamic_batch_size_flag=dynamic_batch_size_flag)
        else:
            batch_sampler = EpisodeDataSampler(total_samples=len(dataset),
                consumed_samples=consumed_samples,
                micro_batch_size=batch_size,
                data_parallel_rank=self.replica_id,
                data_parallel_size=self._num_replica,
                sample_per_episode=self.runtime_args.sample_per_episode)
        return DataLoader(
            dataset, batch_sampler=batch_sampler, collate_fn=collate_fn, pin_memory=True
        )

    def reset_eval_data_iter(self):
        """
        :meta private:
        """
        if self._eval_dataloader is not None:
            self._eval_data_iter = iter(self._eval_dataloader)

    def next_batch(self, is_eval=False):
        """
        :meta private:
        """
        if is_eval:
            return next(self._eval_data_iter)
        else:
            return next(self._data_iter)

    @property
    def num_replica(self):
        """
        :meta private:
        """
        return self._num_replica

    @property
    def num_gpu_per_replica(self):
        """
        :meta private:
        """
        return self._num_gpu_per_replica

    def setup_collective_group(self, rank, world_size, backend, group_name):
        """
        :meta private:
        """
        self._group_names.append(group_name)
        self._world_size = world_size
        col.init_collective_group(
            world_size, rank, backend=backend, group_name=group_name)

    def _destroy_collective_group(self, group_name):
        """
        :meta private:
        """
        from ray.util.collective.collective import _group_mgr # pylint: disable=import-outside-toplevel
        rank = col.get_rank(group_name)
        saved_group: BaseGroup = _group_mgr.get_group_by_name(group_name)
        saved_comm_keys = []
        if isinstance(saved_group, (NCCLGroup, )):
            saved_comm_keys = list(saved_group._dev_comm_map.keys())

        try:
            col.destroy_collective_group(group_name)
        except Exception as e:
            self._logger.warning(f"_destroy_collective_group {group_name} {e}")

        if isinstance(saved_group, (NCCLGroup, )):
            for comm_key in saved_comm_keys:
                group_key = saved_group._generate_group_key(comm_key)
                from ray.util.collective.const import get_store_name # pylint: disable=import-outside-toplevel
                store_name = get_store_name(group_key)
                try:
                    store = ray.get_actor(store_name)
                    if rank == 0:
                        raise RuntimeError(f'{store_name} in group {group_name} should be killed on rank {rank}.')
                    self._logger.debug(f'Kill {store_name} in group {group_name} on rank {rank}')
                    ray.kill(store)
                except ValueError:
                    ...

    def destroy_collective_group(self):
        for group_name in self._group_names:
            self._destroy_collective_group(group_name)
        self._group_names = []

    def get_local_param_ranks(self):
        """
        :meta private:
        """

    def fuse_lora_layer(self):
        """
        :meta private:
        """
        from chatlearn.models.megatron.lora import fuse_lora_layer # pylint: disable=import-outside-toplevel
        fuse_lora_layer(self.model)

    def unfuse_lora_layer(self):
        """
        :meta private:
        """
        from chatlearn.models.megatron.lora import unfuse_lora_layer # pylint: disable=import-outside-toplevel
        unfuse_lora_layer(self.model)

    @property
    def rank(self):
        """
        :meta private:
        """
        return self._rank

    def get_rank(self):
        """
        :meta private:
        """
        return self.rank

    def is_last_rank(self):
        """
        Is last rank.
        """
        return True

    @property
    def parameters(self):
        """
        :meta private:
        """
        if self._parameters is None:
            if not isinstance(self.model, list):
                model = [self.model]
            else:
                model = self.model
            self._parameters = []
            for partition in model:
                for item in partition.parameters():
                    self._parameters.append(item)
        return self._parameters

    @property
    def named_parameters(self):
        """
        :meta private:
        """
        if self._named_parameters is None:
            if not isinstance(self.model, list):
                model = [self.model]
            else:
                model = self.model
            self._named_parameters = {}
            for partition in model:
                for item in partition.named_parameters():
                    self._named_parameters[item[0]] = item[1]
        return self._named_parameters

    @property
    def param_to_name(self):
        """
        :meta private:
        """
        if self._param_to_name is None:
            if not isinstance(self.model, list):
                model = [self.model]
            else:
                model = self.model
            self._param_to_name = {}
            for partition in model:
                for item in partition.named_parameters():
                    self._param_to_name[item[1]] = item[0]
        return self._param_to_name

    @property
    def concat_params_dict(self):
        return self._concat_params_dict

    def get_concat_params_dict(self):
        return self._concat_params_dict

    def set_concat_params_dict(self, _concat_params_dict):
        self._concat_params_dict = _concat_params_dict

    @property
    def to_fix_act_ordering_dict(self):
        return self._to_fix_act_ordering_dict

    def get_to_fix_act_ordering_dict(self):
        return self._to_fix_act_ordering_dict

    def set_to_fix_act_ordering_dict(self, _to_fix_act_ordering_dict):
        self._to_fix_act_ordering_dict = _to_fix_act_ordering_dict

    @property
    def to_fix_qkv_ordering_dict(self):
        return self._to_fix_qkv_ordering_dict

    def get_to_fix_qkv_ordering_dict(self):
        return self._to_fix_qkv_ordering_dict

    def set_to_fix_qkv_ordering_dict(self, _to_fix_qkv_ordering_dict):
        self._to_fix_qkv_ordering_dict = _to_fix_qkv_ordering_dict

    @property
    def to_fix_qkv_ordering_func(self):
        return self._to_fix_qkv_ordering_func

    def get_to_fix_qkv_ordering_func(self):
        return self._to_fix_qkv_ordering_func

    def set_to_fix_qkv_ordering_func(self, _to_fix_qkv_ordering_func):
        self._to_fix_qkv_ordering_func = _to_fix_qkv_ordering_func

    def _set_sync_parameters(self, trainable_param_names, pipe_stage=0, parameters_to_sync=None):
        # pylint: disable=too-many-nested-blocks
        if parameters_to_sync is None:
            parameters_to_sync = defaultdict(list)
        assert pipe_stage not in parameters_to_sync or len(parameters_to_sync[pipe_stage])==0
        concat = []
        set_sync_param_flag = False

        if self.concat_params_dict is not None:
            if isinstance(self.concat_params_dict, dict):
                assert "modules" in self.concat_params_dict
                assert "dim" in self.concat_params_dict
                assert isinstance(self.concat_params_dict["modules"], list)
                concat_modules_list = self.concat_params_dict["modules"]
                concat_dim = self.concat_params_dict["dim"]
            else:
                raise RuntimeError(f"Expect concat_params_dict in {self} to be a dict or None, while {self.concat_params_dict}.")

        if self.to_fix_act_ordering_dict is not None:
            if isinstance(self.to_fix_act_ordering_dict, dict):
                assert "modules" in self.to_fix_act_ordering_dict
                assert "dim" in self.to_fix_act_ordering_dict
                assert isinstance(self.to_fix_act_ordering_dict["modules"], list)
                to_fix_act_ordering_list = self.to_fix_act_ordering_dict["modules"]
                fix_dim = self.to_fix_act_ordering_dict["dim"]
            else:
                raise RuntimeError(f"Expect to_fix_act_ordering_dict in {self} to be a dict or None, while {self.to_fix_act_ordering_dict}.")

        if self.to_fix_qkv_ordering_dict is not None:
            if isinstance(self.to_fix_qkv_ordering_dict, dict):
                assert "modules" in self.to_fix_qkv_ordering_dict
                assert "layer_re" in self.to_fix_qkv_ordering_dict
                assert isinstance(self.to_fix_qkv_ordering_dict["modules"], list)
                to_fix_modules_list = self.to_fix_qkv_ordering_dict["modules"]
                layer_re = self.to_fix_qkv_ordering_dict["layer_re"]
            else:
                raise RuntimeError(f"Expect to_fix_qkv_ordering_dict in {self} to be a dict or None, while {self.to_fix_qkv_ordering_dict}.")

        for name in trainable_param_names:
            if self.concat_params_dict is None and self.to_fix_act_ordering_dict is None:
                set_sync_param_flag = True
                _params_to_sync = self.named_parameters[name]
            else:
                need_concat_or_fix = False
                if self.concat_params_dict is not None:
                    if any([ele in name for ele in concat_modules_list]): # pylint: disable=use-a-generator
                        concat.append(self.named_parameters[name])
                        need_concat_or_fix = True
                        if len(concat) == len(concat_modules_list):
                            set_sync_param_flag = True
                            _params_to_sync = torch.cat(concat, dim=concat_dim)

                if self.to_fix_act_ordering_dict is not None:
                    if any([ele in name for ele in to_fix_act_ordering_list]): # pylint: disable=use-a-generator
                        val = self.named_parameters[name]
                        offset = val.shape[0] // 2
                        w1 = val[:offset,:]
                        w2 = val[offset:,:]
                        need_concat_or_fix = True
                        set_sync_param_flag = True
                        _params_to_sync = torch.cat([w2, w1], dim=fix_dim)

                if not need_concat_or_fix:
                    set_sync_param_flag = True
                    _params_to_sync = self.named_parameters[name]

            if not set_sync_param_flag:
                continue
            if self.to_fix_qkv_ordering_dict is not None:
                from chatlearn.utils.vllm_utils import split_attn_state # pylint: disable=import-outside-toplevel
                m = layer_re.match(name)
                if m is not None:
                    op_name = m.group(2)
                    if op_name in to_fix_modules_list:
                        checkpoint_version = 3.0
                        tp_size = self.module_args.args_dict["tensor_model_parallel_size"]
                        heads = self.module_args.args_dict["num_attention_heads"] // tp_size
                        hidden_size_per_head =  self.module_args.args_dict["hidden_size"] // self.module_args.args_dict["num_attention_heads"]
                        if self._to_fix_qkv_ordering_func is split_attn_state:
                            _num_query_groups = self.module_args.args_dict["num_query_groups"]//tp_size  \
                                if self.module_args.args_dict["group_query_attention"] else heads
                            _params_to_sync = self._to_fix_qkv_ordering_func(
                                _params_to_sync, heads, _num_query_groups, hidden_size_per_head, self.module_args.args_dict["hidden_size"])
                        else:
                            input_shape = _params_to_sync.size()
                            shape = (heads, hidden_size_per_head, 3) + input_shape[1:]
                            division = reduce(operator.mul, shape, 1)
                            num_elements = _params_to_sync.numel()
                            if num_elements == division:
                                # model with gqa dont need to fix qkv ordering.
                                weight_or_bias = m.group(3)
                                _params_to_sync = self._to_fix_qkv_ordering_func(
                                    _params_to_sync, checkpoint_version, 3, heads, hidden_size_per_head
                                )
                                if weight_or_bias == "weight":
                                    _params_to_sync = _params_to_sync.contiguous()
            concat = []
            set_sync_param_flag = False
            parameters_to_sync[pipe_stage].append((name, _params_to_sync))
        return parameters_to_sync

    def set_sync_parameters(self, trainable_param_names, pipe_stage=0, parameters_to_sync=None):
        """
        :meta private:
        """
        if parameters_to_sync is None:
            parameters_to_sync = self._parameters_to_sync
        if pipe_stage not in parameters_to_sync or len(parameters_to_sync[pipe_stage]) == 0:
            self._set_sync_parameters(trainable_param_names, pipe_stage, parameters_to_sync)

    def reset_sync_parameters(self, trainable_param_names, pipe_stage=0):
        self._parameters_to_sync[pipe_stage] = []
        self._set_sync_parameters(trainable_param_names, pipe_stage, self._parameters_to_sync)

    def set_send_parameters(self, trainable_param_names, pipe_stage=0):
        """
        :meta private:
        """
        self._parameters_to_send[pipe_stage] = []
        return self.set_sync_parameters(trainable_param_names, pipe_stage, self._parameters_to_send)

<<<<<<< HEAD
    def set_recv_parameters(self, dst_rank, trainable_param_names, pipe_stage=0):
        """
        :meta private:
        """
        if dst_rank in self._parameters_to_recv:
            self._parameters_to_recv[dst_rank][pipe_stage] = []
        else:
            self._parameters_to_recv[dst_rank] = defaultdict(list)
        return self.set_sync_parameters(trainable_param_names, pipe_stage, self._parameters_to_recv[dst_rank])

    def clear_sync_parameters(self):
        self._parameters_to_sync = defaultdict(list)

    def clear_send_recv_parameters(self):
        self._parameters_to_send = defaultdict(list)
        self._parameters_to_recv = defaultdict(list)

    def clear_sync_send_recv_parameters(self):
        self.clear_sync_parameters()
        self.clear_send_recv_parameters()
=======
    def set_recv_parameters(self, to_rank, trainable_param_names, pipe_stage=0):
        """
        :meta private:
        """
        parameters_to_recv = defaultdict(list)
        self._parameters_to_recv[to_rank] = parameters_to_recv
        return self.set_sync_parameters(trainable_param_names, pipe_stage, parameters_to_recv)
>>>>>>> 9c7c30f5

    def get_parameter_names(self, requires_grad=True):
        """
        :meta private:
        """
        param_to_name = self.param_to_name
        if requires_grad:
            return [param_to_name[param] for param in self.parameters if param.requires_grad]
        else:
            return [param_to_name[param] for param in self.parameters]

    def get_parameter_shape(self, pipe_stage=0, parameters_to_sync=None):
        """
        :meta private:
        """
        if parameters_to_sync is None:
            parameters_to_sync = self._parameters_to_sync
        parameters_shape = []
        for name, param in parameters_to_sync[pipe_stage]:
            parameters_shape.append((name, param.shape))
        return parameters_shape

    def get_parameter(self, name):
        """
        :meta private:
        """
        if name not in self.named_parameters:
            raise Exception(f"parameter {name} not exits")
        return self.named_parameters[name]

    def get_parameter_to_sync(self, name, pipe_stage, to_cpu=False):
        assert pipe_stage in self._parameters_to_sync and len(self._parameters_to_sync[pipe_stage]) > 0
        for name0, param in self._parameters_to_sync[pipe_stage]:
            if name0 == name:
                if to_cpu:
                    param = param.cpu()
                return param

    def get_parameter_to_sync_names(self, pipe_stage):
        return [items[0] for items in self._parameters_to_sync[pipe_stage]]

    def exist_parameter(self, name):
        """
        :meta private:
        """
        return name in self.named_parameters

    def parameter_shape(self, name):
        """
        :meta private:
        """
        return self.get_parameter(name).shape

    def send_recv_parameter(self, name, rank, group_name, func, pipe_stage=0):
        """
        :meta private:
        """
        if self.runtime_args.coalesce_param:
            assert name is None
            tensors = [param.data for _, param in self._parameters_to_sync[pipe_stage]]
            dense_buckets, sparse_bucket = bucket_tensors(tensors, bucket_size_mb=self.runtime_args.coalesced_buffer_mb)
            debug_rank_0(f"{self.name} Got dense_buckets {len(dense_buckets)}, spase_bucket {len(sparse_bucket)}", self._logger)
            for bucket in dense_buckets:
                tensor_changed = func is col.recv
                coalesced_comm_dense(bucket, func, extra_args=(rank, group_name), tensor_changed=tensor_changed)
            for param in sparse_bucket:
                func(param, rank, group_name)
        else:
            tensor = self.get_parameter(name)
            func(tensor, rank, group_name)

    def broadcast_parameter(self, rank, src_rank, group_name, pipe_stage=0):
        """
        :meta private:
        """
        tensors = [param.data for _, param in self._parameters_to_sync[pipe_stage]]
        assert len(tensors) > 0
        dense_buckets, sparse_bucket = bucket_tensors(tensors, bucket_size_mb=self.runtime_args.coalesced_buffer_mb)
        debug_rank_0(f"{self.name} Got dense_buckets {len(dense_buckets)}, spase_bucket {len(sparse_bucket)}", self._logger)
        tensor_changed = rank != src_rank

        for bucket in dense_buckets:
            coalesced_comm_dense(bucket, col.broadcast, extra_args=(src_rank, group_name), tensor_changed=tensor_changed)

        for param in sparse_bucket:
            col.broadcast(param, src_rank, group_name)

    def broadcast_parameter_two_stage(self, to_rank, buffer_rank, rank, src_rank, group_name, pipe_stage=0, stage2=False):
        """
        Arguments:
            to_rank: receive rank in mapping from trainer to inference model.
            buffer_rank: index which tensors of sync buffer to be sended in stage2.
            rank: destination rank in communication group which enumerate receive ranks.
            src_rank: source rank in communication group. always 0.
            group_name: communication group name.
            pipe_stage: pipeline stage. default 0.
            stage2: bool. whether stage2 or not. default False.
        Example: trainer_tp = 4, inference_tp = 8. pipeline_size = 1
            stage1: [(from_rank, to_rank), ...] = [(0, 8), (1, 10), (2, 12), (3, 14)]
            stage2: [(from_rank, to_rank), ...] = [(8, 9), (10, 11), (12, 13), (14, 15)]

            For stage1 pair (0, 8):
                1. call broadcast func: (0 -> 0). src_rank: 0, rank: 0.
                2. call broadcast func: (0 -> 8). src_rank: 0, rank: 1.

                After (0, 8), to_rank 8 received tensor slices of 8 and 9.

            For stage2 pair (8, 9):
                1. call broadcast func: (8 -> 8). src_rank: 0, rank: 0.
                2. call broadcast func: (8 -> 9). src_rank: 0, rank: 1.
                In (8 -> 8), we need to send tp_slice of 'to_rank' 9, so set buffer_rank 9 to fetch tensors in sync buffer.
        """
        tensor_changed = rank != src_rank

        if stage2:
            if tensor_changed:
                parameters_to_sync = self._parameters_to_recv[to_rank]
            else:
                parameters_to_sync = self._parameters_to_send
        else:
            del self._sync_buffer
            self._sync_buffer = defaultdict(list)
            parameters_to_sync = self._parameters_to_sync

        tensors = []
        buffer_num = []
<<<<<<< HEAD
        # pylint: disable=too-many-nested-blocks
        if stage2 and not tensor_changed and self._sync_buffer:
=======
        if stage2 and not tensor_changed and self._sync_buffer:# pylint: disable=too-many-nested-blocks
>>>>>>> 9c7c30f5
            idx = 0
            for name, param in parameters_to_sync[pipe_stage]:
                tensors.append(self._sync_buffer[buffer_rank % self.num_mapping][idx])
                buffer_num.append(1)
                idx += 1
            del self._sync_buffer[buffer_rank % self.num_mapping]
        else:
            for name, param in parameters_to_sync[pipe_stage]:
                param_data = param.data
                param_data_shape = param_data.shape
                if rank and self._buffer_num and not stage2:
                    assert name in self._buffer_num, f"{name} in self._buffer_num for rank {rank}"
                    buffer_num.append(self._buffer_num[name])
                elif stage2:
                    buffer_num.append(1)
                else:
<<<<<<< HEAD
                    if self.to_fix_qkv_ordering_dict is not None and \
                            any(ele in name for ele in self.to_fix_qkv_ordering_dict["modules"]):
                        tp_size = self.module_args.args_dict["tensor_model_parallel_size"]
                        heads = self.module_args.args_dict["num_attention_heads"] // tp_size
                        hidden_size_per_head = self.module_args.args_dict["hidden_size"] // self.module_args.args_dict["num_attention_heads"]
                        if self.module_args.args_dict["group_query_attention"]:
                            _num_query_groups = self.module_args.args_dict["num_query_groups"]//tp_size  \
                                if self.module_args.args_dict["group_query_attention"] else heads
                            if len(param_data_shape) == 1:
                                param_data = param.view((_num_query_groups, \
                                    hidden_size_per_head*heads//_num_query_groups+hidden_size_per_head*2, 1))
                            else:
                                param_data = param.view((_num_query_groups, \
                                    hidden_size_per_head*heads//_num_query_groups+hidden_size_per_head*2, \
                                    self.module_args.args_dict["hidden_size"]))
                            param_data_list = []
                            head_offset = heads // self._tp_division[name]
                            kv_cache = param_data[:,hidden_size_per_head*heads//_num_query_groups:]
                            for idx in range(self._tp_division[name]):
                                start = idx * head_offset
                                end = start + head_offset
                                start = start * hidden_size_per_head // _num_query_groups
                                end = end * hidden_size_per_head // _num_query_groups
                                param_data_slice = torch.cat([param_data[:,start:end], kv_cache], dim=1)
                                param_data_list.append(param_data_slice)
                            param_data = torch.concat(param_data_list, dim=0).view(param_data_shape)
                            del param_data_list
                        else:
                            param_shape = (3, heads, hidden_size_per_head) + param_data_shape[1:]
                            division = reduce(operator.mul, param_shape, 1)
                            num_elements = param_data.numel()
                            if num_elements == division:
=======
                    # Regroup qkv tensors into different tp slices only for inference model which enables vLLM backend.
                    if "attention.query_key_value" in name or \
                            "self_attention.query_key_value" in name or \
                            "self_attention.linear_qkv" in name:
                        tp_size = self.module_args.args_dict["tensor_model_parallel_size"]
                        heads = self.module_args.args_dict["num_attention_heads"] // tp_size
                        hidden_size_per_head = self.module_args.args_dict["hidden_size"] // self.module_args.args_dict["num_attention_heads"]

                        param_shape = (3, heads, hidden_size_per_head) + param_data_shape[1:]
                        division = reduce(operator.mul, param_shape, 1)
                        num_elements = param_data.numel()
                        if num_elements == division:
                            if self.to_fix_qkv_ordering_dict is not None:
>>>>>>> 9c7c30f5
                                param_data = param_data.view(param_shape)
                                param_data_list = []
                                head_offset = heads // self._tp_division[name]
                                for idx in range(self._tp_division[name]):
                                    start = idx * head_offset
                                    end = start + head_offset
                                    param_data_list.append(param_data[:,start:end])
                                param_data = torch.concat(param_data_list, dim=0).view(param_data_shape)
                                del param_data_list
<<<<<<< HEAD

                    if (
                        "self_attention.dense" in name
                        or "mlp.dense_4h_to_h" in name
                        or "mlp.linear_fc2" in name
                        or "mlp.shared_experts.dense_4h_to_h" in name
                    ):
=======
                        else:
                            _num_query_groups = self.module_args.args_dict["num_query_groups"]//tp_size  \
                                if self.module_args.args_dict["group_query_attention"] else heads
                            if self.to_fix_qkv_ordering_dict is not None or _num_query_groups == 1:
                                if len(param_data_shape) == 1:
                                    param_data = param.view((heads + 2 * _num_query_groups, hidden_size_per_head))
                                else:
                                    param_data = param.view(
                                        (heads + 2 * _num_query_groups, hidden_size_per_head, self.module_args.args_dict["hidden_size"]))
                                param_data_list = []
                                head_offset = heads // self._tp_division[name]
                                for idx in range(self._tp_division[name]):
                                    q_start = idx * head_offset
                                    q_end = q_start + head_offset
                                    k_start = (heads + idx) if _num_query_groups // self._tp_division[name] else heads
                                    k_end = k_start + 1
                                    v_start = k_start + _num_query_groups
                                    v_end = v_start + 1

                                    q_proj = param_data[q_start:q_end].contiguous()
                                    k_proj = param_data[k_start:k_end].contiguous()
                                    v_proj = param_data[v_start:v_end].contiguous()

                                    qkv_proj = torch.cat([q_proj, k_proj, v_proj], dim=0)

                                    if len(param_data_shape) == 1:
                                        qkv_proj = qkv_proj.reshape(-1).contiguous()
                                    else:
                                        qkv_proj = qkv_proj.reshape(-1, self.module_args.args_dict["hidden_size"]).contiguous()

                                    param_data_list.append(qkv_proj)
                                param_data = torch.concat(param_data_list, dim=0)
                                del param_data_list

                    # Regroup these tensors into different tp slices.
                    # Output: [tp_slice_0, tp_slice_1, ...]
                    # Comment:
                    #   src -> dst: [w, h * tp_size] -> tp_size * [w, h]
                    #       'self_attention.dense' in QWen and LLama2 legacy
                    #       'mlp.dense_4h_to_h' in QWen and LLama2 legacy model
                    #       'mlp.linear_fc2' in LLama2 mcore model
                    #   src -> dst: [w * tp_size, h] -> tp_size * [w, h]
                    #       'mlp.dense_h_to_4h' in QWen and LLama2 legacy
                    #       'mlp.linear_fc1' in LLama2 mcore model
                    #       'mlp.w1' in QWen model only for vLLM backend
                    if "self_attention.dense" in name or "mlp.dense_4h_to_h" in name or "mlp.linear_fc2" in name:
>>>>>>> 9c7c30f5
                        param_data_list = []
                        col_offset = param_data_shape[1] // self._tp_division[name]
                        for idx in range(self._tp_division[name]):
                            start = idx * col_offset
                            end =  start + col_offset
                            param_data_list.append(param_data[:,start:end])
                        param_data = torch.concat(param_data_list, dim=0).view(param_data_shape)
                        del param_data_list
<<<<<<< HEAD

                    if (
                        "mlp.dense_h_to_4h" in name
                        or "mlp.linear_fc1" in name
                        or "mlp.shared_experts.dense_h_to_4h" in name
                    ):
=======
                    if "mlp.dense_h_to_4h" in name or "mlp.linear_fc1" in name or \
                            ("mlp.w1" in name and self.concat_params_dict is not None):
>>>>>>> 9c7c30f5
                        param_data_list = []
                        row_offset = param_data_shape[0] // self._tp_division[name] // 2
                        for idx in range(self._tp_division[name]):
                            w1_start = idx * row_offset
                            w1_end = w1_start + row_offset
                            w2_start = (idx + self._tp_division[name]) * row_offset
                            w2_end = w2_start + row_offset
                            param_data_list.append(
                                torch.concat([param_data[w1_start:w1_end,:], param_data[w2_start:w2_end,:]], dim=0))
                        param_data = torch.concat(param_data_list, dim=0).view(param_data_shape)
                        del param_data_list
                    buffer_num.append(1)
                tensors.append(param_data)

        assert len(tensors) > 0
        dense_buckets, sparse_bucket = bucket_tensors_two_stage(
            tensors, bucket_size_mb=self.runtime_args.coalesced_buffer_mb,
            buffer_num=None if stage2 else buffer_num, tensor_changed=tensor_changed and not stage2)
        debug_rank_0(f"{self.name} Got dense_buckets {len(dense_buckets)}, sparse_bucket {len(sparse_bucket)}", self._logger)

        for bucket in dense_buckets:
            index = 0 if stage2 else (to_rank % self.num_mapping)
            all_buffers = coalesced_comm_dense_two_stage(
                bucket, col.broadcast, rank,
                extra_args=(src_rank, group_name), tensor_changed=tensor_changed,
                stage2=stage2, index=index)
            if tensor_changed and not stage2:
                for key, value in all_buffers.items():
                    self._sync_buffer[key] += value

        for param in sparse_bucket:
            col.broadcast(param, src_rank, group_name)

        self.empty_cache()

    def send_parameter(self, name, dst_rank, group_name, pipe_stage=0):
        """
        :meta private:
        """
        self.send_recv_parameter(name, dst_rank, group_name, col.send, pipe_stage)

    def recv_parameter(self, name, src_rank, group_name, pipe_stage=0):
        """
        :meta private:
        """
        self.send_recv_parameter(name, src_rank, group_name, col.recv, pipe_stage)

    def ray_put_parameter(self, name, group_name, pipe_stage=0):
        """
        :meta private:
        """
        name2ref = {}
        if self.runtime_args.coalesce_param:
            assert name is None
            tensors = [param.data for _, param in self._parameters_to_sync[pipe_stage]]
            dense_buckets, sparse_bucket = bucket_tensors(tensors, bucket_size_mb=self.runtime_args.coalesced_buffer_mb)
            debug_rank_0(f"{self.name} Put dense_buckets {len(dense_buckets)}, spase_bucket {len(sparse_bucket)}", self._logger)
            for bucket_id, bucket in enumerate(dense_buckets):
                flat_tensors = _flatten_dense_tensors(bucket)
                flat_tensors_ref = ray.put(flat_tensors)
                name2ref[group_name + ":dense_bucket_" + str(bucket_id)] = flat_tensors_ref
            for param_id, param in enumerate(sparse_bucket):
                param_ref = ray.put(param)
                name2ref[group_name + ":sparse_bucket_" + str(param_id)] = param_ref
        else:
            tensor = self.get_parameter(name)
            tensor_ref = ray.put(tensor)
            name2ref[group_name + ":" + name] = tensor_ref
        return name2ref

    def ray_get_parameter(self, name, group_name, name2ref, pipe_stage=0):
        """
        :meta private:
        """
        if self.runtime_args.coalesce_param:
            assert name is None
            tensors = [param.data for _, param in self._parameters_to_sync[pipe_stage]]
            dense_buckets, sparse_bucket = bucket_tensors(tensors, bucket_size_mb=self.runtime_args.coalesced_buffer_mb)
            debug_rank_0(f"{self.name} Get dense_buckets {len(dense_buckets)}, spase_bucket {len(sparse_bucket)}", self._logger)
            for bucket_id, bucket in enumerate(dense_buckets):
                put_ref = name2ref[group_name + ":dense_bucket_" + str(bucket_id)]
                flat_tensors = ray.get(put_ref)
                for tensor, synced in zip(
                    bucket, _unflatten_dense_tensors(flat_tensors, bucket)):
                    tensor.copy_(synced)
            for param_id, param in enumerate(sparse_bucket):
                put_ref = name2ref[group_name + ":sparse_bucket_" + str(param_id)]
                param.copy_(ray.get(put_ref))
        else:
            tensor = self.get_parameter(name)
            put_ref = name2ref[group_name + ":" + name]
            tensor.copy_(ray.get(put_ref))

    def pipeline_model_parallel_size(self):
        """
        :meta private:
        """
        return self.module_args.pipeline_model_parallel_size

    def tensor_model_parallel_size(self):
        """
        :meta private:
        """
        return self.module_args.tensor_model_parallel_size

    def expert_model_parallel_size(self):
        """
        :meta private:
        """
        return self.module_args.expert_model_parallel_size

    def num_layers(self):
        """
        :meta private:
        """

    def set_storage(self, storage):
        """
        :meta private:
        """
        self._storage = storage

    def timers(self, name):
        """
        :meta private:
        """
        if self._timers is None:
            self._timers = Timers()
        return self._timers(name)

    def timer_summary(self, e2e_cost=None):
        """
        :meta private:
        """
        if self._timers:
            return self._timers.log(e2e_cost=e2e_cost)

    def add_padding_config(self, key, padding_value=0.0, padding_type="right"):
        """
        Add spectial padding config for certain value.

        Args
        ----
        key: str
            The key for data to be padded.
        padding_value: float
            Padding value, default is 0.
        padding_type: str
            Default right, can be right/left.
        """
        self._padding_config[key] = {"padding_value": padding_value, "padding_type": padding_type}

    def padding_config(self):
        """
        :meta private:
        """
        return self._padding_config

    def peak_memory(self):
        """
        :meta private:
        """
        return 0.0

    @property
    def resume_training(self):
        """
        resume training from last checkpoint.
        """
        return self._resume_training

    def get_address(self):
        """
        Get node address

        :meta private:
        """
        return self._address

    def is_master_node(self):
        """
        Whether this node is master node.
        :meta private:
        """
        return self._is_master_node

    def set_src_parameter_model(self, src_model):
        """
        src_model that sync parameter to current model
        :meta private:
        """
        self._src_parameter_model = src_model

    @property
    def src_parameter_model(self):
        """
        src_model that sync parameter to current model
        """
        return self._src_parameter_model

    def offload_optimizer_states(self):
        """
        offload optimizer states
        """

    def onload_optimizer_states(self):
        """
        onload optimizer states
        """

    def offload_main_weights(self):
        """
        offload main weights
        """

    def onload_main_weights(self):
        """
        onload main weights
        """

    def offload_weights(self):
        """
        offload weights
        """

    def onload_weights(self):
        """
        onload weights
        """

    def free_grad_buffers(self):
        """
        free grad buffers and related tensors
        """

    def build_grad_buffers(self):
        """
        build grad buffers and related tensors
        """

    def onload(self):
        pass

    def offload(self):
        pass

    @property
    def world_size(self):
        pass

    @property
    def data_parallel_size(self):
        """
        data parallel size

        :meta private:
        """

    @property
    def data_parallel_rank(self):
        """
        data parallel rank

        :meta private:
        """

    def empty_cache(self):
        """
        :meta private:
        """

    def get_data_parallel_rank(self):
        return self.data_parallel_rank

    def get_data_parallel_size(self):
        return self.data_parallel_size

    def get_pipeline_stage_layer_num(self):
        pass

    def get_pipeline_stage_layer_offset(self):
        return 0<|MERGE_RESOLUTION|>--- conflicted
+++ resolved
@@ -777,16 +777,13 @@
         self._parameters_to_send[pipe_stage] = []
         return self.set_sync_parameters(trainable_param_names, pipe_stage, self._parameters_to_send)
 
-<<<<<<< HEAD
-    def set_recv_parameters(self, dst_rank, trainable_param_names, pipe_stage=0):
-        """
-        :meta private:
-        """
-        if dst_rank in self._parameters_to_recv:
-            self._parameters_to_recv[dst_rank][pipe_stage] = []
-        else:
-            self._parameters_to_recv[dst_rank] = defaultdict(list)
-        return self.set_sync_parameters(trainable_param_names, pipe_stage, self._parameters_to_recv[dst_rank])
+    def set_recv_parameters(self, to_rank, trainable_param_names, pipe_stage=0):
+        """
+        :meta private:
+        """
+        parameters_to_recv = defaultdict(list)
+        self._parameters_to_recv[to_rank] = parameters_to_recv
+        return self.set_sync_parameters(trainable_param_names, pipe_stage, parameters_to_recv)
 
     def clear_sync_parameters(self):
         self._parameters_to_sync = defaultdict(list)
@@ -798,15 +795,6 @@
     def clear_sync_send_recv_parameters(self):
         self.clear_sync_parameters()
         self.clear_send_recv_parameters()
-=======
-    def set_recv_parameters(self, to_rank, trainable_param_names, pipe_stage=0):
-        """
-        :meta private:
-        """
-        parameters_to_recv = defaultdict(list)
-        self._parameters_to_recv[to_rank] = parameters_to_recv
-        return self.set_sync_parameters(trainable_param_names, pipe_stage, parameters_to_recv)
->>>>>>> 9c7c30f5
 
     def get_parameter_names(self, requires_grad=True):
         """
@@ -933,12 +921,7 @@
 
         tensors = []
         buffer_num = []
-<<<<<<< HEAD
-        # pylint: disable=too-many-nested-blocks
-        if stage2 and not tensor_changed and self._sync_buffer:
-=======
         if stage2 and not tensor_changed and self._sync_buffer:# pylint: disable=too-many-nested-blocks
->>>>>>> 9c7c30f5
             idx = 0
             for name, param in parameters_to_sync[pipe_stage]:
                 tensors.append(self._sync_buffer[buffer_rank % self.num_mapping][idx])
@@ -955,40 +938,6 @@
                 elif stage2:
                     buffer_num.append(1)
                 else:
-<<<<<<< HEAD
-                    if self.to_fix_qkv_ordering_dict is not None and \
-                            any(ele in name for ele in self.to_fix_qkv_ordering_dict["modules"]):
-                        tp_size = self.module_args.args_dict["tensor_model_parallel_size"]
-                        heads = self.module_args.args_dict["num_attention_heads"] // tp_size
-                        hidden_size_per_head = self.module_args.args_dict["hidden_size"] // self.module_args.args_dict["num_attention_heads"]
-                        if self.module_args.args_dict["group_query_attention"]:
-                            _num_query_groups = self.module_args.args_dict["num_query_groups"]//tp_size  \
-                                if self.module_args.args_dict["group_query_attention"] else heads
-                            if len(param_data_shape) == 1:
-                                param_data = param.view((_num_query_groups, \
-                                    hidden_size_per_head*heads//_num_query_groups+hidden_size_per_head*2, 1))
-                            else:
-                                param_data = param.view((_num_query_groups, \
-                                    hidden_size_per_head*heads//_num_query_groups+hidden_size_per_head*2, \
-                                    self.module_args.args_dict["hidden_size"]))
-                            param_data_list = []
-                            head_offset = heads // self._tp_division[name]
-                            kv_cache = param_data[:,hidden_size_per_head*heads//_num_query_groups:]
-                            for idx in range(self._tp_division[name]):
-                                start = idx * head_offset
-                                end = start + head_offset
-                                start = start * hidden_size_per_head // _num_query_groups
-                                end = end * hidden_size_per_head // _num_query_groups
-                                param_data_slice = torch.cat([param_data[:,start:end], kv_cache], dim=1)
-                                param_data_list.append(param_data_slice)
-                            param_data = torch.concat(param_data_list, dim=0).view(param_data_shape)
-                            del param_data_list
-                        else:
-                            param_shape = (3, heads, hidden_size_per_head) + param_data_shape[1:]
-                            division = reduce(operator.mul, param_shape, 1)
-                            num_elements = param_data.numel()
-                            if num_elements == division:
-=======
                     # Regroup qkv tensors into different tp slices only for inference model which enables vLLM backend.
                     if "attention.query_key_value" in name or \
                             "self_attention.query_key_value" in name or \
@@ -1002,7 +951,6 @@
                         num_elements = param_data.numel()
                         if num_elements == division:
                             if self.to_fix_qkv_ordering_dict is not None:
->>>>>>> 9c7c30f5
                                 param_data = param_data.view(param_shape)
                                 param_data_list = []
                                 head_offset = heads // self._tp_division[name]
@@ -1012,15 +960,6 @@
                                     param_data_list.append(param_data[:,start:end])
                                 param_data = torch.concat(param_data_list, dim=0).view(param_data_shape)
                                 del param_data_list
-<<<<<<< HEAD
-
-                    if (
-                        "self_attention.dense" in name
-                        or "mlp.dense_4h_to_h" in name
-                        or "mlp.linear_fc2" in name
-                        or "mlp.shared_experts.dense_4h_to_h" in name
-                    ):
-=======
                         else:
                             _num_query_groups = self.module_args.args_dict["num_query_groups"]//tp_size  \
                                 if self.module_args.args_dict["group_query_attention"] else heads
@@ -1062,12 +1001,18 @@
                     #       'self_attention.dense' in QWen and LLama2 legacy
                     #       'mlp.dense_4h_to_h' in QWen and LLama2 legacy model
                     #       'mlp.linear_fc2' in LLama2 mcore model
+                    #       'mlp.shared_experts.dense_4h_to_h in QWen-MoE model
                     #   src -> dst: [w * tp_size, h] -> tp_size * [w, h]
                     #       'mlp.dense_h_to_4h' in QWen and LLama2 legacy
                     #       'mlp.linear_fc1' in LLama2 mcore model
                     #       'mlp.w1' in QWen model only for vLLM backend
-                    if "self_attention.dense" in name or "mlp.dense_4h_to_h" in name or "mlp.linear_fc2" in name:
->>>>>>> 9c7c30f5
+                    #       'mlp.shared_experts.dense_h_to_4h in QWen-MoE model
+                    if (
+                        "self_attention.dense" in name
+                        or "mlp.dense_4h_to_h" in name
+                        or "mlp.linear_fc2" in name
+                        or "mlp.shared_experts.dense_4h_to_h" in name
+                    ):
                         param_data_list = []
                         col_offset = param_data_shape[1] // self._tp_division[name]
                         for idx in range(self._tp_division[name]):
@@ -1076,17 +1021,10 @@
                             param_data_list.append(param_data[:,start:end])
                         param_data = torch.concat(param_data_list, dim=0).view(param_data_shape)
                         del param_data_list
-<<<<<<< HEAD
-
-                    if (
-                        "mlp.dense_h_to_4h" in name
+                    if ("mlp.dense_h_to_4h" in name
                         or "mlp.linear_fc1" in name
-                        or "mlp.shared_experts.dense_h_to_4h" in name
-                    ):
-=======
-                    if "mlp.dense_h_to_4h" in name or "mlp.linear_fc1" in name or \
-                            ("mlp.w1" in name and self.concat_params_dict is not None):
->>>>>>> 9c7c30f5
+                        or ("mlp.w1" in name and self.concat_params_dict is not None)
+                        or "mlp.shared_experts.dense_h_to_4h" in name):
                         param_data_list = []
                         row_offset = param_data_shape[0] // self._tp_division[name] // 2
                         for idx in range(self._tp_division[name]):
