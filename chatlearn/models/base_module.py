# Copyright 2024 Alibaba Group Holding Limited. All Rights Reserved.
#
# Licensed under the Apache License, Version 2.0 (the "License");
# you may not use this file except in compliance with the License.
# You may obtain a copy of the License at
#
#     http://www.apache.org/licenses/LICENSE-2.0
#
# Unless required by applicable law or agreed to in writing, software
# distributed under the License is distributed on an "AS IS" BASIS,
# WITHOUT WARRANTIES OR CONDITIONS OF ANY KIND, either express or implied.
# See the License for the specific language governing permissions and
# limitations under the License.
# ==============================================================================
"""base module"""

from collections import defaultdict
from itertools import cycle
import math
import time
import os
import torch

import ray
import ray.util.collective as col
from ray.util.collective.collective_group.base_collective_group import BaseGroup
from ray.util.collective.collective_group.nccl_collective_group import NCCLGroup
from torch.utils.data import DataLoader
from torch._utils import _flatten_dense_tensors, _unflatten_dense_tensors

from chatlearn.data.sampler import SingleDataSampler, EpisodeDataSampler
from chatlearn.checkpoint.checkpoint_manager import CheckpointManager
from chatlearn.utils import future
from chatlearn.utils.dist_utils import bucket_tensors, coalesced_comm_dense
from chatlearn.utils.dist_utils import bucket_tensors_two_stage_generator, coalesced_comm_dense_two_stage
from chatlearn.utils.global_vars import get_args
from chatlearn.utils.global_vars import set_global_variables
from chatlearn.utils.logger import log_rank_0, debug_rank_0, setup_logger
from chatlearn.utils.timer import Timers
from chatlearn.utils.utils import get_host_addr
from chatlearn.launcher import dlc_utils


class BaseModule:
    """BaseModule is the base class for Base models.

    Args
    ----
    name : str
        model name
    """

    def __init__(self, name, args=None, replica_id=0):
        self.name = name
        if args is None:
            global_args = get_args()
        else:
            global_args = args
            set_global_variables(args)
        self.global_args = global_args
        args = global_args.models[name]
        self.total_gpu = args.num_gpu
        self.total_cpu = args.num_cpu
        self.gpu_per_process = args.gpu_per_process
        self.trainable = args.trainable
        self._runtime_args = self.global_args.runtime_args
        self._module_args = args
        self.replica_id = replica_id
        self.config_dir = args.config_dir
        self._is_colocate = False

        if self.total_gpu > 0:
            self._num_gpu_per_replica = (
                args.tensor_model_parallel_size
                * args.pipeline_model_parallel_size
                * args.expert_model_parallel_size
                * args.zero_size
            )
            assert self._num_gpu_per_replica <= self.total_gpu
            assert self.total_gpu % self._num_gpu_per_replica == 0
            if not self.trainable:
                self._num_replica = args.num_gpu // self._num_gpu_per_replica
            else:
                # For trainable models, perform the DP inside DistActor
                self._num_replica = 1
                self._num_gpu_per_replica = self.total_gpu
        else:
            self._num_gpu_per_replica = 0
            self._num_replica = args.num_replica

        assert self._num_replica >= 1
        self._param_ranks = None
        self._named_parameters = None
        self._param_to_name = None
        self._parameters = None
        self._coalesced_parameters = None
        self.error_signal = None
        self._rank = None
        self._world_size = None
        self._group_names = []
        self._dataloader = None
        self._eval_dataloader = None
        self._kl_coef = None
        self._padding_config = {}
        self._storage = None
        self._timers = None
        self._data_iter = None
        self._eval_data_iter = None
        self.call_funcs = []
        self.trainable_funcs = []
        self._data_ckpt_manager = None
        self._peak_memory = 0
        self._parameters_to_sync = defaultdict(list)
        self._parameters_to_send = defaultdict(list)
        self._parameters_to_recv = defaultdict(list)
        self._parameters_shape = []
        # current compute iteration
        self._iteration = 0
        self._train_iteration = 0
        self.enable_lora = self._module_args.lora.enable_lora
        self._finalized = False
        self._resume_training = False
        self._address = dlc_utils.get_addr() if dlc_utils.in_dlc_env() else get_host_addr()
        self._is_master_node = os.environ.get("RANK", '0') == '0'
        self._logger = setup_logger(model_name=self.name, ip_addr=self._address)
        # parameter sync from src_model
        self._src_parameter_model = None
        self.profiler = None
        self._buffer_num = {}
        self._tp_division = {}
        self._tp_num_mapping = 1
        self._sync_buffer = defaultdict(list)
        self._sync_dst_rank_to_src_ranks = {}
        self._expert_sync_buffer = {}
        self._synchronizer = None

    def get_sync_buffer(self):
        return self._sync_buffer

    def set_tp_num_mapping(self, _tp_num_mapping):
        self._tp_num_mapping = _tp_num_mapping

    @property
    def tp_num_mapping(self):
        return self._tp_num_mapping

    def set_buffer_num(self, buffer_num):
        self._buffer_num.update(buffer_num)

    def get_buffer_num(self, param_names):
        return [self._buffer_num[name] for name in param_names]

    def set_tp_division(self, tp_division):
        self._tp_division.update(tp_division)

    def get_tp_division(self, param_names):
        return [self._tp_division[name] for name in param_names]

    @property
    def is_colocate(self):
        return self._is_colocate

    def set_colocate(self, flag):
        self._is_colocate = flag

    def finalize(self):
        """
        finalize the class, any change from user after finalize will not work.

        :meta private:
        """
        self._finalized = True

    def _assert_not_finalized(self):
        """
        :meta private:
        """
        assert not self._finalized, f"{self} is finalized, any change to the class should happen before finalize."

    def get_runtime_args(self):
        return self.runtime_args

    @property
    def runtime_args(self):
        """
        Return the arguments related to alignment training,
        the settings that are specified under the "runtime" section of the YAML configuration file.
        """
        return self._runtime_args

    @property
    def model_args(self):
        """
        Return model arguments, such as those related to Megatron,
        should be specified in a separate configuration yaml file for the model being used.
        """
        return self._module_args.args_dict

    @property
    def module_args(self):
        """
        Return module arguments. module_args include `num_gpu`, `gpu_per_process`, `model_config_file`, etc.
        """
        return self._module_args

    @property
    def parameter_sync_frequency(self):
        return self.module_args.sync_frequency

    def set_env(self, args):
        """
        set system env, private

        :meta private:
        """

    def set_error_signal(self, error_signal):
        """
        signal for handling errors

        :meta private:
        """
        self.error_signal = error_signal

    def error(self, error_msg=None):
        """
        :meta private:
        """
        future.wait(self.error_signal.set.remote(error_msg))

    def init(self):
        """
        Init env.
        """

    def setup(self):
        """
        Create model / optimizer / opt_param_scheduler / etc.
        """

    @property
    def data_ckpt_manager(self):
        """
        :meta private:
        """
        if self.runtime_args.data_checkpoint_path is not None:
            assert self._data_ckpt_manager is not None
        return self._data_ckpt_manager

    def model_setup(self):
        """
        :meta private:
        """
        self.global_args.active_module_args = self._module_args
        if self.runtime_args.data_checkpoint_path is not None:
            self._data_ckpt_manager = CheckpointManager(self, self.runtime_args.data_checkpoint_path,
                                                       self.runtime_args.max_data_ckpt_nums,
                                                       self.runtime_args.load_data_checkpoint_iteration)
            if self.runtime_args.enable_resume_training:
                meta = self._data_ckpt_manager.resume()
                if meta:
                    self._resume_training = self.runtime_args.consumed_samples > 0
                    start_episode = meta["episode"] + 1
                    self._iteration = start_episode * math.ceil(self.runtime_args.sample_per_episode / \
                        self._num_replica / self.module_args.generation_batch_size)
                    log_rank_0(f"{self.name} resume training {self._resume_training}: set start iteration to {self._iteration}", self._logger)
        self.setup()

    def forward_step(self, data, iteration):
        """
        Perform forward step for one batch.

        Args
        ----
        data : dict
            data for forward_step
        iteration : int
            local forward iteration
        
        Returns
        -------
        Dict
            A dict of results, where key is the string type, and the value is the tensor or a list,
            where the first dim of tensor or the len of list equals to batch size
        """

    def train_step(self, data, iteration):
        """
        Perform train_step for one batch, including a list of micro-batches.

        Args
        ----
        data : [Dict]
            A list of micro-batch for train_step, type of each micro-batch is dict
        iteration : int
            local train iteration
        """

    def eval_step(self, data):
        """
        Perform eval_step for one batch

        Args
        ----
            data: Dict
                Data for eval_step.

        Returns
        -------
            Dict
                A dict of results, where key is the string type, and the value is the tensor or a list,
                where the first dim of tensor or the len of list equals to batch size
        """

    def save_checkpoint(self, iteration):
        """
        Save checkpoint given iteration.

        Args
        ----
            iteration: int
                Current training iteration
        """

    def save_data_checkpoint(self, replica_id, iteration, episode_id):
        """
        Save checkpoint for dataloader.

        :meta private:
        """
        if self.data_ckpt_manager is not None:
            consumed_samples = self.runtime_args.consumed_samples
            self.data_ckpt_manager.save_checkpoint(replica_id, iteration, episode_id, consumed_samples)

    def put(self, key, data):
        """
        Put the data to shared storage.

        Args
        ----
            key: Str
                Use key to put.
            data
                data to save
        """
        self._storage.put.remote(key, data)

    def get(self, key):
        """
        Get data from shared storage using key

        Args
        ----
            key: Str
                use key to get
        """
        ref = self._storage.get.remote(key)
        return future.get(ref)

    def validate(self):
        """
        :meta private:
        """

    def before_episode(self):
        """
        Operations before one episode.
        """

    def after_episode(self):
        """
        Operations after one episode.
        """

    def build_dataset(self, train_prompts, is_eval=False):
        """
        Build prompt dataset

        Args
        ----
            train_prompts: [Str]
                A list of prompt string.
        Returns
        -------
            torch.utils.data.Dataset
                Dataset with user-defined collate_fn
        """

    def _build_dataloader(self, data, batch_size, dynamic_batch_size_flag=False, is_eval=False):
        """
        build and set the dataloader for the model

        Args:
            data: a list of string
            is_eval: set to `True` to build a dataloader for evaluation (default: `False`)

        :meta private:
        """
        dataset = self.build_dataset(data, is_eval) # pylint: disable=assignment-from-no-return
        consumed_samples = 0
        if not is_eval:
            if self.data_ckpt_manager is not None:
                consumed_samples = self.runtime_args.consumed_samples
        collate_fn = dataset.collate_fn if hasattr(dataset, 'collate_fn') else None
        drop_last = self.model_args['drop_last'] if 'drop_last' in self.model_args else False
        dataloader = self.build_dataloader(dataset,
                                           batch_size=batch_size,
                                           collate_fn=collate_fn,
                                           is_eval=is_eval,
                                           dynamic_batch_size_flag=dynamic_batch_size_flag,
                                           consumed_samples=consumed_samples,
                                           drop_last=drop_last)

        if is_eval:
            self._eval_dataloader = dataloader
            self._eval_data_iter = iter(self._eval_dataloader)
        else:
            self._data_iter = iter(dataloader)
            self._data_iter = cycle(self._data_iter)
            self._dataloader = dataloader

    def build_dataloader(self,
                         dataset,
                         batch_size,
                         collate_fn=None,
                         is_eval=False,
                         dynamic_batch_size_flag=False,
                         consumed_samples=0,
                         drop_last=False):
        """
        build the dataloader for the model
        Args:
            dataset: a torch.utils.data.Dataset object
            batch_size: how many samples per batch to load
            collate_fn: set when loading from an map-style dataset (defulat: `None`)
            is_eval: set to `True` to build a dataloader for evaluation (default: `False`)
            consumed_samples: consumed samples (default: `0`)
            drop_last: whether to drop last samples (default: `False`)

        :meta private:
        """
        log_rank_0(f"Creating DataLoader... consumed_samples: {consumed_samples}", self._logger)
        if is_eval:
            batch_sampler = SingleDataSampler(total_samples=len(dataset),
                consumed_samples=0,
                micro_batch_size=batch_size,
                data_parallel_rank=self.replica_id,
                data_parallel_size=self._num_replica,
                dynamic_batch_size_flag=dynamic_batch_size_flag,
                drop_last=False)
        else:
            batch_sampler = EpisodeDataSampler(total_samples=len(dataset),
                consumed_samples=consumed_samples,
                micro_batch_size=batch_size,
                data_parallel_rank=self.replica_id,
                data_parallel_size=self._num_replica,
                sample_per_episode=self.runtime_args.sample_per_episode,
                drop_last=drop_last)
        return DataLoader(
            dataset, batch_sampler=batch_sampler, collate_fn=collate_fn, pin_memory=True
        )

    def reset_eval_data_iter(self):
        """
        :meta private:
        """
        if self._eval_dataloader is not None:
            self._eval_data_iter = iter(self._eval_dataloader)

    def next_batch(self, is_eval=False):
        """
        :meta private:
        """
        if is_eval:
            return next(self._eval_data_iter)
        else:
            return next(self._data_iter)

    @property
    def num_replica(self):
        """
        :meta private:
        """
        return self._num_replica

    @property
    def num_gpu_per_replica(self):
        """
        :meta private:
        """
        return self._num_gpu_per_replica

    def setup_collective_group(self, rank, world_size, backend, group_name):
        """
        :meta private:
        """
        self._group_names.append(group_name)
        self._world_size = world_size
        col.init_collective_group(
            world_size, rank, backend=backend, group_name=group_name)

    def broadcast_dummy_tensor_send(self, src_rank, group_name):
        x = torch.zeros(1, device="cuda")
        col.broadcast(x, src_rank=src_rank, group_name=group_name)
        del x

    def broadcast_dummy_tensor_recv(self, src_rank, group_name):
        x = torch.zeros(1, device="cuda")
        col.broadcast(x, src_rank=src_rank, group_name=group_name)
        del x

    def _destroy_collective_group(self, group_name):
        """
        :meta private:
        """
        from ray.util.collective.collective import _group_mgr # pylint: disable=import-outside-toplevel
        rank = col.get_rank(group_name)
        saved_group: BaseGroup = _group_mgr.get_group_by_name(group_name)
        saved_comm_keys = []
        if isinstance(saved_group, (NCCLGroup, )):
            saved_comm_keys = list(saved_group._dev_comm_map.keys())

        try:
            col.destroy_collective_group(group_name)
        except Exception as e:
            self._logger.warning(f"_destroy_collective_group {group_name} {e}")

        if isinstance(saved_group, (NCCLGroup, )):
            for comm_key in saved_comm_keys:
                group_key = saved_group._generate_group_key(comm_key)
                from ray.util.collective.const import get_store_name # pylint: disable=import-outside-toplevel
                store_name = get_store_name(group_key)
                try:
                    store = ray.get_actor(store_name)
                    if rank == 0:
                        raise RuntimeError(f'{store_name} in group {group_name} should be killed on rank {rank}.')
                    self._logger.debug(f'Kill {store_name} in group {group_name} on rank {rank}')
                    ray.kill(store)
                except ValueError:
                    ...

    def destroy_collective_group(self):
        for group_name in self._group_names:
            self._destroy_collective_group(group_name)
        self._group_names = []

    def get_local_param_ranks(self):
        """
        :meta private:
        """

    def fuse_lora_layer(self):
        """
        :meta private:
        """
        from chatlearn.models.megatron.lora import fuse_lora_layer # pylint: disable=import-outside-toplevel
        fuse_lora_layer(self.model)

    def unfuse_lora_layer(self):
        """
        :meta private:
        """
        from chatlearn.models.megatron.lora import unfuse_lora_layer # pylint: disable=import-outside-toplevel
        unfuse_lora_layer(self.model)

    @property
    def rank(self):
        """
        :meta private:
        """
        return self._rank

    def get_rank(self):
        """
        :meta private:
        """
        return self.rank

    def is_last_rank(self):
        """
        Is last rank.
        """
        return True

    @property
    def parameters(self):
        """
        :meta private:
        """
        if self._parameters is None:
            if not isinstance(self.model, list):
                model = [self.model]
            else:
                model = self.model
            self._parameters = []
            for partition in model:
                for item in partition.parameters():
                    self._parameters.append(item)
        return self._parameters

    @property
    def named_parameters(self):
        """
        :meta private:
        """
        if self._named_parameters is None:
            if not isinstance(self.model, list):
                model = [self.model]
            else:
                model = self.model
            self._named_parameters = {}
            for partition in model:
                for item in partition.named_parameters():
                    self._named_parameters[item[0]] = item[1]
        return self._named_parameters

    @property
    def param_to_name(self):
        """
        :meta private:
        """
        if self._param_to_name is None:
            if not isinstance(self.model, list):
                model = [self.model]
            else:
                model = self.model
            self._param_to_name = {}
            for partition in model:
                for item in partition.named_parameters():
                    self._param_to_name[item[1]] = item[0]
        return self._param_to_name

    def _set_sync_parameters(self, trainable_param_names, pipe_stage=0, parameters_to_sync=None):
        if parameters_to_sync is None:
            parameters_to_sync = defaultdict(list)
        assert pipe_stage not in parameters_to_sync or len(parameters_to_sync[pipe_stage])==0
        params_to_sync_list = [(name, self.named_parameters[name]) for name in trainable_param_names]
        if self._synchronizer is not None:
            params_to_sync_list = self._synchronizer.transform_parameters(params_to_sync_list)
        parameters_to_sync[pipe_stage] = params_to_sync_list
        return parameters_to_sync

    def set_sync_parameters(self, trainable_param_names, pipe_stage=0, parameters_to_sync=None):
        """
        :meta private:
        """
        if parameters_to_sync is None:
            parameters_to_sync = self._parameters_to_sync
        if pipe_stage not in parameters_to_sync or len(parameters_to_sync[pipe_stage]) == 0:
            self._set_sync_parameters(trainable_param_names, pipe_stage, parameters_to_sync)

    def reset_sync_parameters(self, trainable_param_names, pipe_stage=0):
        self._parameters_to_sync[pipe_stage] = []
        self._set_sync_parameters(trainable_param_names, pipe_stage, self._parameters_to_sync)

    def set_send_parameters(self, trainable_param_names, pipe_stage=0):
        """
        :meta private:
        """
        return self.set_sync_parameters(trainable_param_names, pipe_stage, self._parameters_to_send)

    def set_recv_parameters(self, to_rank, trainable_param_names, pipe_stage=0):
        """
        :meta private:
        """
        parameters_to_recv = defaultdict(list)
        self._parameters_to_recv[to_rank] = parameters_to_recv
        return self.set_sync_parameters(trainable_param_names, pipe_stage, parameters_to_recv)

    def clear_sync_parameters(self):
        self._parameters_to_sync = defaultdict(list)

    def clear_send_recv_parameters(self):
        self._parameters_to_send = defaultdict(list)
        self._parameters_to_recv = defaultdict(list)

    def clear_sync_send_recv_parameters(self):
        self.clear_sync_parameters()
        self.clear_send_recv_parameters()

    def get_parameter_names(self, requires_grad=True):
        """
        :meta private:
        """
        param_to_name = self.param_to_name
        if requires_grad:
            return [param_to_name[param] for param in self.parameters if param.requires_grad]
        else:
            return [param_to_name[param] for param in self.parameters]

    def get_parameter_shape(self, pipe_stage=0, parameters_to_sync=None):
        """
        :meta private:
        """
        if parameters_to_sync is None:
            parameters_to_sync = self._parameters_to_sync
        parameters_shape = []
        for name, param in parameters_to_sync[pipe_stage]:
            if self._expert_sync_buffer and name in self._expert_sync_buffer and \
                    self._synchronizer and self._synchronizer.is_parameter_changed:
                parameters_shape.append((name, self._expert_sync_buffer[name].shape))
            else:
                parameters_shape.append((name, param.shape))
        return parameters_shape

    def get_parameter(self, name):
        """
        :meta private:
        """
        if name not in self.named_parameters:
            raise Exception(f"parameter {name} not exits")
        return self.named_parameters[name]

    def get_parameter_to_sync(self, name, pipe_stage, to_cpu=False, regroup=False):
        assert pipe_stage in self._parameters_to_sync and len(self._parameters_to_sync[pipe_stage]) > 0
        for name0, param in self._parameters_to_sync[pipe_stage]:
            if name0 == name:
                if name in self._expert_sync_buffer and self._synchronizer and \
                        self._synchronizer.is_parameter_changed:
                    param = self._expert_sync_buffer[name]
                    regroup_routed_experts = True
                else:
                    regroup_routed_experts = False
                if regroup and self._synchronizer:
                    param = self._synchronizer.regroup_params_to_sync(
                        name,
                        param.data,
                        self._tp_division[name],
                        regroup_routed_experts
                    )
                if to_cpu:
                    param = param.cpu()
                else:
                    param = param.cuda()
                return param

    def get_parameter_to_sync_names(self, pipe_stage):
        return [items[0] for items in self._parameters_to_sync[pipe_stage]]

    def exist_parameter(self, name):
        """
        :meta private:
        """
        return name in self.named_parameters

    def parameter_shape(self, name):
        """
        :meta private:
        """
        return self.get_parameter(name).shape

    def send_recv_parameter(self, rank, group_name, func, pipe_stage=0):
        """
        :meta private:
        """
        tensors = [param.data for _, param in self._parameters_to_sync[pipe_stage]]
        dense_buckets, sparse_bucket = bucket_tensors(tensors, bucket_size_mb=self.runtime_args.coalesced_buffer_mb)
        debug_rank_0(f"{self.name} Got dense_buckets {len(dense_buckets)}, spase_bucket {len(sparse_bucket)}", self._logger)
        for bucket in dense_buckets:
            tensor_changed = func is col.recv
            coalesced_comm_dense(bucket, func, extra_args=(rank, group_name), tensor_changed=tensor_changed)
        for param in sparse_bucket:
            func(param, rank, group_name)

    def alltoall_routed_expert_parameter(self, pipe_stage=0):
        assert self._synchronizer is not None
        for name, param in self._parameters_to_sync[pipe_stage]:
            param, state = self._synchronizer.alltoall_routed_experts(
                name,
                param,
                self.tensor_and_expert_parallel_group()
            )
            if state:
                self._expert_sync_buffer.pop(name, "Not Found.")
                self._expert_sync_buffer[name] = param

    def allgather_routed_expert_parameter(self, group_name, pipe_stage=0):
        assert self._synchronizer is not None
        for name, param in self._parameters_to_sync[pipe_stage]:
            param, state = self._synchronizer.allgather_routed_experts(
                name,
                param,
                group_name,
                tp_rank=self.tensor_parallel_rank()
            )
            if state:
                self._expert_sync_buffer.pop(name, "Not Found.")
                self._expert_sync_buffer[name] = param

    def broadcast_parameter(self, rank, src_rank, group_name, pipe_stage=0):
        """
        :meta private:
        """
        tensors = []
        for name, param in self._parameters_to_sync[pipe_stage]:
            if self._expert_sync_buffer and name in self._expert_sync_buffer and \
                    (self._synchronizer and self._synchronizer.is_parameter_changed):
                tensors.append(self._expert_sync_buffer[name])
            else:
                tensors.append(param.data)

        assert len(tensors) > 0
        dense_buckets, sparse_bucket = bucket_tensors(tensors, bucket_size_mb=self.runtime_args.coalesced_buffer_mb)
        debug_rank_0(f"{self.name} Got dense_buckets {len(dense_buckets)}, spase_bucket {len(sparse_bucket)}", self._logger)
        tensor_changed = rank != src_rank

        for bucket in dense_buckets:
            coalesced_comm_dense(bucket, col.broadcast, extra_args=(src_rank, group_name), tensor_changed=tensor_changed)

        for param in sparse_bucket:
            col.broadcast(param, src_rank, group_name)

    def broadcast_parameter_two_stage(self, to_rank, buffer_rank, rank, src_rank, group_name, pipe_stage=0, stage2=False):
        """
        Arguments:
            to_rank: receive rank in mapping from trainer to inference model.
            buffer_rank: index which tensors of sync buffer to be sended in stage2.
            rank: destination rank in communication group which enumerate receive ranks.
            src_rank: source rank in communication group. always 0.
            group_name: communication group name.
            pipe_stage: pipeline stage. default 0.
            stage2: bool. whether stage2 or not. default False.
        Example: trainer_tp = 4, inference_tp = 8. pipeline_size = 1
            stage1: [(from_rank, to_rank), ...] = [(0, 8), (1, 10), (2, 12), (3, 14)]
            stage2: [(from_rank, to_rank), ...] = [(8, 9), (10, 11), (12, 13), (14, 15)]

            For stage1 pair (0, 8):
                1. call broadcast func: (0 -> 0). src_rank: 0, rank: 0.
                2. call broadcast func: (0 -> 8). src_rank: 0, rank: 1.

                After (0, 8), to_rank 8 received tensor slices of 8 and 9.

            For stage2 pair (8, 9):
                1. call broadcast func: (8 -> 8). src_rank: 0, rank: 0.
                2. call broadcast func: (8 -> 9). src_rank: 0, rank: 1.
                In (8 -> 8), we need to send tp_slice of 'to_rank' 9, so set buffer_rank 9 to fetch tensors in sync buffer.
        """
        tensor_changed = rank != src_rank
        start = time.time()
        arguments = f"{to_rank}_{buffer_rank}_{rank}_{src_rank}_{group_name}_{pipe_stage}_{stage2}"

        if stage2:
            if tensor_changed:
                parameters_to_sync = self._parameters_to_recv[to_rank]
            else:
                parameters_to_sync = self._parameters_to_send
        else:
            if rank not in self._sync_dst_rank_to_src_ranks:
                self._sync_dst_rank_to_src_ranks.update({rank:[src_rank]})
                del self._sync_buffer
                self._sync_buffer = defaultdict(list)
            else:
                self._sync_dst_rank_to_src_ranks[rank].append(src_rank)
            parameters_to_sync = self._parameters_to_sync

        def tensor_generator():
            if stage2 and not tensor_changed and self._sync_buffer:# pylint: disable=too-many-nested-blocks
                idx = 0
                for name, param in parameters_to_sync[pipe_stage]:
                    value = self._sync_buffer[buffer_rank % self.tp_num_mapping][idx].cuda() # restore from cpu
                    self._logger.debug(
                        f"Adding {name}({value.shape}) to sync for if branch from "
                        f"src_rank: {src_rank} to rank: {rank} in pipe_stage {pipe_stage}"
                    )
                    buffer_num = 1
                    idx += 1
                    yield value, buffer_num
                del self._sync_buffer[buffer_rank % self.tp_num_mapping]
            else:
                idx = 0
                for name, param in parameters_to_sync[pipe_stage]:
                    idx += 1
                    param_data = param.data
                    if rank and self._buffer_num and not stage2:
                        assert name in self._buffer_num, f"{name} in self._buffer_num for rank {rank}"
                        buffer_num = self._buffer_num[name]
                    elif stage2:
                        buffer_num = 1
                    else:
                        if self._expert_sync_buffer and name in self._expert_sync_buffer:
                            param_data = self._expert_sync_buffer[name]
                            regroup_routed_experts = True # For routed experts in Qwen2vLLM
                        else:
                            regroup_routed_experts = False
                        # regroup src_tensor by tp_rank
                        param_data = self._synchronizer.regroup_params_to_sync(
                            name,
                            param_data,
                            self._tp_division[name],
                            regroup_routed_experts
                        )
                        # move self._expert_sync_buffer[name] to cpu mem to save gpu mem
                        if regroup_routed_experts and name in self._expert_sync_buffer:
                            cpu_expert = self._expert_sync_buffer[name].cpu()
                            del self._expert_sync_buffer[name]
                            self._expert_sync_buffer[name] = cpu_expert
                        buffer_num = 1
                    self._logger.debug(
                        f"Adding {name}({param_data.shape}) to sync for else branch from "
                        f"src_rank: {src_rank} to rank: {rank} in pipe_stage {pipe_stage}"
                    )
                    yield param_data, buffer_num

        bucket_generator = bucket_tensors_two_stage_generator(
            tensor_generator, bucket_size_mb=self.runtime_args.coalesced_buffer_mb,
            stage2=stage2, tensor_changed=tensor_changed and not stage2
        )
        dense_bucket_num = 0
        sparse_bucket_num = 0
        for bucket_or_tensor, is_dense in bucket_generator:
            if is_dense:
                index = 0 if stage2 else (to_rank % self.tp_num_mapping)
                all_buffers = coalesced_comm_dense_two_stage(
                    bucket_or_tensor, col.broadcast, rank,
                    extra_args=(src_rank, group_name), tensor_changed=tensor_changed,
                    stage2=stage2, index=index)
                if tensor_changed and not stage2:
                    for key, value in all_buffers.items():
                        cpu_value = []
                        for tensor in value:
                            cpu_value.append(tensor.cpu().pin_memory()) # save gpu memory
                        del value
                        self._sync_buffer[key] += cpu_value
                    del all_buffers
                dense_bucket_num += 1
            else:
                col.broadcast(bucket_or_tensor, src_rank, group_name)
                sparse_bucket_num += 1
<<<<<<< HEAD

        if stage2:
            self._sync_dst_rank_to_src_ranks = {}

=======
        self._logger.debug(f"broadcast_parameter_two_stage {arguments} done using {time.time()-start} seconds")
>>>>>>> 71ab6c60
        debug_rank_0(f"{self.name} Got dense_buckets {dense_bucket_num}, sparse_bucket {sparse_bucket_num}", self._logger)

    def send_parameter(self, dst_rank, group_name, pipe_stage=0):
        """
        :meta private:
        """
        self.send_recv_parameter(dst_rank, group_name, col.send, pipe_stage)

    def recv_parameter(self, src_rank, group_name, pipe_stage=0):
        """
        :meta private:
        """
        self.send_recv_parameter(src_rank, group_name, col.recv, pipe_stage)

    def ray_put_parameter(self, group_name, pipe_stage=0):
        """
        :meta private:
        """
        name2ref = {}
        tensors = [param.data for _, param in self._parameters_to_sync[pipe_stage]]
        dense_buckets, sparse_bucket = bucket_tensors(tensors, bucket_size_mb=self.runtime_args.coalesced_buffer_mb)
        debug_rank_0(f"{self.name} Put dense_buckets {len(dense_buckets)}, spase_bucket {len(sparse_bucket)}", self._logger)
        for bucket_id, bucket in enumerate(dense_buckets):
            flat_tensors = _flatten_dense_tensors(bucket)
            flat_tensors_ref = ray.put(flat_tensors)
            name2ref[group_name + ":dense_bucket_" + str(bucket_id)] = flat_tensors_ref
        for param_id, param in enumerate(sparse_bucket):
            param_ref = ray.put(param)
            name2ref[group_name + ":sparse_bucket_" + str(param_id)] = param_ref
        return name2ref

    def ray_get_parameter(self, group_name, name2ref, pipe_stage=0):
        """
        :meta private:
        """
        tensors = [param.data for _, param in self._parameters_to_sync[pipe_stage]]
        dense_buckets, sparse_bucket = bucket_tensors(tensors, bucket_size_mb=self.runtime_args.coalesced_buffer_mb)
        debug_rank_0(f"{self.name} Get dense_buckets {len(dense_buckets)}, spase_bucket {len(sparse_bucket)}", self._logger)
        for bucket_id, bucket in enumerate(dense_buckets):
            put_ref = name2ref[group_name + ":dense_bucket_" + str(bucket_id)]
            flat_tensors = ray.get(put_ref)
            for tensor, synced in zip(
                bucket, _unflatten_dense_tensors(flat_tensors, bucket)):
                tensor.copy_(synced)
        for param_id, param in enumerate(sparse_bucket):
            put_ref = name2ref[group_name + ":sparse_bucket_" + str(param_id)]
            param.copy_(ray.get(put_ref))

    def pipeline_model_parallel_size(self):
        """
        :meta private:
        """
        return self.module_args.pipeline_model_parallel_size

    def tensor_model_parallel_size(self):
        """
        :meta private:
        """
        return self.module_args.tensor_model_parallel_size

    def expert_model_parallel_size(self):
        """
        :meta private:
        """
        return self.module_args.expert_model_parallel_size

    def num_layers(self):
        """
        :meta private:
        """

    def set_storage(self, storage):
        """
        :meta private:
        """
        self._storage = storage

    def timers(self, name):
        """
        :meta private:
        """
        if self._timers is None:
            self._timers = Timers()
        return self._timers(name)

    def timer_summary(self, e2e_cost=None):
        """
        :meta private:
        """
        if self._timers:
            return self._timers.log(e2e_cost=e2e_cost)

    def add_padding_config(self, key, padding_value=0.0, padding_type="right"):
        """
        Add spectial padding config for certain value.

        Args
        ----
        key: str
            The key for data to be padded.
        padding_value: float
            Padding value, default is 0.
        padding_type: str
            Default right, can be right/left.
        """
        self._padding_config[key] = {"padding_value": padding_value, "padding_type": padding_type}

    def padding_config(self):
        """
        :meta private:
        """
        return self._padding_config

    def peak_memory(self):
        """
        :meta private:
        """
        return 0.0

    @property
    def resume_training(self):
        """
        resume training from last checkpoint.
        """
        return self._resume_training

    def get_address(self):
        """
        Get node address

        :meta private:
        """
        return self._address

    def is_master_node(self):
        """
        Whether this node is master node.
        :meta private:
        """
        return self._is_master_node

    def set_src_parameter_model(self, src_model):
        """
        src_model that sync parameter to current model
        :meta private:
        """
        self._src_parameter_model = src_model

    @property
    def src_parameter_model(self):
        """
        src_model that sync parameter to current model
        """
        return self._src_parameter_model

    def offload_optimizer_states(self):
        """
        offload optimizer states
        """

    def onload_optimizer_states(self):
        """
        onload optimizer states
        """

    def offload_main_weights(self):
        """
        offload main weights
        """

    def onload_main_weights(self):
        """
        onload main weights
        """

    def offload_weights(self):
        """
        offload weights
        """

    def onload_weights(self):
        """
        onload weights
        """

    def free_grad_buffers(self):
        """
        free grad buffers and related tensors
        """

    def build_grad_buffers(self):
        """
        build grad buffers and related tensors
        """

    def onload(self):
        pass

    def offload(self):
        pass

    @property
    def world_size(self):
        pass

    @property
    def data_parallel_size(self):
        """
        data parallel size

        :meta private:
        """

    @property
    def data_parallel_rank(self):
        """
        data parallel rank

        :meta private:
        """

    def empty_cache(self):
        """
        :meta private:
        """

    def get_data_parallel_rank(self):
        return self.data_parallel_rank

    def get_data_parallel_size(self):
        return self.data_parallel_size

    def get_pipeline_stage_layer_num(self):
        pass

    def get_pipeline_stage_layer_offset(self):
        return 0

    def set_synchronizer(self, synchronizer):
        self._synchronizer = synchronizer

    def expert_parallel_rank(self):
        """
        :meta private:
        """
        return 0<|MERGE_RESOLUTION|>--- conflicted
+++ resolved
@@ -926,14 +926,11 @@
             else:
                 col.broadcast(bucket_or_tensor, src_rank, group_name)
                 sparse_bucket_num += 1
-<<<<<<< HEAD
 
         if stage2:
             self._sync_dst_rank_to_src_ranks = {}
 
-=======
         self._logger.debug(f"broadcast_parameter_two_stage {arguments} done using {time.time()-start} seconds")
->>>>>>> 71ab6c60
         debug_rank_0(f"{self.name} Got dense_buckets {dense_bucket_num}, sparse_bucket {sparse_bucket_num}", self._logger)
 
     def send_parameter(self, dst_rank, group_name, pipe_stage=0):
