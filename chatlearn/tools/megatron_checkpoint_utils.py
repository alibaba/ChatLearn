# Copyright 2024 Alibaba Group Holding Limited. All Rights Reserved.
#
# Licensed under the Apache License, Version 2.0 (the "License");
# you may not use this file except in compliance with the License.
# You may obtain a copy of the License at
#
#     http://www.apache.org/licenses/LICENSE-2.0
#
# Unless required by applicable law or agreed to in writing, software
# distributed under the License is distributed on an "AS IS" BASIS,
# WITHOUT WARRANTIES OR CONDITIONS OF ANY KIND, either express or implied.
# See the License for the specific language governing permissions and
# limitations under the License.
# ==============================================================================
"""
Tools to convert megatron checkpoint with different parallel strategies.
Add support for reward model conversion.
"""
# pylint: disable=wildcard-import,exec-used
import sys
import importlib

def get_indent_count(string):
    count = 0
    for s in string:
        if s == ' ':
            count += 1
        else:
            return count

def repair_entry_file(source):
    source = source.replace("choices=['GPT', 'BERT']", "choices=['GPT', 'BERT', 'REWARD']")
    return source


def detect_and_insert_code(lines, pattern, new_code, additional_indent, line_offset):
    type_line_number, type_line = [(line_number, line) for line_number, line in enumerate(lines) if pattern in line][0]
    indent = get_indent_count(type_line) + additional_indent
    new_lines = [line for line in new_code.split('\n') if line.strip()]
    added_lines = []
    for line in new_lines:
        added_lines.append(" "*indent + line)
    lines = lines[:type_line_number+line_offset] + added_lines + lines[type_line_number+line_offset:]
    return lines

def repair_loader_model_provider(lines):
    # Insert before following code, so line_offset=-2
    # else:
    #     raise Exception(f'unrecognized model type: {args.model_type}')
    pattern = 'unrecognized model type'
    new_code = \
"""
elif args.model_type == 'REWARD':
    from examples.megatron.models.reward_model import model_provider
    margs.model_type = ModelType.encoder_or_decoder
"""
    indent = -4
    line_offset = -2
    return detect_and_insert_code(lines, pattern, new_code, indent, line_offset)

def repair_saver_model_provider(lines):
    return repair_loader_model_provider(lines)

def repair_loader_put_reward(lines):
    pattern = 'queue.put("done")'
    new_code = \
"""
if md.model_type == 'REWARD':
    print("Sending LM Pooler")
    message = {
        "weight1": models[0].pooler_head.dense1.weight.data,
        "bias1": models[0].pooler_head.dense1.bias.data,
        "weight2": models[0].pooler_head.dense2.weight.data,
        "bias2": models[0].pooler_head.dense2.bias.data,
    }
    queue_put("pooler_head", message)
"""
    return detect_and_insert_code(lines, pattern, new_code, 0, 0)

def repair_saver_get_reward(lines):
    pattern = 'if msg != "done":'
    new_code = \
"""
if msg != "done" and msg["name"] == "pooler_head":
    if not hasattr(models[0], 'pooler_head'):
        print("ERROR: got a pooler_head, but model does not have one")
        exit(1)
    print("received pooler_head")
    head_weight1 = msg.pop("weight1")
    head_bias1 = msg.pop("bias1")
    head_weight2 = msg.pop("weight2")
    head_bias2 = msg.pop("bias2")
    for tp_rank in range(args.target_tensor_parallel_size):
        models[tp_rank].pooler_head.dense1.weight.data.copy_(head_weight1)
        models[tp_rank].pooler_head.dense1.bias.data.copy_(head_bias1)
        models[tp_rank].pooler_head.dense2.weight.data.copy_(head_weight2)
        models[tp_rank].pooler_head.dense2.bias.data.copy_(head_bias2)
    check_message(msg)
    msg = queue_get()
"""
    return detect_and_insert_code(lines, pattern, new_code, 0, 0)


# MCore
def repair_mcore_block_key(source):
    source = source.replace('"BERT" : "encoder",', '"BERT" : "encoder", "REWARD" : "decoder"')
    return source

def repair_import_utils(source):
    source = source.replace('from utils import get_mcore_transformer_block_key, print_memory_usage',
                            'from tools.checkpoint.utils import get_mcore_transformer_block_key, print_memory_usage')
    return source

def repair_loader_mcore_import_error(source):
    return repair_import_utils(source)

def repair_saver_mcore_import_error(source):
    source = source.replace('from setter import ModelSetter',
                            'from tools.checkpoint.setter import ModelSetter')
    return repair_import_utils(source)

def repair_loader_mcore_model_provider(lines):
    # Insert before following code, so line_offset=-2
    # else:
    #     raise Exception(f'unrecognized model type: {args.model_type}')
    pattern = 'unrecognized model type'
    new_code = \
"""
elif args.model_type == 'REWARD':
    from examples.megatron.models.mcore_reward_model import model_provider
    margs.model_type = ModelType.encoder_or_decoder
"""
    indent = -4
    line_offset = -2
    return detect_and_insert_code(lines, pattern, new_code, indent, line_offset)

def repair_saver_mcore_model_provider(lines):
    return repair_loader_mcore_model_provider(lines)

def repair_loader_mcore_put_reward(lines):
    return repair_loader_put_reward(lines)

def repair_saver_mcore_get_reward(lines):
    pattern = 'if msg != "done":'
    new_code = \
"""
if msg != "done" and msg["name"] == "pooler_head":
    if not hasattr(models[pp_rank][0][0], 'pooler_head'):
        print("ERROR: got a pooler_head, but model does not have one")
        exit(1)
    print("received pooler_head")
    head_weight1 = msg.pop("weight1")
    head_bias1 = msg.pop("bias1")
    head_weight2 = msg.pop("weight2")
    head_bias2 = msg.pop("bias2")
    for model in pp_local_models:
        model.pooler_head.dense1.weight.data.copy_(head_weight1)
        model.pooler_head.dense1.bias.data.copy_(head_bias1)
        model.pooler_head.dense2.weight.data.copy_(head_weight2)
        model.pooler_head.dense2.bias.data.copy_(head_bias2)
    check_message(msg)
    msg = queue_get()
"""
    return detect_and_insert_code(lines, pattern, new_code, 0, 0)

def exist_checkpoint_util():
    spec = importlib.util.find_spec('tools.checkpoint.util')
    return spec is not None

def repair_loader_llama_mistral(source):
    source = source.replace('args.seq_length = 4096', 'args.seq_length = model_args["max_position_embeddings"]')
    return source

class CheckpointUtilsImporter:
    """CheckpointUtilsImporter"""

    def __init__(self, *args):
        self.module_names = args
        self.path = None

    def find_module(self, fullname, path=None):
        if fullname in self.module_names:
            # save the path so that it could be used later by `load_module`
            self.path = path
            return self
        return None

    def repair_code(self, source, module_name):

        if module_name in ['util', 'convert']:
            source = repair_entry_file(source)
        elif module_name == 'loader_megatron':
            lines = source.split('\n')
            lines = repair_loader_model_provider(lines)
            lines = repair_loader_put_reward(lines)
            source = '\n'.join(lines)
        elif module_name == 'saver_megatron':
            lines = source.split('\n')
            lines = repair_saver_model_provider(lines)
            lines = repair_saver_get_reward(lines)
            source = '\n'.join(lines)
<<<<<<< HEAD
        elif module_name == 'loader_llama_mistral':
            source = repair_loader_llama_mistral(source)
=======
        elif module_name == 'loader_mcore':
            source = repair_loader_mcore_import_error(source)
            lines = source.split('\n')
            lines = repair_loader_mcore_model_provider(lines)
            lines = repair_loader_mcore_put_reward(lines)
            source = '\n'.join(lines)
        elif module_name == 'saver_mcore':
            source = repair_saver_mcore_import_error(source)
            lines = source.split('\n')
            lines = repair_saver_mcore_model_provider(lines)
            lines = repair_saver_mcore_get_reward(lines)
            source = '\n'.join(lines)
        elif module_name == 'utils':
            source = repair_mcore_block_key(source)
        else:
            raise RuntimeError(f"Unrecognized module_name {module_name}")
>>>>>>> 757010eb
        return source

    def load_module(self, name):
        """
        Load the module source code, fix the source and import manually
        :param name:
        :return:
        """
        if name in sys.modules:
            return sys.modules[name]
        module_name = name.split('.')[-1]
        module_path = self.path[0] + '/' + module_name + '.py'

        # create the module spec object
        spec = importlib.util.spec_from_file_location(name, module_path)

        # read the source code and modify on-the-fly
        with open(module_path, encoding="utf-8") as f:
            source = f.read()
        new_source = self.repair_code(source, module_name)

        # create the module object based off the module spec
        module = importlib.util.module_from_spec(spec)

        # compile the source code into a code object where it
        # could be imported with `exec` call.
        codeobj = compile(new_source, module.__spec__.origin, 'exec')

        # module.__dict__ is required for referencing variables in the module
        exec(codeobj, module.__dict__)  # pylint: disable=exec-used

        # put the loaded module into sys.modules so that if the module is imported
        # again it could be found.
        sys.modules[name] = module
<<<<<<< HEAD
        if 'loader_megatron' in name or 'saver_megatron' in name or 'loader_llama_mistral' in name:
=======
        if ('loader_megatron' in name
            or 'saver_megatron' in name
            or 'loader_mcore' in name
            or 'saver_mcore' in name):
>>>>>>> 757010eb
            sys.modules[module_name] = module

        # return the module itself so that it could be used
        return module

if __name__ == '__main__':
    if exist_checkpoint_util():
        sys.meta_path.insert(-1, CheckpointUtilsImporter('tools.checkpoint.util', \
            'tools.checkpoint.loader_megatron', 'tools.checkpoint.saver_megatron'))
        from tools.checkpoint import loader_megatron, saver_megatron # pylint: disable=unused-import
        from tools.checkpoint import util
        util.main()
    else:
        sys.meta_path.insert(-1, CheckpointUtilsImporter('tools.checkpoint.convert', \
<<<<<<< HEAD
            'tools.checkpoint.loader_megatron', 'tools.checkpoint.saver_megatron', 'tools.checkpoint.loader_llama_mistral'))
        from tools.checkpoint import loader_megatron, saver_megatron, loader_llama_mistral # pylint: disable=unused-import
=======
            'tools.checkpoint.loader_megatron', 'tools.checkpoint.saver_megatron', \
            'tools.checkpoint.loader_mcore', 'tools.checkpoint.saver_mcore', \
            'tools.checkpoint.utils'))
        from tools.checkpoint import loader_megatron, saver_megatron # pylint: disable=unused-import
        from tools.checkpoint import utils # pylint: disable=unused-import
        from tools.checkpoint import loader_mcore, saver_mcore # pylint: disable=unused-import
>>>>>>> 757010eb
        from tools.checkpoint import convert
        convert.main()
# pylint: enable=wildcard-import,exec-used<|MERGE_RESOLUTION|>--- conflicted
+++ resolved
@@ -199,10 +199,8 @@
             lines = repair_saver_model_provider(lines)
             lines = repair_saver_get_reward(lines)
             source = '\n'.join(lines)
-<<<<<<< HEAD
         elif module_name == 'loader_llama_mistral':
             source = repair_loader_llama_mistral(source)
-=======
         elif module_name == 'loader_mcore':
             source = repair_loader_mcore_import_error(source)
             lines = source.split('\n')
@@ -219,7 +217,6 @@
             source = repair_mcore_block_key(source)
         else:
             raise RuntimeError(f"Unrecognized module_name {module_name}")
->>>>>>> 757010eb
         return source
 
     def load_module(self, name):
@@ -254,14 +251,11 @@
         # put the loaded module into sys.modules so that if the module is imported
         # again it could be found.
         sys.modules[name] = module
-<<<<<<< HEAD
-        if 'loader_megatron' in name or 'saver_megatron' in name or 'loader_llama_mistral' in name:
-=======
         if ('loader_megatron' in name
             or 'saver_megatron' in name
             or 'loader_mcore' in name
-            or 'saver_mcore' in name):
->>>>>>> 757010eb
+            or 'saver_mcore' in name
+            or 'loader_llama_mistral' in name):
             sys.modules[module_name] = module
 
         # return the module itself so that it could be used
@@ -276,17 +270,13 @@
         util.main()
     else:
         sys.meta_path.insert(-1, CheckpointUtilsImporter('tools.checkpoint.convert', \
-<<<<<<< HEAD
-            'tools.checkpoint.loader_megatron', 'tools.checkpoint.saver_megatron', 'tools.checkpoint.loader_llama_mistral'))
-        from tools.checkpoint import loader_megatron, saver_megatron, loader_llama_mistral # pylint: disable=unused-import
-=======
             'tools.checkpoint.loader_megatron', 'tools.checkpoint.saver_megatron', \
             'tools.checkpoint.loader_mcore', 'tools.checkpoint.saver_mcore', \
-            'tools.checkpoint.utils'))
+            'tools.checkpoint.utils', 'tools.checkpoint.loader_llama_mistral'))
         from tools.checkpoint import loader_megatron, saver_megatron # pylint: disable=unused-import
         from tools.checkpoint import utils # pylint: disable=unused-import
         from tools.checkpoint import loader_mcore, saver_mcore # pylint: disable=unused-import
->>>>>>> 757010eb
+        from tools.checkpoint import loader_llama_mistral # pylint: disable=unused-import
         from tools.checkpoint import convert
         convert.main()
 # pylint: enable=wildcard-import,exec-used