"""prompt dataset"""

from typing import List, Dict

from torch.utils.data import Dataset
from transformers import AutoTokenizer


class PromptPipeline(Dataset):
    """
    process this format
    {
        "data_source": data_source,
        "prompt": [{
            "role": "user",
            "content": question,
        }],
        "ability": "math",
        "reward_model": {
            "style": "rule",
            "ground_truth": solution
        },
        "extra_info": {
            'split': split,
            'index': idx,
            'answer': answer_raw,
            "question": question_raw,
        }
    }
    self.data format
    {"input_ids": prompt_ids, "prompt": prompt}
    """

    def __init__(
        self,
        data_list: List[Dict],
        max_prompt_tokens_length: int,
        tokenizer: AutoTokenizer = None,
        enable_thinking=False,
        return_raw=True,
    ):  # pylint: disable=super-init-not-called
        super().__init__()

        self.tokenizer = tokenizer
        self.data = []
        self.max_prompt = 0

        for data_item in data_list:
            prompt = data_item["prompt"]
            data_source = data_item.get("data_source", "")
            ground_truth = data_item["reward_model"]["ground_truth"]
<<<<<<< HEAD
            if not return_raw:
                if isinstance(prompt, list):
                    prompt = self.tokenizer.apply_chat_template(
                        prompt,
                        tokenize=False,
                        add_generation_prompt=True,
                        enable_thinking=enable_thinking,
                    )
                input_ids = self.tokenizer.encode(prompt)
                # When partial rollout enabled:
                # input_ids may change (contain response tokens from previous rollouts)
                # prompt_token_ids will always be origial prompt tokens
                processed_data = {
                    "input_ids": input_ids,
                    "prompt": prompt,
                    "data_source": data_source,
                    "ground_truth": ground_truth,
                    "prompt_token_length": len(input_ids),
                    "prompt_token_ids": input_ids
                }
                if seq_length > len(input_ids):
                    self.data.append(processed_data)
            else:
                processed_data = {
                    # "input_ids": input_ids,
                    "messages": prompt,
                    "data_source": data_source,
                    "ground_truth": ground_truth,
                }
=======
            if isinstance(prompt, list):
                prompt = self.tokenizer.apply_chat_template(
                    prompt,
                    tokenize=False,
                    add_generation_prompt=True,
                    enable_thinking=enable_thinking,
                )
            input_ids = self.tokenizer.encode(prompt)
            # When partial rollout enabled:
            # input_ids may change (contain response tokens from previous rollouts)
            # prompt_token_ids will always be origial prompt tokens
            processed_data = {
                "input_ids": input_ids,
                "prompt": prompt,
                "data_source": data_source,
                "ground_truth": ground_truth,
                "prompt_token_length": len(input_ids),
                "prompt_token_ids": input_ids
            }
            # Filter out data with long input_ids
            if len(input_ids) > self.max_prompt:
                self.max_prompt = len(input_ids)
            if max_prompt_tokens_length > len(input_ids):
>>>>>>> b80db139
                self.data.append(processed_data)
        self.valid_ratio = len(self.data) / len(data_list)

    def __getitem__(self, ix: int):
        return self.data[ix]

    def __len__(self) -> int:
        return len(self.data)

    def collate_fn(self, samples):
        return samples<|MERGE_RESOLUTION|>--- conflicted
+++ resolved
@@ -49,7 +49,6 @@
             prompt = data_item["prompt"]
             data_source = data_item.get("data_source", "")
             ground_truth = data_item["reward_model"]["ground_truth"]
-<<<<<<< HEAD
             if not return_raw:
                 if isinstance(prompt, list):
                     prompt = self.tokenizer.apply_chat_template(
@@ -70,7 +69,10 @@
                     "prompt_token_length": len(input_ids),
                     "prompt_token_ids": input_ids
                 }
-                if seq_length > len(input_ids):
+                # Filter out data with long input_ids
+                if len(input_ids) > self.max_prompt:
+                    self.max_prompt = len(input_ids)
+                if max_prompt_tokens_length > len(input_ids):
                     self.data.append(processed_data)
             else:
                 processed_data = {
@@ -79,31 +81,6 @@
                     "data_source": data_source,
                     "ground_truth": ground_truth,
                 }
-=======
-            if isinstance(prompt, list):
-                prompt = self.tokenizer.apply_chat_template(
-                    prompt,
-                    tokenize=False,
-                    add_generation_prompt=True,
-                    enable_thinking=enable_thinking,
-                )
-            input_ids = self.tokenizer.encode(prompt)
-            # When partial rollout enabled:
-            # input_ids may change (contain response tokens from previous rollouts)
-            # prompt_token_ids will always be origial prompt tokens
-            processed_data = {
-                "input_ids": input_ids,
-                "prompt": prompt,
-                "data_source": data_source,
-                "ground_truth": ground_truth,
-                "prompt_token_length": len(input_ids),
-                "prompt_token_ids": input_ids
-            }
-            # Filter out data with long input_ids
-            if len(input_ids) > self.max_prompt:
-                self.max_prompt = len(input_ids)
-            if max_prompt_tokens_length > len(input_ids):
->>>>>>> b80db139
                 self.data.append(processed_data)
         self.valid_ratio = len(self.data) / len(data_list)
 
