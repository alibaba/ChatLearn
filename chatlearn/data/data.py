--- conflicted
+++ resolved
@@ -146,12 +146,7 @@
         data_to_batch = self.replay_buffer.get_samples(start_index, end_index)
         if len(data_to_batch) < self.batch_size:
             data_to_batch += self.replay_buffer.get_samples(0, self.batch_size - len(data_to_batch))
-<<<<<<< HEAD
         return data_to_batch
-=======
-        batched_data = batching(data_to_batch)
-        return batched_data
->>>>>>> 143d076b
 
     def iter_fixed(self):
         """
