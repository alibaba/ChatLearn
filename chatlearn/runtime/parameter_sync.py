# Copyright 2024 Alibaba Group Holding Limited. All Rights Reserved.
#
# Licensed under the Apache License, Version 2.0 (the "License");
# you may not use this file except in compliance with the License.
# You may obtain a copy of the License at
#
#     http://www.apache.org/licenses/LICENSE-2.0
#
# Unless required by applicable law or agreed to in writing, software
# distributed under the License is distributed on an "AS IS" BASIS,
# WITHOUT WARRANTIES OR CONDITIONS OF ANY KIND, either express or implied.
# See the License for the specific language governing permissions and
# limitations under the License.
# ==============================================================================
"""Sync parameters"""

import importlib
import concurrent.futures
import traceback
from collections import defaultdict
from concurrent.futures import ThreadPoolExecutor
from itertools import cycle

from tqdm import tqdm

from chatlearn.launcher.initialize import patch_ray
from chatlearn.utils import future
from chatlearn.utils import utils
from chatlearn.utils.constant import LORA_WEIGHT_PREFIX
from chatlearn.utils.constant import PARAM_SYNC_COMM_TYPE
from chatlearn.utils.global_vars import get_args
from chatlearn.utils.logger import logger
from chatlearn.utils.utils import execute_in_parallel

vllm_exist = importlib.util.find_spec("vllm")
if vllm_exist:
    from chatlearn.models.vllm_module import VLLMModule


patch_ray()


class ParameterSyncGroup:
    """ParameterSyncGroup"""

    def __init__(self, src_model, dst_model, group_name, frequency, error_signal):
        self.src_model = src_model
        self.dst_model = dst_model
        self.group_name = group_name
        self.error_signal = error_signal
        self.send_recv_actor_mappings = defaultdict(list)
        self.recv_send_actor_mappings = defaultdict(list)
        self.send_recv_actor_mappings_stage2 = defaultdict(list)
        self.recv_send_actor_mappings_stage2 = defaultdict(list)
        self.actor2rank = {}
        self._debug = get_args().runtime_args.debug
        self._num_src_pipeline_stage = None
        self._num_dst_pipeline_stage = None
        self._num_src_tensor_parallel = None
        self._num_dst_tensor_parallel = None
        self._send_recv_param_names = {}
        self._actor2pipe = {}
        self._actor2tp = {}
        self._actor2dp = {}
        self._comm_type = get_args().runtime_args.param_sync_comm_type
        if src_model.colocate_with(dst_model) and self._comm_type == PARAM_SYNC_COMM_TYPE.BROADCAST:
            if self.num_src_tensor_parallel % 2 == 1:
                logger.warning("Only support PARAM_SYNC_COMM_TYPE.BROADCAST when TP SIZE is even number, use P2P instead")
                self._comm_type = PARAM_SYNC_COMM_TYPE.P2P
        self.setup_collective_group()
        self.num_mapping = self.num_dst_tensor_parallel // self.num_src_tensor_parallel
        if self.num_mapping  == 1:
            self.build_rank_mapping()
        else:
            self.build_rank_mapping_two_stage()

        self.enable_coalesce_param = get_args().runtime_args.coalesce_param
        self.concurrent_comm = get_args().runtime_args.concurrent_comm
        self._enable_lora = self.src_model.module_args.lora.enable_lora
        # sync every n episodes, n = 0 for no param sync
        self._frequency = frequency

        self._free_sync_collective_group = get_args().runtime_args.free_sync_collective_group
        self._is_collective_group_created = True
        self.collective_groups = []
        self.src_dp_size = future.get(self.src_model.replicas[0].all_actors[0].get_data_parallel_size.remote())
        self.sorted_send_actors = None
        self.sorted_send_actors_stage2 = None

    def get_group_name(self, actors):
        return f"{self.group_name}_" + "_".join(str(self.actor2rank[actor]) for actor in actors)

    @property
    def frequency(self):
        return self._frequency

    def get_or_cache(self, actor, func_name, *args, **kwargs):
        def inner_func(*args, **kwargs):
            return future.get(getattr(getattr(actor, func_name), 'remote')(*args, **kwargs))
        cached_name = str(actor) + "_" + func_name
        if hasattr(self, cached_name):
            cached = getattr(self, cached_name)
        else:
            cached = {}
            setattr(self, cached_name, cached)
        return utils.get_or_cache(cached, actor, inner_func, *args, **kwargs)

    def is_same_gpu(self, src_actor, dst_actor):
        src_gpu = self.get_or_cache(src_actor, "get_visible_gpus")
        dst_gpu = self.get_or_cache(dst_actor, "get_visible_gpus")
        src_address = self.get_or_cache(src_actor, "get_address")
        dst_address = self.get_or_cache(dst_actor, "get_address")
        return src_gpu == dst_gpu and src_address == dst_address

    @property
    def num_src_pipeline_stage(self):
        if self._num_src_pipeline_stage is None:
            self._num_src_pipeline_stage = future.get(self.src_model.replicas[0].all_actors[0].pipeline_model_parallel_size.remote())
        return self._num_src_pipeline_stage

    @property
    def num_dst_pipeline_stage(self):
        if self._num_dst_pipeline_stage is None:
            self._num_dst_pipeline_stage = future.get(self.dst_model.replicas[0].all_actors[0].pipeline_model_parallel_size.remote())
        return self._num_dst_pipeline_stage

    @property
    def num_src_tensor_parallel(self):
        if self._num_src_tensor_parallel is None:
            self._num_src_tensor_parallel = future.get(self.src_model.replicas[0].all_actors[0].tensor_model_parallel_size.remote())
        return self._num_src_tensor_parallel

    @property
    def num_dst_tensor_parallel(self):
        if self._num_dst_tensor_parallel is None:
            self._num_dst_tensor_parallel = future.get(self.dst_model.replicas[0].all_actors[0].tensor_model_parallel_size.remote())
        return self._num_dst_tensor_parallel

    def setup_collective_group(self):
        refs = []
        # we put src_model first, so we don't need to change the rank of training model
        models = [self.src_model, self.dst_model]
        world_size = sum(model.actor_num for model in models)

        rank_offset = 0
        for model in models:
            for replica in model.replicas:
                if self._comm_type == PARAM_SYNC_COMM_TYPE.P2P:
                    refs += replica._setup_collective_group(rank_offset, world_size, self.group_name)
                else:
                    replica._setup_ranks(rank_offset)
                rank_offset += replica.actor_num
        if refs:
            future.get(refs)
            logger.info(f"init collective group done for {self.group_name}")

    def destroy_collective_group(self):
        refs = []
        try:
            refs.extend(self.src_model.destroy_collective_group())
            refs.extend(self.dst_model.destroy_collective_group())
            future.wait(refs)
            logger.info(f"destroy_collective_group success for {self.group_name}")
        except Exception as e:
            logger.exception(f"destroy_collective_group fail for {self.group_name} {e}")

    def add_recv_actor(self, src_rank, dst_rank):
        src_actor = self.src_model.get_actor(src_rank)
        self.actor2rank[src_actor] = src_rank
        dst_actor = self.dst_model.get_actor(dst_rank)
        self.actor2rank[dst_actor] = dst_rank

        src_gpu = self.get_or_cache(src_actor, "get_visible_gpus")
        dst_gpu = self.get_or_cache(dst_actor, "get_visible_gpus")
        src_tp_rank = self.get_actor_tp_rank(src_actor)
        dst_tp_rank = self.get_actor_tp_rank(dst_actor)
        src_pp_rank = self.get_actor_pipe_rank(src_actor)
        dst_pp_rank = self.get_actor_pipe_rank(dst_actor)
        logger.debug(f"build rank mapping from {src_rank} to {dst_rank}, from gpu {src_gpu} to {dst_gpu}, " + \
                     f"from pipe_stage {src_pp_rank} to {dst_pp_rank}, " + \
                     f"from tp rank {src_tp_rank} to {dst_tp_rank}")
        self.send_recv_actor_mappings[src_actor].append(dst_actor)
        self.recv_send_actor_mappings[dst_actor].append(src_actor)

    def add_recv_actor_stage2(self, src_rank, dst_rank):
        src_actor = self.dst_model.get_actor(src_rank)
        self.actor2rank[src_actor] = src_rank
        dst_actor = self.dst_model.get_actor(dst_rank)
        self.actor2rank[dst_actor] = dst_rank

        src_gpu = future.get(src_actor.get_visible_gpus.remote())
        dst_gpu = future.get(dst_actor.get_visible_gpus.remote())
        # TODO(jiangle.jl): support ep/cp.
        src_tp_rank = self.get_actor_tp_rank(src_actor)
        dst_tp_rank = self.get_actor_tp_rank(dst_actor)
        src_pp_rank = self.get_actor_pipe_rank(src_actor)
        dst_pp_rank = self.get_actor_pipe_rank(dst_actor)
        logger.debug(f"build rank mapping from {src_rank} to {dst_rank}, from gpu {src_gpu} to {dst_gpu}, " + \
                     f"from pipe_stage {src_pp_rank} to {dst_pp_rank}, " + \
                     f"from tp rank {src_tp_rank} to {dst_tp_rank}")
        self.send_recv_actor_mappings_stage2[src_actor].append(dst_actor)
        self.recv_send_actor_mappings_stage2[dst_actor].append(src_actor)

    def build_rank_mapping(self):
        # setup rank mapping for src parameter and dst parameter
        # get rank for one src_model, without model replicas
        dst_ranks = self.dst_model.all_ranks
        local_src_ranks = future.get(self.src_model.replicas[0].get_local_param_ranks())
        if local_src_ranks[0] is None or dst_ranks is None:
            if self._debug:
                logger.warning(
                    f"DEBUG MODE! src_ranks {local_src_ranks} or dst_ranks: {dst_ranks} is None, make sure they have values in real application.")
                return
            else:
                raise Exception(f"src_ranks {local_src_ranks} or dst_ranks {dst_ranks} should not be None")
        dp_rank_to_ranks = defaultdict(list)
        for local_ranks, dp_rank in local_src_ranks:
            dp_rank_to_ranks[dp_rank].append(local_ranks[dp_rank])
        src_ranks = [i[1] for i in sorted(dp_rank_to_ranks.items())]

        assert len(src_ranks[0]) % len(dst_ranks[0]) == 0, \
            f"src training model ranks should be times of dst ranks, but got {len(src_ranks[0])} and {len(dst_ranks[0])}"
        if self.src_model.colocate_with(self.dst_model) and self.num_src_tensor_parallel % 2 == 1:
            replica_rank_iter = cycle(reversed(src_ranks))
        else:
            replica_rank_iter = cycle(iter(src_ranks))
        logger.debug(f"src_ranks: {src_ranks}")
        logger.debug(f"dst_ranks: {dst_ranks}")
        assert self.num_src_tensor_parallel == self.num_dst_tensor_parallel, \
            "currently we require the tensor_model_parallel_size to be the same between " + \
            f"src model {self.src_model.name}(TP={self.num_src_tensor_parallel}) and " + \
            f"dst model {self.dst_model.name}(TP={self.num_dst_tensor_parallel})"
        assert self.num_src_pipeline_stage % self.num_dst_pipeline_stage == 0

        def split_ranks_by_tp_size(ranks, tp_size):
            return [ranks[i:i + tp_size] for i in range(0, len(ranks), tp_size)]

        for dst_replica_ranks in dst_ranks:
            src_replica_ranks = next(replica_rank_iter)
            src_replica_ranks_group = split_ranks_by_tp_size(src_replica_ranks, self.num_src_tensor_parallel)
            dst_replica_ranks_group = split_ranks_by_tp_size(dst_replica_ranks, self.num_src_tensor_parallel)
            pipe_map_interval = self.num_src_pipeline_stage // self.num_dst_pipeline_stage
            for i, src_tp_group in enumerate(src_replica_ranks_group):
                j = i // pipe_map_interval
                for src_rank, dst_rank in zip(src_tp_group, dst_replica_ranks_group[j]):
                    self.add_recv_actor(src_rank, dst_rank)

    def build_rank_mapping_two_stage(self):
        # setup rank mapping for src parameter and dst parameter
        # get rank for one src_model, without model replicas
        dst_ranks = self.dst_model.all_ranks
        local_src_ranks = future.get(self.src_model.replicas[0].get_local_param_ranks())
        if local_src_ranks[0] is None or dst_ranks is None:
            if self._debug:
                logger.warning(
                    f"DEBUG MODE! src_ranks {local_src_ranks} or dst_ranks: {dst_ranks} is None, make sure they have values in real application.")
                return
            else:
                raise Exception(f"src_ranks {local_src_ranks} or dst_ranks {dst_ranks} should not be None")
        dp_rank_to_ranks = defaultdict(list)
        for local_ranks, dp_rank in local_src_ranks:
            dp_rank_to_ranks[dp_rank].append(local_ranks[dp_rank])
        src_ranks = [i[1] for i in sorted(dp_rank_to_ranks.items())]

<<<<<<< HEAD
        replica_rank_iter = cycle(iter(src_ranks))
=======
        if self.src_model.colocate_with(self.dst_model) and self.num_src_tensor_parallel % 2 == 1:
            replica_rank_iter = cycle(reversed(src_ranks))
        else:
            replica_rank_iter = cycle(iter(src_ranks))
>>>>>>> 85ee7dfe

        logger.debug(f"src_ranks: {src_ranks}")
        logger.debug(f"dst_ranks: {dst_ranks}")
        assert self.num_dst_tensor_parallel % self.num_src_tensor_parallel == 0, \
            "currently we require mod value equals to zero for tensor_model_parallel_size of dst_model and that of src_model while " + \
            f"src model {self.src_model.name}(TP={self.num_src_tensor_parallel}) and " + \
            f"dst model {self.dst_model.name}(TP={self.num_dst_tensor_parallel})"
        assert self.num_src_pipeline_stage % self.num_dst_pipeline_stage == 0

        def split_ranks_by_tp_size(ranks, tp_size):
            return [ranks[i:i + tp_size] for i in range(0, len(ranks), tp_size)]

        pair_list = []
        p2p_list = []
        for d_i, dst_replica_ranks in enumerate(dst_ranks):
            src_replica_ranks = next(replica_rank_iter)
            src_replica_ranks_group = split_ranks_by_tp_size(src_replica_ranks, self.num_src_tensor_parallel)
            dst_replica_ranks_group = split_ranks_by_tp_size(dst_replica_ranks, self.num_dst_tensor_parallel)
            logger.debug(f"src_replica_ranks_group: {src_replica_ranks_group}")
            logger.debug(f"dst_replica_ranks_group: {dst_replica_ranks_group}")
            pipe_map_interval = self.num_src_pipeline_stage // self.num_dst_pipeline_stage

            assert pipe_map_interval >= 1, \
                f"dst_pp expected to divide src_pp, while src_pp {self.num_src_pipeline_stage} and dst_pp {self.num_dst_pipeline_stage}"

            # stage 1: comm pairs that broadcast params from trainer to inference model
            # Each rank in trainer holds weights for num_mapping ranks in inference model.
            # For example: trainer_tp = 2, inference_tp = 4 => num_mapping = inference_tp // trainer_tp = 2
            # Weight mapping from training to inference:
            #   [0] -> [0', 1']
            #   [1] -> [2', 3']
            # To avoid p2p communication on the same gpu, we only broadcast params to first rank in weight_mapping_group.
            # Comm mapping from training to inference:
            #   [0] -> [0']
            #   [1] -> [2']
            for i, src_tp_group in enumerate(src_replica_ranks_group):
                j = i // pipe_map_interval
                if self.num_mapping == 1:
                    start =  0
                else:
                    mod_i = (i + d_i) % self.num_mapping
                    start = mod_i if i < self.num_mapping else (self.num_mapping - mod_i - 1) % self.num_mapping
                for s_idx, src_rank in enumerate(src_tp_group):
                    offset = s_idx * self.num_mapping + start

                    dst_rank = dst_replica_ranks_group[j][offset]
                    self.add_recv_actor(src_rank, dst_rank)
                    pair_list.append((src_rank, dst_rank))
                if pipe_map_interval == 1:
                    break

            # stage 2: comm pairs that broadcast params from first rank to the other ranks for each weight_mapping_group
            # Comm mapping in each weight_mapping_group of inference:
            #   [0'] -> [1']
            #   [2'] -> [3']
            recv_ranks = [pair[1] for pair in pair_list]
            def p2p_pair_grouping(tuples):
                for s_idx, src_rank in enumerate(tuples):
                    for d_idx, dst_rank in enumerate(tuples):
                        if s_idx == d_idx or src_rank not in recv_ranks:
                            continue
                        self.add_recv_actor_stage2(src_rank, dst_rank)
                        p2p_list.append((src_rank, dst_rank))
            for dst_tp_group in dst_replica_ranks_group:
                dst_tp_group = split_ranks_by_tp_size(dst_tp_group, self.num_mapping)
                for tuples in dst_tp_group:
                    p2p_pair_grouping(tuples)

        logger.debug(f"comm pair_list <train_rank, inference_rank>: {pair_list}")
        logger.debug(f"comm p2p_list <inference_rank, inference_rank>: {p2p_list}")

    def _get_dst_name(self, src_name, src_prefix, dst_prefix):
        if src_prefix:
            dst_name = src_name[len(src_prefix):]
        else:
            dst_name = dst_prefix + src_name
        return dst_name

    def validate_sync_results(self, send_actor, recv_actor, requires_grad):

        def validate():
            # check the value of src model and tgt model
            src_names, dst_names = self.set_sync_param_names(send_actor, recv_actor, requires_grad)
            pipe_stage = self.get_actor_pipe_rank(send_actor)
            future.wait([send_actor.reset_sync_parameters.remote(src_names, pipe_stage),
                         recv_actor.reset_sync_parameters.remote(dst_names, pipe_stage)])
            src_names, dst_names = future.get([send_actor.get_parameter_to_sync_names.remote(pipe_stage),
                                               recv_actor.get_parameter_to_sync_names.remote(pipe_stage)])
            assert len(src_names) == len(dst_names)
            names = list(zip(src_names, dst_names))
            for src_name, dst_name in tqdm(names):
                src_tensor, dst_tensor = future.get([send_actor.get_parameter_to_sync.remote(src_name, pipe_stage, True),
                                                     recv_actor.get_parameter_to_sync.remote(dst_name, pipe_stage, True)])
                assert src_tensor.shape == dst_tensor.shape, \
                    f"after weight sync {src_name}: {src_tensor.shape} and {dst_name}: {dst_tensor.shape} do not match"
                assert (src_tensor == dst_tensor).all(), \
                    f"after weight sync {src_name}: {src_tensor} and {dst_name}: {dst_tensor} do not match"
            return True

        logger.info("Going to validate transmitted tensors...")
        validate()
        logger.info("Validation passed!")

<<<<<<< HEAD
    def set_sync_param_names_stage2(self, send_actor, recv_actor, to_rank, requires_grad):
        send_names = self.set_sync_param_names(send_actor, send_actor, requires_grad)
=======
    def set_sync_param_names_stage2(self, send_actor, recv_actor, rank, requires_grad):
        send_names, _ = self.set_sync_param_names(send_actor, send_actor, requires_grad)
>>>>>>> 85ee7dfe
        refs = []
        refs.append(send_actor.set_send_parameters.remote(send_names, self.get_actor_pipe_rank(send_actor)))
        refs.append(recv_actor.set_recv_parameters.remote(to_rank, send_names, self.get_actor_pipe_rank(recv_actor)))
        future.get(refs)
        return send_names, send_names

    def sync_broadcast_two_stage(self, actors, group_name, requires_grad=None, stage2=False):
        send_actor = actors[0]
        for rank, recv_actor in enumerate(actors[1:]):
            if stage2:
                src_names, dst_names = self.set_sync_param_names_stage2(send_actor, recv_actor, self.actor2rank[recv_actor], requires_grad)
            else:
                src_names, dst_names = self.set_sync_param_names(send_actor, recv_actor, requires_grad)
                shape_refs = []
                shape_refs.append(send_actor.get_parameter_shape.remote(src_names))
                shape_refs.append(recv_actor.get_parameter_shape.remote(dst_names))
                send_shape_list, recv_shape_list = future.get(shape_refs)

                buffer_num = {}
                tp_division = {}
                for send_name_and_shape, recv_name_and_shape in zip(send_shape_list, recv_shape_list):
                    buffer_num[recv_name_and_shape[0]] = send_name_and_shape[1].numel() // recv_name_and_shape[1].numel()
                    tp_division[send_name_and_shape[0]] = buffer_num[recv_name_and_shape[0]]
                refs = []
                refs.append(recv_actor.set_num_mapping.remote(self.num_mapping))
                refs.append(recv_actor.set_buffer_num.remote(buffer_num))
                refs.append(send_actor.set_num_mapping.remote(self.num_mapping))
                refs.append(send_actor.set_tp_division.remote(tp_division))
                future.get(refs)

        assert self.enable_coalesce_param
        refs = []
        pipe_stage = self.get_actor_pipe_rank(send_actor)
        send_rank = 0
        if stage2:
            assert len(actors) == 2, f"expect only 2 actors for stage2. \
                sync params of relative rank to other slices of inference model. while {len(actors)}"
        for rank, actor in enumerate(actors):
            sync_buffer_rank = self.actor2rank[actors[1]] if rank == 0 and stage2 else 0
            ref = actor.broadcast_parameter_two_stage.remote(self.actor2rank[actor], sync_buffer_rank, rank, send_rank, group_name, pipe_stage, stage2)
            refs.append(ref)
        rets = future.wait(refs, return_output=True)
        return rets

    def sync_broadcast(self, actors, group_name, requires_grad=None):
        send_actor = actors[0]
        for recv_actor in actors[1:]:
            self.set_sync_param_names(send_actor, recv_actor, requires_grad)
        pipe_stage = self.get_actor_pipe_rank(send_actor)
        assert self.enable_coalesce_param
        refs = []
        for rank, actor in enumerate(actors):
            ref = actor.broadcast_parameter.remote(rank, 0, group_name, pipe_stage)
            refs.append(ref)
        future.wait(refs, return_output=True)

    def _sync_send_recv(self, send_actor, recv_actor, requires_grad=None):
        src_names, dst_names = self.set_sync_param_names(send_actor, recv_actor, requires_grad)
        pipe_stage = self.get_actor_pipe_rank(send_actor)
        is_the_same_gpu = self.is_same_gpu(send_actor, recv_actor)

        if self.enable_coalesce_param:
            if is_the_same_gpu:
                name2ref = send_actor.ray_put_parameter.remote(None, self.group_name, pipe_stage)
                recv_ref = recv_actor.ray_get_parameter.remote(None, self.group_name, name2ref, pipe_stage)
                future.get(recv_ref)
            else:
                send_ref = send_actor.send_parameter.remote(None, self.actor2rank[recv_actor], self.group_name, pipe_stage)
                recv_ref = recv_actor.recv_parameter.remote(None, self.actor2rank[send_actor], self.group_name, pipe_stage)
                future.get([send_ref, recv_ref])
            logger.debug(f"sync all parameters from {send_actor} to {recv_actor}")
        else:
            dst_names_ref = future.get(recv_actor.get_parameter_names.remote(requires_grad=requires_grad))
            src_prefix, dst_prefix = self.set_model_prefix(src_names, dst_names_ref)
            for send_name, dst_name in zip(src_names, dst_names):
                dst_name = self._get_dst_name(send_name, src_prefix, dst_prefix)
                recv_tensor_exist = future.get(recv_actor.exist_parameter.remote(dst_name))
                if not recv_tensor_exist:
                    logger.info(f"recv tensor {dst_name} not exists")
                    all_dst_layer_names = future.get(recv_actor.get_parameter_names.remote())
                    raise Exception(
                        f"recv tensor {dst_name} not exists, while recv model has following layers {all_dst_layer_names}")
                if is_the_same_gpu:
                    raise Exception("In the single gpu case, enable_coalesce_param must be True, not False.")
                send_ref = send_actor.send_parameter.remote(send_name, self.actor2rank[recv_actor], self.group_name)
                recv_ref = recv_actor.recv_parameter.remote(dst_name, self.actor2rank[send_actor], self.group_name)
                future.get([send_ref, recv_ref])
            logger.debug(f"sync all parameters from {send_actor} to {recv_actor}, total param num {len(src_names)}")

    def sync_send_recv(self, send_actor, recv_actor, requires_grad=None):
        try:
            self._sync_send_recv(send_actor, recv_actor, requires_grad)
        except Exception:
            future.get(self.error_signal.set.remote(traceback.format_exc()))

    def set_model_prefix(self, src_names, dst_names):
        dst_prefix = None
        src_prefix = None
        for sname in src_names:
            for dname in dst_names:
                if sname in dname:
                    prefix = dname[:dname.index(sname)]
                    dst_prefix = prefix
                    return src_prefix, dst_prefix
                elif dname in sname:
                    prefix = sname[:sname.index(dname)]
                    src_prefix = prefix
                    return src_prefix, dst_prefix
        if dst_prefix is None and src_prefix is None:
            raise RuntimeError("Cannot find prefix")
        return src_prefix, dst_prefix

    def check_param_names(self, send_actor, recv_actor, src_names, dst_names):
        ref0 = send_actor.check_param_exists.remote(src_names)
        ref1 = recv_actor.check_param_exists.remote(dst_names)
        states = future.get([ref0, ref1])
        if not states[0]:
            raise RuntimeError(f"Check src parameters to sync fail {src_names}")
        if not states[1]:
            raise RuntimeError(f"Check dst parameters to sync fail {dst_names}")

    def get_actor_pipe_rank(self, actor):
        def inner_func():
            return future.get(actor.pipeline_parallel_rank.remote())
        return utils.get_or_cache(self._actor2pipe, actor, inner_func)

    def get_actor_tp_rank(self, actor):
        def inner_func():
            return future.get(actor.tensor_parallel_rank.remote())
        return utils.get_or_cache(self._actor2tp, actor, inner_func)

    def get_actor_dp_rank(self, actor):
        def inner_func():
            return future.get(actor.get_data_parallel_rank.remote())
        return utils.get_or_cache(self._actor2dp, actor, inner_func)

    def _set_sync_param_names(self, send_actor, recv_actor, requires_grad=None):
        if requires_grad is None:
            requires_grad = True
        if self._enable_lora:
            # TODO(jiangle.jl): support freeze layer.
            requires_grad = False
        if self.num_src_pipeline_stage > 1:
            dst_pipe_rank = self.get_actor_pipe_rank(recv_actor)
            dst_layer_offset = self.get_or_cache(recv_actor, "get_pipeline_stage_layer_offset")
            dst_src_mappings = future.get(send_actor.build_pipeline_layer_name_mapping.remote(
                                          self.num_dst_pipeline_stage, dst_pipe_rank, dst_layer_offset,
                                          requires_grad=requires_grad))
            dst_names = list(dst_src_mappings.keys())
            src_names = list(dst_src_mappings.values())
        else:
            src_names = dst_names = future.get(send_actor.get_parameter_names.remote(requires_grad=requires_grad))

        if self._enable_lora:
            src_names = [ele for ele in src_names if LORA_WEIGHT_PREFIX not in ele]
            dst_names = [ele for ele in dst_names if LORA_WEIGHT_PREFIX not in ele]

        if vllm_exist and isinstance(self.dst_model.replicas[0].model, VLLMModule):
            src_pipe_stage = self.get_actor_pipe_rank(send_actor)
            src_names, dst_names = future.get(recv_actor.map_src_to_dst.remote(src_names, self.num_src_pipeline_stage, src_pipe_stage))
            concat_params_dict = future.get(recv_actor.get_concat_params_dict.remote())
            future.get(send_actor.set_concat_params_dict.remote(concat_params_dict))
            to_fix_act_ordering_dict = future.get(recv_actor.get_to_fix_act_ordering_dict.remote())
            future.get(send_actor.set_to_fix_act_ordering_dict.remote(to_fix_act_ordering_dict))
            to_fix_qkv_ordering_dict = future.get(recv_actor.get_to_fix_qkv_ordering_dict.remote())
            future.get(send_actor.set_to_fix_qkv_ordering_dict.remote(to_fix_qkv_ordering_dict))
            to_fix_qkv_ordering_func = future.get(recv_actor.get_to_fix_qkv_ordering_func.remote())
            future.get(send_actor.set_to_fix_qkv_ordering_func.remote(to_fix_qkv_ordering_func))
        else:
            dst_names_ref = future.get(recv_actor.get_parameter_names.remote(requires_grad=False))
            src_prefix, dst_prefix = self.set_model_prefix(src_names, dst_names_ref)
            dst_names = [self._get_dst_name(name, src_prefix, dst_prefix) for name in dst_names]
        self.check_param_names(send_actor, recv_actor, src_names, dst_names)
        if self.num_mapping > 1:
            key = (recv_actor, recv_actor)
            if key not in self._send_recv_param_names:
                self._send_recv_param_names[key] = (dst_names, dst_names)
            else:
                dst_names0 = self._send_recv_param_names[key][0]
                dst_names0 += dst_names
                self._send_recv_param_names[key] = (dst_names0, dst_names0)
        if not (vllm_exist and isinstance(self.dst_model.replicas[0].model, VLLMModule)):
            pipe_stage = self.get_actor_pipe_rank(send_actor)
            refs = []
            refs.append(send_actor.set_sync_parameters.remote(src_names, pipe_stage))
            refs.append(recv_actor.set_sync_parameters.remote(dst_names, pipe_stage))
            future.get(refs)
        return src_names, dst_names

    def set_sync_param_names(self, send_actor, recv_actor, requires_grad=None):
        src_names, dst_names = utils.get_or_cache(self._send_recv_param_names, (send_actor, recv_actor), \
            lambda: self._set_sync_param_names(send_actor, recv_actor, requires_grad))
        pipe_stage = self.get_actor_pipe_rank(send_actor)
        if vllm_exist and isinstance(self.dst_model.replicas[0].model, VLLMModule):
            refs = []
            refs.append(send_actor.reset_sync_parameters.remote(src_names, pipe_stage))
            refs.append(recv_actor.reset_sync_parameters.remote(dst_names, pipe_stage))
            future.get(refs)
        return src_names, dst_names

    def create_broadcast_group(self, send_actor, recv_actors, group_name=None):
        actor_groups = [send_actor]
        actor_groups.extend(recv_actors)
        dp = self.get_actor_dp_rank(send_actor)
        pp = self.get_actor_pipe_rank(send_actor)
        tp = self.get_actor_tp_rank(send_actor)
        group_name = self.group_name if group_name is None else group_name
        group_name = f"{group_name}_dp{dp}_pp{pp}_tp{tp}"
        if group_name not in self.collective_groups:
            refs = []
            for rank, actor in enumerate(actor_groups):
                ref = actor.setup_collective_group.remote(rank, len(actor_groups), "nccl", group_name)
                refs.append(ref)
            future.wait(refs)
            self.collective_groups.append(group_name)
        return actor_groups, group_name

    def sort_send_actors(self, send_recv_actor_mappings, sorted_send_actors):
        if sorted_send_actors is not None:
            return sorted_send_actors
        dp2send_actors = defaultdict(list)
        for send_actor in send_recv_actor_mappings:
            dp2send_actors[self.get_actor_dp_rank(send_actor)].append(send_actor)
        for dp_rank in dp2send_actors:
            send_actors = dp2send_actors[dp_rank]
            dp2send_actors[dp_rank] = sorted(send_actors, key=lambda x: self.actor2rank[x])
        sorted_send_actors = []
        dp_rank = 0
        while len(sorted_send_actors) < len(send_recv_actor_mappings):
            sorted_send_actors.append(dp2send_actors[dp_rank].pop(0))
            dp_rank += 1
            # dp_rank not in dp2send_actors happens when inference replica number less than training replica number
            if dp_rank == self.src_dp_size or dp_rank not in dp2send_actors:
                dp_rank = 0
        assert len(send_recv_actor_mappings) == len(sorted_send_actors)
        return sorted_send_actors

    def sync_broadcast_multi_threads(self, sorted_send_actors, send_recv_actor_mappings, max_workers, requires_grad, group_name=None, stage2=False):
        with ThreadPoolExecutor(max_workers=max_workers) as executor:
            for send_actor in sorted_send_actors:
                recv_actors = send_recv_actor_mappings[send_actor]
                if self._comm_type == PARAM_SYNC_COMM_TYPE.BROADCAST:
                    actor_groups, group_name = self.create_broadcast_group(send_actor, recv_actors, group_name=group_name)
                    futures.append(executor.submit(self.sync_broadcast_two_stage, actor_groups, group_name, requires_grad, stage2))
                else:
                    raise RuntimeError("support p2p only for scenes that trainer_tp not equal to inference_tp.")
            for _future in concurrent.futures.as_completed(futures):
                try:
                    _future.result()
                except Exception as e:
                    raise RuntimeError(f"Parameter sync thread generated an exception: {e}") # pylint: disable=raise-missing-from
            concurrent.futures.wait(futures)

<<<<<<< HEAD
    def sync(self, requires_grad=None):
=======

    def sync(self, requires_grad=None, validate=False):
>>>>>>> 85ee7dfe
        if not self._is_collective_group_created:
            # Re-create collective group only when it is destroyed before.
            assert self._free_sync_collective_group
            self.setup_collective_group()

        for send_actor in self.send_recv_actor_mappings:
            if self._enable_lora:
                ref = send_actor.fuse_lora_layer.remote()
                state = future.get([ref])
                assert state, "Check fuse lora layer fail."

        if self.concurrent_comm:
            sorted_send_actors = self.sort_send_actors(self.send_recv_actor_mappings, self.sorted_send_actors)
            max_workers = get_args().runtime_args.param_sync_max_workers
            if max_workers is None:
                max_workers = max(self.src_model.total_gpu // 8, 1)
            if max_workers == -1:
                if self._comm_type == PARAM_SYNC_COMM_TYPE.BROADCAST:
                    max_workers = len(send_actors)
                else:
                    max_workers = len(send_actors) * len(self.send_recv_actor_mappings[send_actors[0]])

            if self.num_mapping > 1:
                # stage 1
                self.sync_broadcast_multi_threads(sorted_send_actors, self.send_recv_actor_mappings, max_workers, requires_grad, stage2=False)
                # stage 2
                sorted_send_actors = self.sort_send_actors(self.send_recv_actor_mappings_stage2, self.sorted_send_actors_stage2)
                max_workers = get_args().runtime_args.param_sync_max_workers
                if max_workers is None:
                    max_workers = max(self.dst_model.total_gpu // 8, 1)
                if max_workers == -1:
                    if self._comm_type == PARAM_SYNC_COMM_TYPE.BROADCAST:
                        max_workers = len(sorted_send_actors)
                    else:
                        max_workers = len(sorted_send_actors) * len(self.send_recv_actor_mappings_stage2[sorted_send_actors[0]])
                self.sync_broadcast_multi_threads(
                    sorted_send_actors, self.send_recv_actor_mappings_stage2, max_workers, requires_grad, group_name="intra_comm", stage2=True)
            else:
                with ThreadPoolExecutor(max_workers=max_workers) as executor:
                    futures = []
                    for send_actor in sorted_send_actors:
                        recv_actors = self.send_recv_actor_mappings[send_actor]
                        if self._comm_type == PARAM_SYNC_COMM_TYPE.BROADCAST:
                            actor_groups, group_name = self.create_broadcast_group(send_actor, recv_actors)
                            futures.append(executor.submit(self.sync_broadcast, actor_groups, group_name, requires_grad))
                        else:
                            for recv_actor in recv_actors:
                                futures.append(executor.submit(self.sync_send_recv, send_actor, recv_actor, requires_grad))
                    for _future in concurrent.futures.as_completed(futures):
                        try:
                            _future.result()
                        except Exception as e:
                            raise RuntimeError(f"Parameter sync thread generated an exception: {e}") # pylint: disable=raise-missing-from
                    concurrent.futures.wait(futures)
        else:
            for send_actor, recv_actors in self.send_recv_actor_mappings.items():
                if self._comm_type == PARAM_SYNC_COMM_TYPE.BROADCAST:
                    actor_groups, group_name = self.create_broadcast_group(send_actor, recv_actors)
                    self.sync_broadcast(actor_groups, group_name, requires_grad)
                else:
                    for recv_actor in recv_actors:
                        self.sync_send_recv(send_actor, recv_actor, requires_grad)

        for send_actor in self.send_recv_actor_mappings:
            if self._enable_lora:
                ref = send_actor.unfuse_lora_layer.remote()
                state = future.get([ref])
                assert state, "Check unfuse lora layer fail."

        if self._debug or validate:
            args = []
            for send_actor, recv_actors in self.send_recv_actor_mappings.items():
                for recv_actor in recv_actors:
                    args.append((send_actor, recv_actor, requires_grad))
            execute_in_parallel(self.validate_sync_results, args)

        if self._free_sync_collective_group:
            self.destroy_collective_group()
            self._is_collective_group_created = False
            self.collective_groups = []
        logger.info(f"Group {self.group_name} sync all parameters done, comm_type {self._comm_type}")<|MERGE_RESOLUTION|>--- conflicted
+++ resolved
@@ -262,14 +262,7 @@
             dp_rank_to_ranks[dp_rank].append(local_ranks[dp_rank])
         src_ranks = [i[1] for i in sorted(dp_rank_to_ranks.items())]
 
-<<<<<<< HEAD
         replica_rank_iter = cycle(iter(src_ranks))
-=======
-        if self.src_model.colocate_with(self.dst_model) and self.num_src_tensor_parallel % 2 == 1:
-            replica_rank_iter = cycle(reversed(src_ranks))
-        else:
-            replica_rank_iter = cycle(iter(src_ranks))
->>>>>>> 85ee7dfe
 
         logger.debug(f"src_ranks: {src_ranks}")
         logger.debug(f"dst_ranks: {dst_ranks}")
@@ -373,13 +366,8 @@
         validate()
         logger.info("Validation passed!")
 
-<<<<<<< HEAD
-    def set_sync_param_names_stage2(self, send_actor, recv_actor, to_rank, requires_grad):
-        send_names = self.set_sync_param_names(send_actor, send_actor, requires_grad)
-=======
     def set_sync_param_names_stage2(self, send_actor, recv_actor, rank, requires_grad):
         send_names, _ = self.set_sync_param_names(send_actor, send_actor, requires_grad)
->>>>>>> 85ee7dfe
         refs = []
         refs.append(send_actor.set_send_parameters.remote(send_names, self.get_actor_pipe_rank(send_actor)))
         refs.append(recv_actor.set_recv_parameters.remote(to_rank, send_names, self.get_actor_pipe_rank(recv_actor)))
@@ -633,12 +621,7 @@
                     raise RuntimeError(f"Parameter sync thread generated an exception: {e}") # pylint: disable=raise-missing-from
             concurrent.futures.wait(futures)
 
-<<<<<<< HEAD
-    def sync(self, requires_grad=None):
-=======
-
     def sync(self, requires_grad=None, validate=False):
->>>>>>> 85ee7dfe
         if not self._is_collective_group_created:
             # Re-create collective group only when it is destroyed before.
             assert self._free_sync_collective_group
