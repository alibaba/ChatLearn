# Copyright 2024 Alibaba Group Holding Limited. All Rights Reserved.
#
# Licensed under the Apache License, Version 2.0 (the "License");
# you may not use this file except in compliance with the License.
# You may obtain a copy of the License at
#
#     http://www.apache.org/licenses/LICENSE-2.0
#
# Unless required by applicable law or agreed to in writing, software
# distributed under the License is distributed on an "AS IS" BASIS,
# WITHOUT WARRANTIES OR CONDITIONS OF ANY KIND, either express or implied.
# See the License for the specific language governing permissions and
# limitations under the License.
# ==============================================================================
"""Sync parameters"""

import importlib
import concurrent.futures
import traceback
from collections import defaultdict
from concurrent.futures import ThreadPoolExecutor
from itertools import cycle
from typing import List

from tqdm import tqdm

from chatlearn.launcher.initialize import patch_ray
from chatlearn.utils import future
from chatlearn.utils import utils
from chatlearn.utils.constant import LORA_WEIGHT_PREFIX
from chatlearn.utils.constant import PARAM_SYNC_COMM_TYPE
from chatlearn.utils.global_vars import get_args
from chatlearn.utils.logger import logger
from chatlearn.utils.utils import execute_in_parallel

vllm_exist = importlib.util.find_spec("vllm")
if vllm_exist:
    from chatlearn.models.vllm_module import VLLMModule


patch_ray()


class ParameterSyncGroup:
    """ParameterSyncGroup"""

    def __init__(self, src_model, dst_model, group_name, frequency, error_signal):
        self.src_model = src_model
        self.dst_model = dst_model
        self.group_name = group_name
        self.error_signal = error_signal
        self.send_recv_actor_mappings = defaultdict(list)
        self.recv_send_actor_mappings = defaultdict(list)
        self.send_recv_actor_mappings_stage2 = defaultdict(list)
        self.recv_send_actor_mappings_stage2 = defaultdict(list)
        self.actor2rank = {}
        self._debug = get_args().runtime_args.debug
        self._num_src_pipeline_stage = None
        self._num_dst_pipeline_stage = None
        self._num_src_expert_parallel = None
        self._num_dst_expert_parallel = None
        self._num_src_tensor_parallel = None
        self._num_dst_tensor_parallel = None
        self._send_recv_param_names = {}
        self._actor2pipe = {}
        self._actor2tp = {}
        self._actor2ep = {}
        self._actor2dp = {}
        self._comm_type = get_args().runtime_args.param_sync_comm_type
        if src_model.colocate_with(dst_model) and self._comm_type == PARAM_SYNC_COMM_TYPE.BROADCAST \
            and self.num_src_tensor_parallel == self.num_dst_tensor_parallel \
            and self.num_src_tensor_parallel % 2 == 1:
            if self.num_src_pipeline_stage > 1 or self.src_model.num_replica % 2 == 1:
                logger.warning("Only support PARAM_SYNC_COMM_TYPE.BROADCAST when TP SIZE is even number, use P2P instead")
                self._comm_type = PARAM_SYNC_COMM_TYPE.P2P
        self.setup_collective_group()

        self.setup_rank_mapping()

        self.enable_coalesce_param = get_args().runtime_args.coalesce_param
        self.concurrent_comm = get_args().runtime_args.concurrent_comm
        self._enable_lora = self.src_model.module_args.lora.enable_lora
        # sync every n episodes, n = 0 for no param sync
        self._frequency = frequency

        self._free_sync_collective_group = get_args().runtime_args.free_sync_collective_group
        self._is_collective_group_created = True
        self.collective_groups = []
        self.src_dp_size = future.get(self.src_model.replicas[0].all_actors[0].get_data_parallel_size.remote())
        self.sorted_send_actors = None
        self.sorted_send_actors_stage2 = None

    def get_group_name(self, actors):
        return f"{self.group_name}_" + "_".join(str(self.actor2rank[actor]) for actor in actors)

    @property
    def frequency(self):
        return self._frequency

    def get_or_cache(self, actor, func_name, *args, **kwargs):
        def inner_func(*args, **kwargs):
            return future.get(getattr(getattr(actor, func_name), 'remote')(*args, **kwargs))
        cached_name = str(actor) + "_" + func_name
        if hasattr(self, cached_name):
            cached = getattr(self, cached_name)
        else:
            cached = {}
            setattr(self, cached_name, cached)
        return utils.get_or_cache(cached, actor, inner_func, *args, **kwargs)

    def is_same_gpu(self, src_actor, dst_actor):
        src_gpu = self.get_or_cache(src_actor, "get_visible_gpus")
        dst_gpu = self.get_or_cache(dst_actor, "get_visible_gpus")
        src_address = self.get_or_cache(src_actor, "get_address")
        dst_address = self.get_or_cache(dst_actor, "get_address")
        return src_gpu == dst_gpu and src_address == dst_address

    @property
    def num_src_pipeline_stage(self):
        if self._num_src_pipeline_stage is None:
            self._num_src_pipeline_stage = future.get(self.src_model.replicas[0].all_actors[0].pipeline_model_parallel_size.remote())
        return self._num_src_pipeline_stage

    @property
    def num_dst_pipeline_stage(self):
        if self._num_dst_pipeline_stage is None:
            self._num_dst_pipeline_stage = future.get(self.dst_model.replicas[0].all_actors[0].pipeline_model_parallel_size.remote())
        return self._num_dst_pipeline_stage

    @property
    def num_src_tensor_parallel(self):
        if self._num_src_tensor_parallel is None:
            self._num_src_tensor_parallel = future.get(self.src_model.replicas[0].all_actors[0].tensor_model_parallel_size.remote())
        return self._num_src_tensor_parallel

    @property
    def num_dst_tensor_parallel(self):
        if self._num_dst_tensor_parallel is None:
            self._num_dst_tensor_parallel = future.get(self.dst_model.replicas[0].all_actors[0].tensor_model_parallel_size.remote())
        return self._num_dst_tensor_parallel

    @property
    def num_src_expert_parallel(self):
        if self._num_src_expert_parallel is None:
            self._num_src_expert_parallel = future.get(self.src_model.replicas[0].all_actors[0].expert_model_parallel_size.remote())
        return self._num_src_expert_parallel

    @property
    def num_dst_expert_parallel(self):
        if self._num_dst_expert_parallel is None:
            self._num_dst_expert_parallel = future.get(self.dst_model.replicas[0].all_actors[0].expert_model_parallel_size.remote())
        return self._num_dst_expert_parallel

    def setup_collective_group(self):
        refs = []
        # we put src_model first, so we don't need to change the rank of training model
        models = [self.src_model, self.dst_model]
        world_size = sum(model.actor_num for model in models)

        rank_offset = 0
        for model in models:
            for replica in model.replicas:
                if self._comm_type == PARAM_SYNC_COMM_TYPE.P2P:
                    refs += replica._setup_collective_group(rank_offset, world_size, self.group_name)
                else:
                    replica._setup_ranks(rank_offset)
                rank_offset += replica.actor_num
        if refs:
            future.get(refs)
            logger.info(f"init collective group done for {self.group_name}")

    def destroy_collective_group(self):
        refs = []
        try:
            refs.extend(self.src_model.destroy_collective_group())
            refs.extend(self.dst_model.destroy_collective_group())
            future.wait(refs)
            logger.info(f"destroy_collective_group success for {self.group_name}")
        except Exception as e:
            logger.exception(f"destroy_collective_group fail for {self.group_name} {e}")

    def setup_rank_mapping(self):
        self.tp_num_mapping = self.num_dst_tensor_parallel // self.num_src_tensor_parallel
        if self.tp_num_mapping == 1:
            self.build_rank_mapping()
        elif self.tp_num_mapping > 1:
            self.build_rank_mapping_two_stage()
        else:
            raise RuntimeError(
                f"Currently, ChatLearn doesn't allow synchronize from larger TP size ({self.num_src_tensor_parallel}) "
                f"to smaller TP size ({self.num_dst_tensor_parallel})."
            )

    def add_recv_actor(self, src_rank, dst_rank):
        src_actor = self.src_model.get_actor(src_rank)
        self.actor2rank[src_actor] = src_rank
        dst_actor = self.dst_model.get_actor(dst_rank)
        self.actor2rank[dst_actor] = dst_rank

        src_gpu = self.get_or_cache(src_actor, "get_visible_gpus")
        dst_gpu = self.get_or_cache(dst_actor, "get_visible_gpus")
        src_tp_rank = self.get_actor_tp_rank(src_actor)
        dst_tp_rank = self.get_actor_tp_rank(dst_actor)
        src_pp_rank = self.get_actor_pipe_rank(src_actor)
        dst_pp_rank = self.get_actor_pipe_rank(dst_actor)
        src_ep_rank = self.get_actor_ep_rank(src_actor)
        dst_ep_rank = self.get_actor_ep_rank(dst_actor)
        logger.debug(f"build rank mapping from {src_rank} to {dst_rank}, from gpu {src_gpu} to {dst_gpu}, " +
                     f"from pipe_stage {src_pp_rank} to {dst_pp_rank}, " +
                     f"from tp rank {src_tp_rank} to {dst_tp_rank}, " +
                     f"from ep rank {src_ep_rank} to {dst_ep_rank}.")
        self.send_recv_actor_mappings[src_actor].append(dst_actor)
        self.recv_send_actor_mappings[dst_actor].append(src_actor)

    def add_recv_actor_stage2(self, src_rank, dst_rank):
        src_actor = self.dst_model.get_actor(src_rank)
        self.actor2rank[src_actor] = src_rank
        dst_actor = self.dst_model.get_actor(dst_rank)
        self.actor2rank[dst_actor] = dst_rank

        src_gpu = future.get(src_actor.get_visible_gpus.remote())
        dst_gpu = future.get(dst_actor.get_visible_gpus.remote())
        # TODO(jiangle.jl): support ep/cp.
        src_tp_rank = self.get_actor_tp_rank(src_actor)
        dst_tp_rank = self.get_actor_tp_rank(dst_actor)
        src_pp_rank = self.get_actor_pipe_rank(src_actor)
        dst_pp_rank = self.get_actor_pipe_rank(dst_actor)
        logger.debug(f"build rank mapping from {src_rank} to {dst_rank}, from gpu {src_gpu} to {dst_gpu}, " + \
                     f"from pipe_stage {src_pp_rank} to {dst_pp_rank}, " + \
                     f"from tp rank {src_tp_rank} to {dst_tp_rank}")
        self.send_recv_actor_mappings_stage2[src_actor].append(dst_actor)
        self.recv_send_actor_mappings_stage2[dst_actor].append(src_actor)

    def build_rank_mapping(self, add_recv_actor_fn=None):
        # setup rank mapping for src parameter and dst parameter
        # get rank for one src_model, without model replicas

        if add_recv_actor_fn is None:
            add_recv_actor_fn = self.add_recv_actor

        dst_dp_ranks = self.dst_model.all_ranks
        local_src_ranks = future.get(self.src_model.replicas[0].get_local_param_ranks())
        if local_src_ranks[0] is None or dst_dp_ranks is None:
            if self._debug:
                logger.warning(
                    f"DEBUG MODE! src_dp_ranks {local_src_ranks} or dst_dp_ranks: {dst_dp_ranks} is None, "
                    "make sure they have values in real application.")
                return
            else:
                raise Exception(f"src_dp_ranks {local_src_ranks} or dst_dp_ranks {dst_dp_ranks} should not be None")
        dp_rank_to_ranks = defaultdict(list)
        for local_ranks, dp_rank in local_src_ranks:
            dp_rank_to_ranks[dp_rank].append(local_ranks[dp_rank])
        src_dp_ranks = [i[1] for i in sorted(dp_rank_to_ranks.items())]

        assert len(src_dp_ranks[0]) % len(dst_dp_ranks[0]) == 0, \
            f"src training model ranks should be times of dst ranks, but got {len(src_dp_ranks[0])} and {len(dst_dp_ranks[0])}"
        if self.src_model.colocate_with(self.dst_model) and self.num_src_tensor_parallel % 2 == 1:
            replica_rank_iter = cycle(reversed(src_dp_ranks))
        else:
            replica_rank_iter = cycle(iter(src_dp_ranks))
        logger.debug(f"src_dp_ranks: {src_dp_ranks}")
        logger.debug(f"dst_dp_ranks: {dst_dp_ranks}")

        assert self.num_src_pipeline_stage % self.num_dst_pipeline_stage == 0

        def split_ranks_by_tp_and_ep_size(ranks,
                                          tp_size : int = 1,
                                          ep_size : int = 1):
            tp_and_ep_size = tp_size * ep_size
            return [ranks[i:i + tp_and_ep_size] for i in range(0, len(ranks), tp_and_ep_size)]

        for dst_replica_ranks in dst_dp_ranks:
            src_replica_ranks = next(replica_rank_iter)
            src_replica_ranks_group = split_ranks_by_tp_and_ep_size(src_replica_ranks, self.num_src_tensor_parallel, self.num_src_expert_parallel)
            dst_replica_ranks_group = split_ranks_by_tp_and_ep_size(dst_replica_ranks, self.num_dst_tensor_parallel, self.num_dst_expert_parallel)
            pipe_map_interval = self.num_src_pipeline_stage // self.num_dst_pipeline_stage
            for i, src_tp_group in enumerate(src_replica_ranks_group):
                j = i // pipe_map_interval
                for src_rank, dst_rank in zip(src_tp_group, dst_replica_ranks_group[j]):
                    add_recv_actor_fn(src_rank, dst_rank)

    # pylint: disable=unused-argument
    def build_rank_mapping_for_ep(self, add_recv_actor_fn=None):
        # Currently, we do nothing for ep
        pass

    def build_rank_mapping_two_stage(self, add_recv_actor_fn=None):
        # setup rank mapping for src parameter and dst parameter
        # get rank for one src_model, without model replicas

        if add_recv_actor_fn is None:
            add_recv_actor_stage1_fn = self.add_recv_actor
            add_recv_actor_stage2_fn = self.add_recv_actor_stage2
        else:
            assert len(add_recv_actor_fn) == 2, (
                "The length of add_recv_actor_fn should be 2. The first one is a function handler for communication stage 1, "
                "while the second one is a function handler for communication stage 2."
            )
            add_recv_actor_stage1_fn = add_recv_actor_fn[0]
            add_recv_actor_stage2_fn = add_recv_actor_fn[1]

        dst_ranks = self.dst_model.all_ranks
        local_src_ranks = future.get(self.src_model.replicas[0].get_local_param_ranks())
        if local_src_ranks[0] is None or dst_ranks is None:
            if self._debug:
                logger.warning(
                    f"DEBUG MODE! src_ranks {local_src_ranks} or dst_ranks: {dst_ranks} is None, make sure they have values in real application.")
                return
            else:
                raise Exception(f"src_ranks {local_src_ranks} or dst_ranks {dst_ranks} should not be None")
        dp_rank_to_ranks = defaultdict(list)
        for local_ranks, dp_rank in local_src_ranks:
            dp_rank_to_ranks[dp_rank].append(local_ranks[dp_rank])
        src_ranks = [i[1] for i in sorted(dp_rank_to_ranks.items())]

        replica_rank_iter = cycle(iter(src_ranks))

        print(f"src_ranks: {src_ranks}")
        print(f"dst_ranks: {dst_ranks}")

        assert self.num_dst_tensor_parallel % self.num_src_tensor_parallel == 0, \
            "currently we require mod value equals to zero for tensor_model_parallel_size of dst_model and that of src_model while " + \
            f"src model {self.src_model.name}(TP={self.num_src_tensor_parallel}) and " + \
            f"dst model {self.dst_model.name}(TP={self.num_dst_tensor_parallel})"
        assert self.num_src_pipeline_stage % self.num_dst_pipeline_stage == 0

        def split_ranks_by_tp_size(ranks, tp_size):
            return [ranks[i:i + tp_size] for i in range(0, len(ranks), tp_size)]

        pair_list = []
        p2p_list = []
        for d_i, dst_replica_ranks in enumerate(dst_ranks):
            src_replica_ranks = next(replica_rank_iter)
            src_replica_ranks_group = split_ranks_by_tp_size(src_replica_ranks, self.num_src_tensor_parallel)
            dst_replica_ranks_group = split_ranks_by_tp_size(dst_replica_ranks, self.num_dst_tensor_parallel)
            print(f"src_replica_ranks_group: {src_replica_ranks_group}")
            print(f"dst_replica_ranks_group: {dst_replica_ranks_group}")
            pipe_map_interval = self.num_src_pipeline_stage // self.num_dst_pipeline_stage

            assert pipe_map_interval >= 1, \
                f"dst_pp expected to divide src_pp, while src_pp {self.num_src_pipeline_stage} and dst_pp {self.num_dst_pipeline_stage}"

            # stage 1: comm pairs that broadcast params from trainer to inference model
            # Each rank in trainer holds weights for num_mapping ranks in inference model.
            # For example: trainer_tp = 2, inference_tp = 4 => num_mapping = inference_tp // trainer_tp = 2
            # Weight mapping from training to inference:
            #   [0] -> [0', 1']
            #   [1] -> [2', 3']
            # To avoid p2p communication on the same gpu, we only broadcast params to first rank in weight_mapping_group.
            # Comm mapping from training to inference:
            #   [0] -> [0']
            #   [1] -> [2']
            for i, src_tp_group in enumerate(src_replica_ranks_group):
                j = i // pipe_map_interval
                if self.tp_num_mapping == 1:
                    start =  0
                else:
                    mod_i = (i + d_i) % self.tp_num_mapping
                    start = mod_i if i < self.tp_num_mapping else (self.tp_num_mapping - mod_i - 1) % self.tp_num_mapping
                for s_idx, src_rank in enumerate(src_tp_group):
                    offset = s_idx * self.tp_num_mapping + start
                    dst_rank = dst_replica_ranks_group[j][offset]
                    add_recv_actor_stage1_fn(src_rank, dst_rank)
                    pair_list.append((src_rank, dst_rank))
                if pipe_map_interval == 1:
                    break
            # stage 2: comm pairs that broadcast params from first rank to the other ranks for each weight_mapping_group
            # Comm mapping in each weight_mapping_group of inference:
            #   [0'] -> [1']
            #   [2'] -> [3']
            recv_ranks = [pair[1] for pair in pair_list]
            def p2p_pair_grouping(tuples):
                for s_idx, src_rank in enumerate(tuples):
                    for d_idx, dst_rank in enumerate(tuples):
                        if s_idx == d_idx or src_rank not in recv_ranks: # pylint: disable=cell-var-from-loop
                            continue
                        add_recv_actor_stage2_fn(src_rank, dst_rank)
                        p2p_list.append((src_rank, dst_rank))

            for dst_tp_group in dst_replica_ranks_group:
                dst_tp_group = split_ranks_by_tp_size(dst_tp_group, self.tp_num_mapping)
                for tuples in dst_tp_group:
                    p2p_pair_grouping(tuples)

        print(f"comm pair_list <train_rank, inference_rank>: {pair_list}")
        print(f"comm p2p_list <inference_rank, inference_rank>: {p2p_list}")

    def _get_dst_name(self, src_name, src_prefix, dst_prefix):
        if src_prefix:
            dst_name = src_name[len(src_prefix):]
        else:
            dst_name = dst_prefix + src_name
        return dst_name

<<<<<<< HEAD
    def _set_sync_param_names(self, send_actor, recv_actor, requires_grad=None, filter_fn=None):
        if requires_grad is None:
            requires_grad = True
        if self._enable_lora:
            # TODO(jiangle.jl): support freeze layer.
            requires_grad = False

        if self.num_src_pipeline_stage > 1:
            dst_pipe_rank = self.get_actor_pipe_rank(recv_actor)
            dst_layer_offset = self.get_or_cache(recv_actor, "get_pipeline_stage_layer_offset")
            dst_src_mappings = future.get(send_actor.build_pipeline_layer_name_mapping.remote(
                                          self.num_dst_pipeline_stage, dst_pipe_rank, dst_layer_offset,
                                          requires_grad=requires_grad))
            dst_names = list(dst_src_mappings.keys())
            src_names = list(dst_src_mappings.values())
        else:
            src_names = dst_names = future.get(send_actor.get_parameter_names.remote(requires_grad=requires_grad))

        if self._enable_lora:
            src_names = [ele for ele in src_names if LORA_WEIGHT_PREFIX not in ele]
            dst_names = [ele for ele in dst_names if LORA_WEIGHT_PREFIX not in ele]

        if filter_fn is not None:
            src_names = filter_fn(src_names)
            dst_names = filter_fn(dst_names)

        if vllm_exist and isinstance(self.dst_model.replicas[0].model, VLLMModule):
            src_pipe_stage = self.get_actor_pipe_rank(send_actor)
            src_names, dst_names = future.get(recv_actor.map_src_to_dst.remote(src_names, self.num_src_pipeline_stage, src_pipe_stage))
            concat_params_dict = future.get(recv_actor.get_concat_params_dict.remote())
            future.get(send_actor.set_concat_params_dict.remote(concat_params_dict))
            to_fix_act_ordering_dict = future.get(recv_actor.get_to_fix_act_ordering_dict.remote())
            future.get(send_actor.set_to_fix_act_ordering_dict.remote(to_fix_act_ordering_dict))
            to_fix_qkv_ordering_dict = future.get(recv_actor.get_to_fix_qkv_ordering_dict.remote())
            future.get(send_actor.set_to_fix_qkv_ordering_dict.remote(to_fix_qkv_ordering_dict))
            to_fix_qkv_ordering_func = future.get(recv_actor.get_to_fix_qkv_ordering_func.remote())
            future.get(send_actor.set_to_fix_qkv_ordering_func.remote(to_fix_qkv_ordering_func))
        else:
            dst_names_ref = future.get(recv_actor.get_parameter_names.remote(requires_grad=False))
            src_prefix, dst_prefix = self.set_model_prefix(src_names, dst_names_ref)
            dst_names = [self._get_dst_name(name, src_prefix, dst_prefix) for name in dst_names]
        self.check_param_names(send_actor, recv_actor, src_names, dst_names)
        if self.tp_num_mapping > 1:
            key = (recv_actor, recv_actor)
            if key not in self._send_recv_param_names:
                self._send_recv_param_names[key] = (dst_names, dst_names)
            else:
                dst_names0 = self._send_recv_param_names[key][0]
                dst_names0 += dst_names
                self._send_recv_param_names[key] = (dst_names0, dst_names0)
        if not (vllm_exist and isinstance(self.dst_model.replicas[0].model, VLLMModule)):
            pipe_stage = self.get_actor_pipe_rank(send_actor)
            refs = []
            refs.append(send_actor.set_sync_parameters.remote(src_names, pipe_stage))
            refs.append(recv_actor.set_sync_parameters.remote(dst_names, pipe_stage))
            future.get(refs)
        return src_names, dst_names

    def set_sync_param_names(self, send_actor, recv_actor, requires_grad=None, filter_fn=None):
        src_names, dst_names = utils.get_or_cache(self._send_recv_param_names, (send_actor, recv_actor), \
            lambda: self._set_sync_param_names(send_actor, recv_actor, requires_grad, filter_fn))
        pipe_stage = self.get_actor_pipe_rank(send_actor)
        if vllm_exist and isinstance(self.dst_model.replicas[0].model, VLLMModule):
            refs = []
            refs.append(send_actor.reset_sync_parameters.remote(src_names, pipe_stage))
            refs.append(recv_actor.reset_sync_parameters.remote(dst_names, pipe_stage))
            future.get(refs)
        return src_names, dst_names

    def set_sync_param_names_stage2(self, send_actor, recv_actor, to_rank, requires_grad, filter_fn=None):
        send_names, _ = self.set_sync_param_names(send_actor, send_actor, requires_grad, filter_fn)
        refs = []
        refs.append(send_actor.set_send_parameters.remote(send_names, self.get_actor_pipe_rank(send_actor)))
        refs.append(recv_actor.set_recv_parameters.remote(to_rank, send_names, self.get_actor_pipe_rank(recv_actor)))
        future.get(refs)
        return send_names, send_names

    def _clear_sync_send_recv_parameters(self, rank_mappings:List):
        refs = []
        flagged_actors = set()
        for rank_mapping in rank_mappings:
            if len(rank_mapping) == 0:
                continue
            for send_actor, recv_actors in rank_mapping.items():
                if send_actor not in flagged_actors:
                    refs.append(send_actor.clear_sync_send_recv_parameters.remote())
                    flagged_actors.add(send_actor)
                for recv_actor in recv_actors:
                    if recv_actor not in flagged_actors:
                        refs.append(recv_actor.clear_sync_send_recv_parameters.remote())
                        flagged_actors.add(recv_actor)
        future.get(refs)

    def _clear_send_recv_param_names(self):
        self._send_recv_param_names = {}

    def _clear_sorted_send_actors(self, sorted_send_actors_list:List):
        for sorted_send_actors in sorted_send_actors_list:
            if sorted_send_actors is not None:
                sorted_send_actors = None

    def clear_cache(self, rank_mapping_list=None, sorted_send_actors_list=None):
        if rank_mapping_list is None:
            rank_mapping_list = [self.send_recv_actor_mappings, self.send_recv_actor_mappings_stage2]
        if sorted_send_actors_list is None:
            sorted_send_actors_list = [self.sorted_send_actors, self.sorted_send_actors_stage2]

        self._clear_sync_send_recv_parameters(rank_mapping_list)
        self._clear_send_recv_param_names()
        self._clear_sorted_send_actors(sorted_send_actors_list)

    def validate_sync_results(self, send_actor, recv_actor, requires_grad, filter_fn=None):
        src_names, dst_names = self.set_sync_param_names(send_actor, recv_actor, requires_grad, filter_fn)

        def validate():
            # check the value of src model and tgt model
            names = list(zip(src_names, dst_names))
            if filter_fn is not None:
                names = filter_fn(names)
=======
    def validate_sync_results(self, send_actor, recv_actor, requires_grad):

        def validate():
            # check the value of src model and tgt model
            src_names, dst_names = self.set_sync_param_names(send_actor, recv_actor, requires_grad)
>>>>>>> 5cd6fdd0
            pipe_stage = self.get_actor_pipe_rank(send_actor)
            future.wait([send_actor.reset_sync_parameters.remote(src_names, pipe_stage),
                         recv_actor.reset_sync_parameters.remote(dst_names, pipe_stage)])
            src_names, dst_names = future.get([send_actor.get_parameter_to_sync_names.remote(pipe_stage),
                                               recv_actor.get_parameter_to_sync_names.remote(pipe_stage)])
            assert len(src_names) == len(dst_names)
            names = list(zip(src_names, dst_names))
            for src_name, dst_name in tqdm(names):
                src_tensor, dst_tensor = future.get([send_actor.get_parameter_to_sync.remote(src_name, pipe_stage, True),
                                                     recv_actor.get_parameter_to_sync.remote(dst_name, pipe_stage, True)])
                assert src_tensor.shape == dst_tensor.shape, \
                    f"after weight sync {src_name}: {src_tensor.shape} and {dst_name}: {dst_tensor.shape} do not match"
                assert (src_tensor == dst_tensor).all(), \
                    f"after weight sync {src_name}: {src_tensor} and {dst_name}: {dst_tensor} do not match"
            return True

        logger.info("Going to validate transmitted tensors...")
        validate()
        logger.info("Validation passed!")

    def sync_broadcast_two_stage(self, actors, group_name, requires_grad=None, stage2=False, filter_fn=None):
        send_actor = actors[0]
        for rank, recv_actor in enumerate(actors[1:]):
            if stage2:
                src_names, dst_names = self.set_sync_param_names_stage2(send_actor, recv_actor, self.actor2rank[recv_actor], requires_grad, filter_fn)
            else:
                src_names, dst_names = self.set_sync_param_names(send_actor, recv_actor, requires_grad, filter_fn)
                shape_refs = []
                shape_refs.append(send_actor.get_parameter_shape.remote(src_names))
                shape_refs.append(recv_actor.get_parameter_shape.remote(dst_names))
                send_shape_list, recv_shape_list = future.get(shape_refs)

                buffer_num = {}
                tp_division = {}
                for send_name_and_shape, recv_name_and_shape in zip(send_shape_list, recv_shape_list):
                    buffer_num[recv_name_and_shape[0]] = send_name_and_shape[1].numel() // recv_name_and_shape[1].numel()
                    tp_division[send_name_and_shape[0]] = buffer_num[recv_name_and_shape[0]]
                refs = []
                refs.append(recv_actor.set_num_mapping.remote(self.tp_num_mapping))
                refs.append(recv_actor.set_buffer_num.remote(buffer_num))
                refs.append(send_actor.set_num_mapping.remote(self.tp_num_mapping))
                refs.append(send_actor.set_tp_division.remote(tp_division))
                future.get(refs)

        assert self.enable_coalesce_param
        refs = []
        pipe_stage = self.get_actor_pipe_rank(send_actor)
        send_rank = 0
        if stage2:
            assert len(actors) == 2, f"expect only 2 actors for stage2. \
                sync params of relative rank to other slices of inference model. while {len(actors)}"
        for rank, actor in enumerate(actors):
            sync_buffer_rank = self.actor2rank[actors[1]] if rank == 0 and stage2 else 0
            ref = actor.broadcast_parameter_two_stage.remote(
                self.actor2rank[actor], sync_buffer_rank, rank, send_rank, group_name, pipe_stage, stage2)
            refs.append(ref)
        rets = future.wait(refs, return_output=True)
        return rets

    def sync_broadcast(self, actors, group_name, requires_grad=None, filter_fn=None):
        send_actor = actors[0]
        for recv_actor in actors[1:]:
            self.set_sync_param_names(send_actor, recv_actor, requires_grad, filter_fn)
        pipe_stage = self.get_actor_pipe_rank(send_actor)
        assert self.enable_coalesce_param
        refs = []
        for rank, actor in enumerate(actors):
            ref = actor.broadcast_parameter.remote(rank, 0, group_name, pipe_stage)
            refs.append(ref)
        future.wait(refs, return_output=True)

    def _sync_send_recv(self, send_actor, recv_actor, requires_grad=None, filter_fn=None):
        src_names, dst_names = self.set_sync_param_names(send_actor, recv_actor, requires_grad, filter_fn)
        pipe_stage = self.get_actor_pipe_rank(send_actor)
        is_the_same_gpu = self.is_same_gpu(send_actor, recv_actor)

        if self.enable_coalesce_param:
            if is_the_same_gpu:
                name2ref = send_actor.ray_put_parameter.remote(None, self.group_name, pipe_stage)
                recv_ref = recv_actor.ray_get_parameter.remote(None, self.group_name, name2ref, pipe_stage)
                future.get(recv_ref)
            else:
                send_ref = send_actor.send_parameter.remote(None, self.actor2rank[recv_actor], self.group_name, pipe_stage)
                recv_ref = recv_actor.recv_parameter.remote(None, self.actor2rank[send_actor], self.group_name, pipe_stage)
                future.get([send_ref, recv_ref])
            logger.debug(f"sync all parameters from {send_actor} to {recv_actor}")
        else:
            dst_names_ref = future.get(recv_actor.get_parameter_names.remote(requires_grad=requires_grad))
            src_prefix, dst_prefix = self.set_model_prefix(src_names, dst_names_ref)
            for send_name, dst_name in zip(src_names, dst_names):
                dst_name = self._get_dst_name(send_name, src_prefix, dst_prefix)
                recv_tensor_exist = future.get(recv_actor.exist_parameter.remote(dst_name))
                if not recv_tensor_exist:
                    logger.info(f"recv tensor {dst_name} not exists")
                    all_dst_layer_names = future.get(recv_actor.get_parameter_names.remote())
                    raise Exception(
                        f"recv tensor {dst_name} not exists, while recv model has following layers {all_dst_layer_names}")
                if is_the_same_gpu:
                    raise Exception("In the single gpu case, enable_coalesce_param must be True, not False.")
                send_ref = send_actor.send_parameter.remote(send_name, self.actor2rank[recv_actor], self.group_name)
                recv_ref = recv_actor.recv_parameter.remote(dst_name, self.actor2rank[send_actor], self.group_name)
                future.get([send_ref, recv_ref])
            logger.debug(f"sync all parameters from {send_actor} to {recv_actor}, total param num {len(src_names)}")

    def sync_send_recv(self, send_actor, recv_actor, requires_grad=None, filter_fn=None):
        try:
            self._sync_send_recv(send_actor, recv_actor, requires_grad, filter_fn)
        except Exception:
            future.get(self.error_signal.set.remote(traceback.format_exc()))

    def set_model_prefix(self, src_names, dst_names):
        dst_prefix = None
        src_prefix = None
        for sname in src_names:
            for dname in dst_names:
                if sname in dname:
                    prefix = dname[:dname.index(sname)]
                    dst_prefix = prefix
                    return src_prefix, dst_prefix
                elif dname in sname:
                    prefix = sname[:sname.index(dname)]
                    src_prefix = prefix
                    return src_prefix, dst_prefix
        if dst_prefix is None and src_prefix is None:
            raise RuntimeError("Cannot find prefix")
        return src_prefix, dst_prefix

    def check_param_names(self, send_actor, recv_actor, src_names, dst_names):
        ref0 = send_actor.check_param_exists.remote(src_names)
        ref1 = recv_actor.check_param_exists.remote(dst_names)
        states = future.get([ref0, ref1])
        if not states[0]:
            raise RuntimeError(f"Check src parameters to sync fail {src_names}")
        if not states[1]:
            raise RuntimeError(f"Check dst parameters to sync fail {dst_names}")

    def get_actor_pipe_rank(self, actor):
        def inner_func():
            return future.get(actor.pipeline_parallel_rank.remote())
        return utils.get_or_cache(self._actor2pipe, actor, inner_func)

    def get_actor_tp_rank(self, actor):
        def inner_func():
            return future.get(actor.tensor_parallel_rank.remote())
        return utils.get_or_cache(self._actor2tp, actor, inner_func)

    def get_actor_ep_rank(self, actor):
        def inner_func():
            return future.get(actor.expert_parallel_rank.remote())
        return utils.get_or_cache(self._actor2ep, actor, inner_func)

    def get_actor_dp_rank(self, actor):
        def inner_func():
            return future.get(actor.get_data_parallel_rank.remote())
        return utils.get_or_cache(self._actor2dp, actor, inner_func)

    def create_broadcast_group(self, send_actor, recv_actors, group_name=None):
        actor_groups = [send_actor]
        actor_groups.extend(recv_actors)
        dp = self.get_actor_dp_rank(send_actor)
        pp = self.get_actor_pipe_rank(send_actor)
        tp = self.get_actor_tp_rank(send_actor)
        ep = self.get_actor_ep_rank(send_actor)
        group_name = self.group_name if group_name is None else group_name
        group_name = f"{group_name}_dp{dp}_pp{pp}_tp{tp}_ep{ep}"
        if group_name not in self.collective_groups:
            refs = []
            for rank, actor in enumerate(actor_groups):
                ref = actor.setup_collective_group.remote(rank, len(actor_groups), "nccl", group_name)
                refs.append(ref)
            future.wait(refs)
            self.collective_groups.append(group_name)
        return actor_groups, group_name

    def sort_send_actors(self, send_recv_actor_mappings, sorted_send_actors):
        if sorted_send_actors is not None:
            return sorted_send_actors
        dp2send_actors = defaultdict(list)
        for send_actor in send_recv_actor_mappings:
            dp2send_actors[self.get_actor_dp_rank(send_actor)].append(send_actor)
        for dp_rank in dp2send_actors:
            send_actors = dp2send_actors[dp_rank]
            dp2send_actors[dp_rank] = sorted(send_actors, key=lambda x: self.actor2rank[x])
        sorted_send_actors = []
        dp_rank = 0
        while len(sorted_send_actors) < len(send_recv_actor_mappings):
            sorted_send_actors.append(dp2send_actors[dp_rank].pop(0))
            dp_rank += 1
            # dp_rank not in dp2send_actors happens when inference replica number less than training replica number
            if dp_rank == self.src_dp_size or dp_rank not in dp2send_actors:
                dp_rank = 0
        assert len(send_recv_actor_mappings) == len(sorted_send_actors)
        return sorted_send_actors

    def sync_broadcast_multi_threads(
        self, sorted_send_actors, send_recv_actor_mappings, max_workers, requires_grad,
        group_name=None, stage2=False, filter_fn=None
    ):
        for send_actor in sorted_send_actors:
            recv_actors = send_recv_actor_mappings[send_actor]
            if self._comm_type == PARAM_SYNC_COMM_TYPE.BROADCAST:
                if stage2:
                    for recv_actor in recv_actors:
                        actor_groups, group_name = self.create_broadcast_group(send_actor, [recv_actor], group_name=group_name)
                        self.sync_broadcast_two_stage(actor_groups, group_name, requires_grad, stage2, filter_fn)
                else:
                    actor_groups, group_name = self.create_broadcast_group(send_actor, recv_actors, group_name=group_name)
                    self.sync_broadcast_two_stage(actor_groups, group_name, requires_grad, stage2, filter_fn)
            print(f"success to send params from {self.actor2rank[send_actor]} to {[self.actor2rank[actor] for actor in recv_actors]}")
        # with ThreadPoolExecutor(max_workers=max_workers) as executor:
        #     futures = []
        #     for send_actor in sorted_send_actors:
        #         recv_actors = send_recv_actor_mappings[send_actor]
        #         if self._comm_type == PARAM_SYNC_COMM_TYPE.BROADCAST:
        #             actor_groups, group_name = self.create_broadcast_group(send_actor, recv_actors, group_name=group_name)
        #             futures.append(executor.submit(self.sync_broadcast_two_stage, actor_groups, group_name, requires_grad, stage2, filter_fn))
        #         else:
        #             raise RuntimeError("support p2p only for scenes that trainer_tp not equal to inference_tp.")
        #     for _future in concurrent.futures.as_completed(futures):
        #         try:
        #             _future.result()
        #         except Exception as e:
        #             raise RuntimeError(f"Parameter sync thread generated an exception: {e}") # pylint: disable=raise-missing-from
        #     concurrent.futures.wait(futures)

    def sync(self, requires_grad=None, validate=False):
        if not self._is_collective_group_created:
            # Re-create collective group only when it is destroyed before.
            assert self._free_sync_collective_group
            self.setup_collective_group()

        for send_actor in self.send_recv_actor_mappings:
            if self._enable_lora:
                ref = send_actor.fuse_lora_layer.remote()
                state = future.get([ref])
                assert state, "Check fuse lora layer fail."

        if self.concurrent_comm:
            sorted_send_actors = self.sort_send_actors(self.send_recv_actor_mappings, self.sorted_send_actors)
            max_workers = get_args().runtime_args.param_sync_max_workers
            if max_workers is None:
                max_workers = max(self.src_model.total_gpu // 8, 1)
            if max_workers == -1:
                if self._comm_type == PARAM_SYNC_COMM_TYPE.BROADCAST:
                    max_workers = len(send_actors)
                else:
                    max_workers = len(send_actors) * len(self.send_recv_actor_mappings[send_actors[0]])

            if self.tp_num_mapping > 1:
                # stage 1
                self.sync_broadcast_multi_threads(sorted_send_actors, self.send_recv_actor_mappings, max_workers, requires_grad, stage2=False)
                # stage 2
                sorted_send_actors = self.sort_send_actors(self.send_recv_actor_mappings_stage2, self.sorted_send_actors_stage2)
                max_workers = get_args().runtime_args.param_sync_max_workers
                if max_workers is None:
                    max_workers = max(self.dst_model.total_gpu // 8, 1)
                if max_workers == -1:
                    if self._comm_type == PARAM_SYNC_COMM_TYPE.BROADCAST:
                        max_workers = len(sorted_send_actors)
                    else:
                        max_workers = len(sorted_send_actors) * len(self.send_recv_actor_mappings_stage2[sorted_send_actors[0]])
                self.sync_broadcast_multi_threads(
                    sorted_send_actors, self.send_recv_actor_mappings_stage2, max_workers, requires_grad, group_name="intra_comm", stage2=True)
            else:
                with ThreadPoolExecutor(max_workers=max_workers) as executor:
                    futures = []
                    for send_actor in sorted_send_actors:
                        recv_actors = self.send_recv_actor_mappings[send_actor]
                        if self._comm_type == PARAM_SYNC_COMM_TYPE.BROADCAST:
                            actor_groups, group_name = self.create_broadcast_group(send_actor, recv_actors)
                            futures.append(executor.submit(self.sync_broadcast, actor_groups, group_name, requires_grad))
                        else:
                            for recv_actor in recv_actors:
                                futures.append(executor.submit(self.sync_send_recv, send_actor, recv_actor, requires_grad))
                    for _future in concurrent.futures.as_completed(futures):
                        try:
                            _future.result()
                        except Exception as e:
                            raise RuntimeError(f"Parameter sync thread generated an exception: {e}") # pylint: disable=raise-missing-from
                    concurrent.futures.wait(futures)
        else:
            for send_actor, recv_actors in self.send_recv_actor_mappings.items():
                if self._comm_type == PARAM_SYNC_COMM_TYPE.BROADCAST:
                    actor_groups, group_name = self.create_broadcast_group(send_actor, recv_actors)
                    self.sync_broadcast(actor_groups, group_name, requires_grad)
                else:
                    for recv_actor in recv_actors:
                        self.sync_send_recv(send_actor, recv_actor, requires_grad)

        for send_actor in self.send_recv_actor_mappings:
            if self._enable_lora:
                ref = send_actor.unfuse_lora_layer.remote()
                state = future.get([ref])
                assert state, "Check unfuse lora layer fail."

        if self._debug or validate:
            args = []
            for send_actor, recv_actors in self.send_recv_actor_mappings.items():
                for recv_actor in recv_actors:
                    args.append((send_actor, recv_actor, requires_grad))
            execute_in_parallel(self.validate_sync_results, args)

        if self._free_sync_collective_group:
            self.destroy_collective_group()
            self._is_collective_group_created = False
            self.collective_groups = []
        logger.info(f"Group {self.group_name} sync all parameters done, comm_type {self._comm_type}")


class ParameterSyncGroupwithHEP(ParameterSyncGroup):
    """ParameterSyncGroup for Hyper Expert Parallel.
    
       Note that in HEP, EP size for routed experts is not equivalent to that for shared experts.
       For routed experts, the new EP size (we call it HEP size for clarification) = mpu.ep_size x mpu.tp_size.
       For shared experts, the new EP size remains the same with mpu.ep_size. Moreover, the definition is identical to that in Megatron-LM.
       Therefore, we need to manage two seperate parameter sync groups for these two kinds of EP weights. 
    """

    def __init__(self, src_model, dst_model, group_name, frequency, error_signal):
        self.send_recv_actor_mappings_for_routed_experts = defaultdict(list)
        self.recv_send_actor_mappings_for_routed_experts = defaultdict(list)
        self._num_src_hyper_expert_parallel = None
        self._num_dst_hyper_expert_parallel = None
        self._actor2hep = {}
        self.sorted_send_actors_for_routed_experts = None
        super().__init__(src_model, dst_model, group_name, frequency, error_signal)

    def setup_rank_mapping(self):
        self.tp_num_mapping = self.num_dst_tensor_parallel // self.num_src_tensor_parallel
        self.ep_num_mapping = self.num_dst_expert_parallel / self.num_src_expert_parallel
        self.hep_num_mapping = self.num_dst_hyper_expert_parallel / self.num_src_hyper_expert_parallel
        assert self.tp_num_mapping >= 1, (
            f"Currently, tensor parallel world size for training ({self.num_src_tensor_parallel}) should be"
            f"less or equal to tensor parallel world size for inference ({self.num_dst_tensor_parallel}) with HEP enabled."
        )
        assert self.ep_num_mapping <= 1, (
            f"Currently, expert parallel world size for training ({self.num_src_expert_parallel}) should be"
            f"greater or equal to expert parallel world size for inference ({self.num_dst_expert_parallel}) with HEP enabled."
        )
        if self.tp_num_mapping == 1 and self.ep_num_mapping == 1:
            self.build_rank_mapping()

        if self.hep_num_mapping == 1:
            self.build_rank_mapping_for_routed_experts()
            self.build_rank_mapping_for_non_routed_experts()
        else:
            raise NotImplementedError(
                "ChatLearn does not support inequivalent EP x TP between training and inference with Hyper Expert Parallel (HEP) enabled. "
                f"Your current setting is training: EP{self.num_src_expert_parallel} TP{self.num_src_tensor_parallel}, "
                f"inference: EP{self.num_dst_expert_parallel} TP{self.num_dst_tensor_parallel}"
            )

    def add_recv_actor_for_routed_experts(self, src_rank, dst_rank):
        src_actor = self.src_model.get_actor(src_rank)
        self.actor2rank[src_actor] = src_rank
        dst_actor = self.dst_model.get_actor(dst_rank)
        self.actor2rank[dst_actor] = dst_rank

        src_gpu = self.get_or_cache(src_actor, "get_visible_gpus")
        dst_gpu = self.get_or_cache(dst_actor, "get_visible_gpus")
        src_tp_rank = self.get_actor_tp_rank(src_actor)
        dst_tp_rank = self.get_actor_tp_rank(dst_actor)
        src_pp_rank = self.get_actor_pipe_rank(src_actor)
        dst_pp_rank = self.get_actor_pipe_rank(dst_actor)
        src_ep_rank = self.get_actor_ep_rank(src_actor)
        dst_ep_rank = self.get_actor_ep_rank(dst_actor)
        src_hep_rank = self.get_actor_hep_rank(src_actor)
        dst_hep_rank = self.get_actor_hep_rank(dst_actor)
        logger.debug(f"build rank mapping from {src_rank} to {dst_rank}, from gpu {src_gpu} to {dst_gpu}, " +
                     f"from pipe_stage {src_pp_rank} to {dst_pp_rank}, " +
                     f"from tp rank {src_tp_rank} to {dst_tp_rank}, " +
                     f"from ep rank {src_ep_rank} to {dst_ep_rank}, " + 
                     f"from hep rank {src_hep_rank} to {dst_hep_rank}.")
        self.send_recv_actor_mappings_for_routed_experts[src_actor].append(dst_actor)
        self.recv_send_actor_mappings_for_routed_experts[dst_actor].append(src_actor)

    @property
    def num_src_hyper_expert_parallel(self):
        if self._num_src_hyper_expert_parallel is None:
            self._num_src_hyper_expert_parallel = future.get(self.src_model.replicas[0].all_actors[0].tensor_and_expert_model_parallel_size.remote())
        return self._num_src_hyper_expert_parallel

    @property
    def num_dst_hyper_expert_parallel(self):
        if self._num_dst_hyper_expert_parallel is None:
            self._num_dst_hyper_expert_parallel = future.get(self.dst_model.replicas[0].all_actors[0].tensor_and_expert_model_parallel_size.remote())
        return self._num_dst_hyper_expert_parallel

    def get_actor_hep_rank(self, actor):
        def inner_func():
            return future.get(actor.tensor_and_expert_model_parallel_size.remote())
        return utils.get_or_cache(self._actor2hep, actor, inner_func)

    def build_rank_mapping_for_routed_experts(self):
        self.build_rank_mapping(add_recv_actor_fn=self.add_recv_actor_for_routed_experts)

    def build_rank_mapping_for_non_routed_experts(self):
        self.build_rank_mapping_two_stage(add_recv_actor_fn=None)

    def routed_experts_filter(self, name_list: List[str]):
        filted_names = []
        for name in name_list:
            if 'mlp.experts' in name:
                filted_names.append(name)
        return filted_names

    def non_routed_experts_filter(self, name_list: List[str]):
        filted_names = []
        for name in name_list:
            if 'mlp.experts' not in name:
                filted_names.append(name)
        return filted_names

    def clear_cache(self, rank_mapping_list=None, sorted_send_actors_list=None):
        if rank_mapping_list is None:
            rank_mapping_list = [
                self.send_recv_actor_mappings,
                self.send_recv_actor_mappings_stage2,
                self.send_recv_actor_mappings_for_routed_experts
            ]
        if sorted_send_actors_list is None:
            sorted_send_actors_list = [
            self.sorted_send_actors,
            self.sorted_send_actors_stage2,
            self.sorted_send_actors_for_routed_experts
        ]

        self._clear_sync_send_recv_parameters(rank_mapping_list)
        self._clear_send_recv_param_names()
        self._clear_sorted_send_actors(sorted_send_actors_list)

    def _synchronize_routed_experts(self, requires_grad=None):
        assert self.hep_num_mapping == 1, (
            "Currently, _synchronize_routed_experts requires EP x TP for src model is equal to that for dst model"
        )
        if not self._is_collective_group_created:
            # Re-create collective group only when it is destroyed before.
            assert self._free_sync_collective_group
            self.setup_collective_group()

        for send_actor in self.send_recv_actor_mappings_for_routed_experts:
            if self._enable_lora:
                ref = send_actor.fuse_lora_layer.remote()
                state = future.get([ref])
                assert state, "Check fuse lora layer fail."

        if self.concurrent_comm:
            sorted_send_actors = self.sort_send_actors(
                self.send_recv_actor_mappings_for_routed_experts, self.sorted_send_actors_for_routed_experts
            )
            max_workers = get_args().runtime_args.param_sync_max_workers
            if max_workers is None:
                max_workers = max(self.src_model.total_gpu // 8, 1)
            if max_workers == -1:
                if self._comm_type == PARAM_SYNC_COMM_TYPE.BROADCAST:
                    max_workers = len(send_actors)
                else:
                    max_workers = len(send_actors) * len(self.send_recv_actor_mappings_for_routed_experts[send_actors[0]])

            with ThreadPoolExecutor(max_workers=max_workers) as executor:
                futures = []
                for send_actor in sorted_send_actors:
                    recv_actors = self.send_recv_actor_mappings_for_routed_experts[send_actor]
                    if self._comm_type == PARAM_SYNC_COMM_TYPE.BROADCAST:
                        actor_groups, group_name = self.create_broadcast_group(send_actor, recv_actors)
                        futures.append(executor.submit(
                            self.sync_broadcast, actor_groups, group_name, requires_grad, self.routed_experts_filter
                        ))
                    else:
                        for recv_actor in recv_actors:
                            futures.append(executor.submit(
                                self.sync_send_recv, send_actor, recv_actor, requires_grad, self.routed_experts_filter
                            ))
                for _future in concurrent.futures.as_completed(futures):
                    try:
                        _future.result()
                    except Exception as e:
                        raise RuntimeError(f"Parameter sync thread generated an exception: {e}") # pylint: disable=raise-missing-from
                concurrent.futures.wait(futures)
        else:
            for send_actor, recv_actors in self.send_recv_actor_mappings_for_routed_experts.items():
                if self._comm_type == PARAM_SYNC_COMM_TYPE.BROADCAST:
                    actor_groups, group_name = self.create_broadcast_group(send_actor, recv_actors)
                    self.sync_broadcast(actor_groups, group_name, requires_grad, self.routed_experts_filter)
                else:
                    for recv_actor in recv_actors:
                        self.sync_send_recv(send_actor, recv_actor, requires_grad, self.routed_experts_filter)

        for send_actor in self.send_recv_actor_mappings_for_routed_experts:
            if self._enable_lora:
                ref = send_actor.unfuse_lora_layer.remote()
                state = future.get([ref])
                assert state, "Check unfuse lora layer fail."

        if self._debug:
            args = []
            for send_actor, recv_actors in self.send_recv_actor_mappings_for_routed_experts.items():
                for recv_actor in recv_actors:
                    args.append((send_actor, recv_actor, requires_grad, self.routed_experts_filter))
            execute_in_parallel(self.validate_sync_results, args)

        if self._free_sync_collective_group:
            self.destroy_collective_group()
            self._is_collective_group_created = False
            self.collective_groups = []
        logger.info(f"Group {self.group_name} sync all parameters done, comm_type {self._comm_type}")

    def _synchronize_non_routed_experts(self, requires_grad=None):
        if not self._is_collective_group_created:
            # Re-create collective group only when it is destroyed before.
            assert self._free_sync_collective_group
            self.setup_collective_group()

        for send_actor in self.send_recv_actor_mappings:
            if self._enable_lora:
                ref = send_actor.fuse_lora_layer.remote()
                state = future.get([ref])
                assert state, "Check fuse lora layer fail."

        if self.concurrent_comm:
            # sorted_send_actors = self.sort_send_actors(self.send_recv_actor_mappings, self.sorted_send_actors)
            sorted_send_actors = list(self.send_recv_actor_mappings.keys())
            max_workers = get_args().runtime_args.param_sync_max_workers
            if max_workers is None:
                max_workers = max(self.src_model.total_gpu // 8, 1)
            if max_workers == -1:
                if self._comm_type == PARAM_SYNC_COMM_TYPE.BROADCAST:
                    max_workers = len(send_actors)
                else:
                    max_workers = len(send_actors) * len(self.send_recv_actor_mappings[send_actors[0]])

            if self.tp_num_mapping > 1:
                # stage 1
                self.sync_broadcast_multi_threads(
                    sorted_send_actors, self.send_recv_actor_mappings, max_workers, requires_grad,
                    stage2=False, filter_fn=self.non_routed_experts_filter
                )
                # stage 2
                # sorted_send_actors = self.sort_send_actors(self.send_recv_actor_mappings_stage2, self.sorted_send_actors_stage2)
                sorted_send_actors = list(self.send_recv_actor_mappings_stage2.keys())
                max_workers = get_args().runtime_args.param_sync_max_workers
                if max_workers is None:
                    max_workers = max(self.dst_model.total_gpu // 8, 1)
                if max_workers == -1:
                    if self._comm_type == PARAM_SYNC_COMM_TYPE.BROADCAST:
                        max_workers = len(sorted_send_actors)
                    else:
                        max_workers = len(sorted_send_actors) * len(self.send_recv_actor_mappings_stage2[sorted_send_actors[0]])
                self.sync_broadcast_multi_threads(
                    sorted_send_actors,
                    self.send_recv_actor_mappings_stage2,
                    max_workers,
                    requires_grad,
                    group_name="intra_comm",
                    stage2=True,
                    filter_fn=self.non_routed_experts_filter
                )
            else:
                with ThreadPoolExecutor(max_workers=max_workers) as executor:
                    futures = []
                    for send_actor in sorted_send_actors:
                        recv_actors = self.send_recv_actor_mappings[send_actor]
                        if self._comm_type == PARAM_SYNC_COMM_TYPE.BROADCAST:
                            actor_groups, group_name = self.create_broadcast_group(send_actor, recv_actors)
                            futures.append(executor.submit(
                                self.sync_broadcast, actor_groups, group_name, requires_grad, self.non_routed_experts_filter
                            ))
                        else:
                            for recv_actor in recv_actors:
                                futures.append(executor.submit(
                                    self.sync_send_recv, send_actor, recv_actor, requires_grad, self.non_routed_experts_filter
                                ))
                    for _future in concurrent.futures.as_completed(futures):
                        try:
                            _future.result()
                        except Exception as e:
                            raise RuntimeError(f"Parameter sync thread generated an exception: {e}") # pylint: disable=raise-missing-from
                    concurrent.futures.wait(futures)
        else:
            for send_actor, recv_actors in self.send_recv_actor_mappings.items():
                if self._comm_type == PARAM_SYNC_COMM_TYPE.BROADCAST:
                    actor_groups, group_name = self.create_broadcast_group(send_actor, recv_actors)
                    self.sync_broadcast(actor_groups, group_name, requires_grad, self.non_routed_experts_filter)
                else:
                    for recv_actor in recv_actors:
                        self.sync_send_recv(send_actor, recv_actor, requires_grad, self.non_routed_experts_filter)

        for send_actor in self.send_recv_actor_mappings:
            if self._enable_lora:
                ref = send_actor.unfuse_lora_layer.remote()
                state = future.get([ref])
                assert state, "Check unfuse lora layer fail."

        if self._debug:
            args = []
            for send_actor, recv_actors in self.send_recv_actor_mappings.items():
                for recv_actor in recv_actors:
                    args.append((send_actor, recv_actor, requires_grad, self.non_routed_experts_filter))
            execute_in_parallel(self.validate_sync_results, args)

        if self._free_sync_collective_group:
            self.destroy_collective_group()
            self._is_collective_group_created = False
            self.collective_groups = []
        logger.info(f"Group {self.group_name} sync all parameters done, comm_type {self._comm_type}")


    def sync(self, requires_grad=None):
        # First, synchronize routed experts.
        self._synchronize_routed_experts(requires_grad=requires_grad)

        self.clear_cache(rank_mapping_list=[self.send_recv_actor_mappings_for_routed_experts])

        # Then, synchronize non-routed experts.
        self._synchronize_non_routed_experts(requires_grad=requires_grad)

        self.clear_cache()<|MERGE_RESOLUTION|>--- conflicted
+++ resolved
@@ -393,7 +393,6 @@
             dst_name = dst_prefix + src_name
         return dst_name
 
-<<<<<<< HEAD
     def _set_sync_param_names(self, send_actor, recv_actor, requires_grad=None, filter_fn=None):
         if requires_grad is None:
             requires_grad = True
@@ -506,20 +505,10 @@
         self._clear_sorted_send_actors(sorted_send_actors_list)
 
     def validate_sync_results(self, send_actor, recv_actor, requires_grad, filter_fn=None):
-        src_names, dst_names = self.set_sync_param_names(send_actor, recv_actor, requires_grad, filter_fn)
 
         def validate():
+            src_names, dst_names = self.set_sync_param_names(send_actor, recv_actor, requires_grad, filter_fn)
             # check the value of src model and tgt model
-            names = list(zip(src_names, dst_names))
-            if filter_fn is not None:
-                names = filter_fn(names)
-=======
-    def validate_sync_results(self, send_actor, recv_actor, requires_grad):
-
-        def validate():
-            # check the value of src model and tgt model
-            src_names, dst_names = self.set_sync_param_names(send_actor, recv_actor, requires_grad)
->>>>>>> 5cd6fdd0
             pipe_stage = self.get_actor_pipe_rank(send_actor)
             future.wait([send_actor.reset_sync_parameters.remote(src_names, pipe_stage),
                          recv_actor.reset_sync_parameters.remote(dst_names, pipe_stage)])
