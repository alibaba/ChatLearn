--- conflicted
+++ resolved
@@ -832,6 +832,7 @@
                 try:
                     _future.result()
                 except Exception as e:
+                    traceback.print_exc()
                     raise RuntimeError(f"Parameter sync thread generated an exception: {e}") # pylint: disable=raise-missing-from
             concurrent.futures.wait(futures)
 
@@ -855,66 +856,9 @@
                 state = future.get([ref])
                 assert state, "Check fuse lora layer fail."
 
-<<<<<<< HEAD
-        if self.concurrent_comm:
-            sorted_send_actors = self.sort_send_actors(self.send_recv_actor_mappings, self.sorted_send_actors)
-            max_workers = get_args().runtime_args.param_sync_max_workers
-            if max_workers is None:
-                max_workers = max(self.src_model.total_gpu // 8, 1)
-            if max_workers == -1:
-                if self._comm_type == PARAM_SYNC_COMM_TYPE.BROADCAST:
-                    max_workers = len(send_actors)
-                else:
-                    max_workers = len(send_actors) * len(self.send_recv_actor_mappings[send_actors[0]])
-
-            if self.num_mapping > 1:
-                # stage 1
-                self.sync_broadcast_multi_threads(sorted_send_actors, self.send_recv_actor_mappings, max_workers, requires_grad, stage2=False)
-                # stage 2
-                sorted_send_actors = self.sort_send_actors(self.send_recv_actor_mappings_stage2, self.sorted_send_actors_stage2)
-                max_workers = get_args().runtime_args.param_sync_max_workers
-                if max_workers is None:
-                    max_workers = max(self.dst_model.total_gpu // 8, 1)
-                if max_workers == -1:
-                    if self._comm_type == PARAM_SYNC_COMM_TYPE.BROADCAST:
-                        max_workers = len(sorted_send_actors)
-                    else:
-                        max_workers = len(sorted_send_actors) * len(self.send_recv_actor_mappings_stage2[sorted_send_actors[0]])
-                self.sync_broadcast_multi_threads(
-                    sorted_send_actors, self.send_recv_actor_mappings_stage2, max_workers, requires_grad, group_name="intra_comm", stage2=True)
-            else:
-                with ThreadPoolExecutor(max_workers=max_workers) as executor:
-                    futures = []
-                    for send_actor in sorted_send_actors:
-                        recv_actors = self.send_recv_actor_mappings[send_actor]
-                        if self._comm_type == PARAM_SYNC_COMM_TYPE.BROADCAST:
-                            actor_groups, group_name = self.create_broadcast_group(send_actor, recv_actors)
-                            futures.append(executor.submit(self.sync_broadcast, actor_groups, group_name, requires_grad))
-                        else:
-                            for recv_actor in recv_actors:
-                                futures.append(executor.submit(self.sync_send_recv, send_actor, recv_actor, requires_grad))
-                    for _future in concurrent.futures.as_completed(futures):
-                        try:
-                            _future.result()
-                        except Exception as e:
-                            traceback.print_exc()
-                            raise RuntimeError(f"Parameter sync thread generated an exception: {e}") # pylint: disable=raise-missing-from
-                    concurrent.futures.wait(futures)
-        else:
-            for send_actor, recv_actors in self.send_recv_actor_mappings.items():
-                if self._comm_type == PARAM_SYNC_COMM_TYPE.BROADCAST:
-                    actor_groups, group_name = self.create_broadcast_group(send_actor, recv_actors)
-                    self.sync_broadcast(actor_groups, group_name, requires_grad)
-                else:
-                    for recv_actor in recv_actors:
-                        self.sync_send_recv(send_actor, recv_actor, requires_grad)
-
-        for send_actor in self.send_recv_actor_mappings:
-=======
     def check_and_unfuse_lora(self, enable_lora, actor_mapping):
         assert isinstance(actor_mapping, Dict)
         for send_actor in actor_mapping:
->>>>>>> a88ef582
             if self._enable_lora:
                 ref = send_actor.unfuse_lora_layer.remote()
                 state = future.get([ref])
