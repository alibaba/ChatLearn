--- conflicted
+++ resolved
@@ -329,11 +329,7 @@
         pair_list = []
         p2p_list = []
         src_replica_offset = 0
-<<<<<<< HEAD
-        for d_i, dst_replica_ranks in enumerate(dst_ranks):
-=======
         for dst_replica_ranks in dst_ranks:
->>>>>>> e07e820d
             src_replica_ranks = next(replica_rank_iter)
             src_replica_ranks_group = split_ranks_by_tp_size(src_replica_ranks, self.num_src_tensor_parallel)
             dst_replica_ranks_group = split_ranks_by_tp_size(dst_replica_ranks, self.num_dst_tensor_parallel)
@@ -358,19 +354,6 @@
                 if i < src_replica_offset:
                     continue
                 j = (i - src_replica_offset) // pipe_map_interval
-<<<<<<< HEAD
-                logger.debug(f"i -> j = {i} -> {j} pipe_map_interval: {pipe_map_interval}")
-                if j == self.num_dst_pipeline_stage:
-                    src_replica_offset = i
-                    break
-                if self.tp_num_mapping == 1:
-                    start =  0
-                else:
-                    mod_i = (i - src_replica_offset) % self.tp_num_mapping
-                    start = mod_i if (i - src_replica_offset) < self.tp_num_mapping else (self.tp_num_mapping - mod_i - 1) % self.tp_num_mapping
-                for s_idx, src_rank in enumerate(src_tp_group):
-                    offset = s_idx * self.tp_num_mapping + start
-=======
                 if j == self.num_dst_pipeline_stage:
                     src_replica_offset = i
                     break
@@ -381,14 +364,9 @@
                     start = mod_i if (i - src_replica_offset) < self.num_mapping else (self.num_mapping - mod_i - 1) % self.num_mapping
                 for s_idx, src_rank in enumerate(src_tp_group):
                     offset = s_idx * self.num_mapping + start
->>>>>>> e07e820d
                     dst_rank = dst_replica_ranks_group[j][offset]
                     add_recv_actor_stage1_fn(src_rank, dst_rank)
                     pair_list.append((src_rank, dst_rank))
-<<<<<<< HEAD
-                    logger.debug(f"stage1 add {src_rank} -> {dst_rank}")
-=======
->>>>>>> e07e820d
 
             # stage 2: comm pairs that broadcast params from first rank to the other ranks for each weight_mapping_group
             # Comm mapping in each weight_mapping_group of inference:
@@ -418,7 +396,6 @@
             dst_name = dst_prefix + src_name
         return dst_name
 
-<<<<<<< HEAD
     def _clear_sync_send_recv_parameters(self, rank_mappings:List):
         if len(rank_mappings) == 0:
             return
@@ -457,16 +434,11 @@
         self._clear_send_recv_param_names()
         self._clear_sorted_send_actors(sorted_send_actors_list)
 
-    def validate_sync_results(self, send_actor, recv_actor, requires_grad, filter_fn=None):
+    def validate_sync_results(self, send_actor, recv_actors, requires_grad, filter_fn=None):
 
         def validate():
-            src_names, dst_names = self.set_sync_param_names(send_actor, recv_actor, requires_grad, filter_fn)
+            src_names, dst_names = self.set_sync_param_names(send_actor, recv_actors[0], requires_grad, filter_fn)
             # check the value of src model and tgt model
-=======
-    def validate_sync_results(self, send_actor, recv_actors, requires_grad):
-        def validate():
-            src_names, dst_names = self.set_sync_param_names(send_actor, recv_actors[0], requires_grad)
->>>>>>> e07e820d
             pipe_stage = self.get_actor_pipe_rank(send_actor)
             res = [send_actor.reset_sync_parameters.remote(src_names, pipe_stage)]
             for recv_actor in recv_actors:
@@ -789,7 +761,6 @@
                 if self._comm_type == PARAM_SYNC_COMM_TYPE.BROADCAST:
                     if stage2:
                         for idx, recv_actor in enumerate(recv_actors):
-<<<<<<< HEAD
                             group_name_with_idx = f"{group_name}_{idx}"
                             actor_groups, finalized_group_name = self.create_broadcast_group(
                                 send_actor, [recv_actor], group_name=group_name_with_idx, param_group=param_group
@@ -797,11 +768,6 @@
                             futures.append(executor.submit(
                                 self.sync_broadcast_two_stage, actor_groups, finalized_group_name, requires_grad, stage2, filter_fn
                             ))
-=======
-                            group_name_ = f"{group_name}_{idx}"
-                            actor_groups, group_name_ = self.create_broadcast_group(send_actor, [recv_actor], group_name=group_name_)
-                            futures.append(executor.submit(self.sync_broadcast_two_stage, actor_groups, group_name_, requires_grad, stage2))
->>>>>>> e07e820d
                     else:
                         actor_groups, finalized_group_name = self.create_broadcast_group(
                             send_actor, recv_actors, group_name=group_name, param_group=param_group
