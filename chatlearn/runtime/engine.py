# Copyright 2024 Alibaba Group Holding Limited. All Rights Reserved.
#
# Licensed under the Apache License, Version 2.0 (the "License");
# you may not use this file except in compliance with the License.
# You may obtain a copy of the License at
#
#     http://www.apache.org/licenses/LICENSE-2.0
#
# Unless required by applicable law or agreed to in writing, software
# distributed under the License is distributed on an "AS IS" BASIS,
# WITHOUT WARRANTIES OR CONDITIONS OF ANY KIND, either express or implied.
# See the License for the specific language governing permissions and
# limitations under the License.
# ==============================================================================
"""Engine"""

import torch

from chatlearn.checkpoint.checkpoint_manager import CheckpointManager
from chatlearn.data.data import StreamDataset
from chatlearn.models.base_module import BaseModule
from chatlearn.runtime.environment import Environment
from chatlearn.runtime.evaluator import Evaluator
from chatlearn.runtime.trainer import Trainer
from chatlearn.schedule.model_manager import ModelManager
from chatlearn.schedule.resource_manager import ResourceManager
from chatlearn.utils import future
from chatlearn.utils.global_vars import get_args
from chatlearn.utils.logger import logger
from chatlearn.utils.utils import get_full_proc_memory_info
from chatlearn.utils.timer import Timers

LOG_START = ">>>>>>>>>>>"


class BaseEngine:
    """Base Engine"""

    def __init__(self, *models):
        self._models = models
        self.global_args = get_args()
        self.runtime_args = self.global_args.runtime_args
        self._timers = Timers()

    def set_timers(self, _timers):
        self._timers = _timers

    @property
    def timers(self):
        return self._timers

    def timer_summary(self):
        """
        :meta private:
        """
        if self._timers:
            return self._timers.log(reset=False, return_dict=True)

    def _create_remote_models(self):
        resource_manager = ResourceManager(self._models)
        self.model_manager = ModelManager(self._models, resource_manager, self.global_args)
        self.model_manager.remote()
        self.remote_models = self.model_manager.dist_models
        self.named_models = {model.name: model for model in self.remote_models}

    def setup(self):
        """
        :meta private:
        """
        self._create_remote_models()
        # for ease to access model by self.{model_name}
        for model in self.remote_models:
            setattr(self, model.name, model)

        if hasattr(self, '_param_sync_pairs'):
            ref_set_src = []
            for src_model, dst_model in self._param_sync_pairs:
                remote_src_model = getattr(self, src_model.name)
                remote_dst_model = getattr(self, dst_model.name)
                ref_set_src += remote_dst_model.set_src_parameter_model(remote_src_model)
            future.wait(ref_set_src)
        # include compile in init, compile dependencies need to be called serially
        logger.info(get_full_proc_memory_info('Before model init'))
        for model in self.remote_models:
            model.init()
        logger.info(get_full_proc_memory_info('After model init'))
        # do not include compile dependencies in setup
        # if the program hang in setup, may try to set concurrent_setup to False.
        if self.runtime_args.concurrent_setup:
            refs = []
            refs_val = []
            for model in self.remote_models:
                refs += model.model_setup()
                refs_val += model.validate()
            future.wait(refs)
            future.wait(refs_val)
        else:
            for model in self.remote_models:
                future.wait(model.model_setup())
                future.wait(model.validate())
        logger.info("done setup all models")

    def before_episode(self):
        for model in self.remote_models:
            future.get(model.before_episode())

    def after_episode(self):
        for model in self.remote_models:
            future.get(model.after_episode())

    @property
    def models(self):
        return self.remote_models

    def get_model(self, name):
        return self.named_models[name]

    def logging_memory(self):
        def flatten(xs):
            for x in xs:
                if isinstance(x, list):
                    yield from flatten(x)
                else:
                    yield x

        refs = []
        for model in self.remote_models:
            mem_ref = model.peak_memory()
            refs.append(mem_ref)
        summaries = future.get(refs)

        logger.debug(f"{LOG_START} memory summary:")
        for model, summary in zip(self.remote_models, summaries):
            mem_str = ' | '.join(['{:.2f}'.format(i) for i in flatten(summary)])
            mem_log = f"peak_mem(GiB): {mem_str}"
            logger.debug(f"{LOG_START} {model.name} {mem_log}")

    def logging_summary(self, iteration=-1):
        _, e2e_time_dict = self.timer_summary()
        refs = []
        for model in self.remote_models:
            time_ref = model.replicas[0].timer_summary(e2e_cost=e2e_time_dict.get(model.name, None))
            refs.append(time_ref)
        summaries = future.get(refs)

        logger.info(f"{LOG_START} episode iteration {iteration + 1} time summary for each model as follows:")
        for model, summary in zip(self.remote_models, summaries):
            logger.info(f"{LOG_START} [{model.name}] {summary[-1]}")
        self.logging_memory()

    def stop(self):
        self.model_manager.clean()


class Engine(BaseEngine):
    """Engine"""

    def __init__(self, environment=None, trainer=None, evaluator=None, name='alignment'):
        """
        Engine.

        Args
        ----
        environment : Environment
        trainer : Trainer
        evaluator: Evaluator
        """
        models = []
        for executor in [environment, trainer, evaluator]:
            if executor:
                for model in executor.models:
                    if model not in models:
                        models.append(model)
        super().__init__(*models)
        if environment:
            environment.set_timers(self.timers)
        if trainer:
            trainer.set_timers(self.timers)
        self.env = environment
        self.trainer = trainer
        self.evaluator = evaluator
        self._start_episode = 0
        self._dataset = None
        self._post_process_func = None
        self._drop_last = False
        self._wrap_data = True
        self._relay_sample_fn = None
        self._data_loader = None
        self._param_sync_pairs = []
        self._name = name

    def set_parameter_sync(self, src_model, dst_model):
        """
        sync model parameter from src_model to dst_model

        Args
        ----
        src_model: BaseModule
            src model to sync parameters
        dst_model: BaseModule
            destination model to sync parameters
        """
        self._param_sync_pairs.append((src_model, dst_model))
        dst_model.set_src_parameter_model(src_model)
        return self

    def _create_remote_models(self):
        """
        :meta private:
        """
        resource_manager = ResourceManager(self._models)
        self.model_manager = ModelManager(self._models, resource_manager, self.global_args)
        for src_model, dst_model in self._param_sync_pairs:
            self.model_manager.set_parameter_sync(src_model, dst_model)
        self.model_manager.remote()
        self.remote_models = self.model_manager.dist_models
        self.named_models = {model.name: model for model in self.remote_models}

    def setup(self):
        """
        :meta private:
        """
        super().setup()
        self._executors = [self.env, self.trainer, self.evaluator]
        for executor in self._executors:
            if executor:
                executor.update_models(self.remote_models)
        if self.env:
            self.env.set_dataset(self._dataset)
        self.model_manager.build_parameter_group()
        self.model_manager.start_error_monitor()

    def set_dataset(self, dataset):
        """
        Set prompt dataset.

        Args
        ----
        dataset : list
            a list of prompt string
        """
        self._dataset = dataset
        return self

    def set_trainer(self, trainer):
        self.trainer = trainer
        return self

    def set_environment(self, env):
        self.env = env
        return self

    def set_evaluator(self, evaluator):
        self.evaluator = evaluator
        return self

    def logging_summary(self, iteration=-1):
        """
        :meta private:
        """
        super().logging_summary(iteration)
        episode_str, episode_stats = self.timers.log(names=['episode', 'sync_parameters'], return_dict=True)
        logger.info(f"{LOG_START} {self._name} episode summary, episode iteration {iteration + 1} {episode_str}")
        self.episode_stats = episode_stats
        return episode_stats

    def set_relay_sample_fn(self, relay_sample_fn):
        """
        Set custom relay_sample_fn.

        Args
        ----
            relay_sample_fn: inputs List[EpisodeRelayBuffer], return a list of dict.
        """
        self._relay_sample_fn = relay_sample_fn

    def learn(self):
        self.timers("chatlearn").start()
        self.timers("setup").start()
        self.setup()
        for executor in self._executors:
            if executor:
                executor.setup()
        self.timers("setup").stop()
        logger.info(f"{LOG_START} {self._name} setup summary {self.timers.log(names=['setup'])}")
        self.logging_memory()
        self._resume_from_data_checkpoint()

        data_loader = StreamDataset.remote(self.runtime_args.stream_data_loader_type,
                                               self.runtime_args.train_micro_batch_size,
                                               self.env._padding_config,
                                               self.runtime_args.max_relay_episode,
                                               self.runtime_args.relay_episode_offset)
        logger.info(f"{LOG_START} " + get_full_proc_memory_info('Before first param sync'))
        self.model_manager.sync_parameters(requires_grad=False)
        logger.info(f"{LOG_START} " + get_full_proc_memory_info('After first param sync'))
        self._data_loader = data_loader
        for episode_id in range(self._start_episode, self.runtime_args.num_episode):
            if self.runtime_args.nsys:
                if episode_id == 4:
                    torch.cuda.cudart().cudaProfilerStart()
                if episode_id == 5:
                    torch.cuda.cudart().cudaProfilerStop()
            self.timers("episode").start()
            self.before_episode()
            logger.info(f"start train episode_id: {episode_id + 1}/{self.runtime_args.num_episode}")
            if self.env.timers is None:
                self.env.set_timers(self.timers)
            queue = self.env.make_experiences()
            self.timers("set_train_dataset").start()
            refs = data_loader.set_dataset.remote(queue, episode_id, self._relay_sample_fn,
                                                      self.runtime_args.sample_per_episode)
            future.wait(refs)
            if self.trainer is not None:
                self.timers("set_train_dataset").stop()
                self.trainer.set_data_loader(data_loader)
                logger.info("set dataloader for trainer done")
                logger.info(get_full_proc_memory_info(f'Before train {episode_id}'))
                if self.trainer.timers is None:
                    self.trainer.set_timers(self.timers)
                self.trainer.train(episode_id)
                logger.info(get_full_proc_memory_info(f'After train {episode_id}'))
                logger.info(f"train episode_id: {episode_id + 1}/{self.runtime_args.num_episode} done")
                self.timers("sync_parameters").start()
                self.model_manager.sync_parameters(episode_id + 1)
                self.timers("sync_parameters").stop()
                logger.info(f"train episode_id: {episode_id + 1}/{self.runtime_args.num_episode} parameter sync done")
            self.after_episode()
            self.timers("episode").stop()
            self.logging_summary(episode_id)
            if self.runtime_args.save_episode_interval and \
                (episode_id + 1) % self.runtime_args.save_episode_interval == 0:
                self.save_checkpoint(episode_id)
            self.evaluate(episode_id)

        self.timers("chatlearn").stop()
        logger.info(f"{LOG_START} {self._name} overall summary {self.timers.log(names=['chatlearn'])}")
        logger.info(f"train {self._name} done")

    def _resume_from_data_checkpoint(self):
        if self.runtime_args.data_checkpoint_path:
            data_ckpt_manager = CheckpointManager(self.models[0].replicas[0], self.runtime_args.data_checkpoint_path,
                                                  self.runtime_args.max_data_ckpt_nums,
                                                  self.runtime_args.load_data_checkpoint_iteration)
            if self.runtime_args.enable_resume_training:
                meta = data_ckpt_manager.resume_meta()
                if meta:
                    self._start_episode = meta["episode"] + 1
                    self.trainer.iteration = meta["train_iteration"]
                    if self.trainer.iteration > 0:
                        logger.info(f"ChatLearn continue train with meta {meta}")

    def save_checkpoint(self, episode_id):
        """
        :meta private:
        """
<<<<<<< HEAD
        for model in self.trainer.models:
            refs = model.replicas[0].onload(to_onload_optimizer_states=False)
            future.wait(refs)
            refs = model.replicas[0].save_checkpoint(self.trainer.iteration)
            future.wait(refs)
            refs = model.replicas[0].offload()
            future.wait(refs)
        refs = []
        for i, model in enumerate(self.models[0].replicas):
            refs.append(model.all_actors[0].save_data_checkpoint.remote(i, self.trainer.iteration, episode_id))
        future.get(refs)
        logger.info(f"save checkpoint episode {episode_id}, train iteration {self.trainer.iteration} done")
=======
        if self.runtime_args.save_episode_interval and \
                (episode_id + 1) % self.runtime_args.save_episode_interval == 0:
            for model in self.trainer.models:
                refs = model.replicas[0].onload(to_onload_optimizer_states=False)
                future.wait(refs)
                refs = model.replicas[0].save_checkpoint(self.trainer.iteration)
                future.wait(refs)
                refs = model.replicas[0].offload()
                future.wait(refs)
            refs = []
            for i, model in enumerate(self.models[0].replicas):
                refs.append(model.all_actors[0].save_data_checkpoint.remote(i, self.trainer.iteration, episode_id))
            future.get(refs)
            logger.info(f"save checkpoint episode {episode_id}, train iteration {self.trainer.iteration} done")
>>>>>>> 6eb7e633

    def evaluate(self, episode_id):
        """
        :meta private:
        """
        if self.evaluator is not None and \
                self.runtime_args.eval_episode_interval and \
                (episode_id + 1) % self.runtime_args.eval_episode_interval == 0:
            if self.evaluator.timers is None:
                self.evaluator.set_timers(self.timers)
            logger.info("start evaluate")
            self.timers("evaluate").start()
            self.evaluator.eval(episode_id, self.trainer.iteration)
            self.timers("evaluate").stop()
            super().logging_summary(episode_id)
            logger.info(f"evaluate done {self.timers.log(names=['evaluate'])}")


class RLHFEngine(Engine):
    """RLHFEngine"""

    def __init__(self,
                 policy: BaseModule,
                 reference: BaseModule,
                 reward: BaseModule,
                 value: BaseModule,
                 policy_trainer: BaseModule,
                 value_trainer: BaseModule):
        def env_compute_flow(batch):
            policy_out = policy.forward_step(batch)
            ref_out = reference.forward_step(policy_out)
            value_out = value.forward_step(policy_out)
            reward_out = reward.forward_step(policy_out, ref_out, value_out)
            return value_out, reward_out

        def trainer_compute_flow(batch):
            policy_trainer.train_step(batch)
            value_trainer.train_step(batch)

        env = Environment(env_compute_flow)
        trainer = Trainer(trainer_compute_flow)
        super().__init__(env, trainer, name='rlhf')
        self.set_parameter_sync(policy_trainer, policy)
        self.set_parameter_sync(value_trainer, value)


class OnlineDPOEngine(Engine):
    """Online DPO Engine."""
    def __init__(self,
                 policy: BaseModule,
                 reference: BaseModule,
                 reward: BaseModule,
                 policy_trainer: BaseModule):
        def env_compute_flow(batch):
            policy_out = policy.forward_step(batch)
            ref_out = reference.forward_step(policy_out)
            reward_out = reward.forward_step(policy_out, ref_out)
            return reward_out

        def trainer_compute_flow(batch):
            policy_trainer.train_step(batch)

        env = Environment(env_compute_flow)
        trainer = Trainer(trainer_compute_flow)
        super().__init__(env, trainer, name='online_dpo')
        self.set_parameter_sync(policy_trainer, policy)


class DPOEngine(Engine):
    """DPO Engine."""
    def __init__(self,
                 reference: BaseModule,
                 policy_trainer: BaseModule):
        def env_compute_flow(batch):
            ref_out = reference.forward_step(batch)
            return ref_out

        def trainer_compute_flow(batch):
            policy_trainer.train_step(batch)

        env = Environment(env_compute_flow)
        trainer = Trainer(trainer_compute_flow)
        super().__init__(env, trainer, name='dpo')


class GRPOEngine(Engine):
    """GRPO Engine."""
    def __init__(self,
                 policy: BaseModule,
                 reference: BaseModule,
                 reward: BaseModule,
                 policy_trainer: BaseModule):
        def env_compute_flow(batch):
            policy_out = policy.forward_step(batch)
            ref_out = reference.forward_step(policy_out)
            reward_out = reward.forward_step(policy_out, ref_out)
            return reward_out

        def trainer_compute_flow(batch):
            policy_trainer.train_step(batch)

        env = Environment(env_compute_flow)
        trainer = Trainer(trainer_compute_flow)
        super().__init__(env, trainer, name='grpo')
        self.set_parameter_sync(policy_trainer, policy)


class GRPOMathEngine(Engine):
    """GRPO Engine with math reward"""
    def __init__(self,
                 policy,
                 reference,
                 reward,
                 reward1,
                 ppo_policy):

        def env_compute_flow(batch):
            policy_out = policy.forward_step(batch)
            ref_out = reference.forward_step(policy_out)
            reward_out = reward.forward_step(policy_out, ref_out)
            reward_out1 = reward1.forward_step(batch, policy_out)
            return reward_out, reward_out1

        def trainer_compute_flow(batch):
            ppo_policy.train_step(batch)

        def evaluator_flow(batch):
            policy_out = policy.eval_forward(batch)
            reward_out = reward.eval_forward(policy_out)
            reward_out1 = reward1.eval_forward(policy_out)
            return reward_out, reward_out1

        env = Environment(env_compute_flow)
        trainer = Trainer(trainer_compute_flow)
        evaluator = Evaluator(evaluator_flow)
        super().__init__(env, trainer, evaluator, name='grpo_math')
        self.set_parameter_sync(ppo_policy, policy)


class EvalEngine(Engine):
    """Evaluation Engine"""

    def __init__(self, eval_flow=None, evaluator=None):
        if evaluator is None:
            evaluator = Evaluator(eval_flow)
        super().__init__(evaluator=evaluator)

    def setup(self):
        super().setup()
        self.evaluator.set_dataset(self._dataset)
        self.evaluator.set_timers(self.timers)
        self.evaluator.set_post_process_func(self._post_process_func)

    def set_dataset(self, dataset):
        """
        Set prompt dataset.

        Args
        ----
        dataset : list
            a list of prompt string
        """
        self._dataset = dataset
        return self

    def set_post_process_func(self, post_process_func):
        """
        Set post process function.

        Args
        ----
        post_process_func
            This function accept two arguments.
            1. results: a list of evaluation results
            2. eval_info: a dict meta that contains "train_iteration" and "episode_iteration"
        """
        self._post_process_func = post_process_func
        return self

    def eval(self, cur_iter=None, train_iteration=None):
        """
        Start evaluating.
        """
        self.setup()
        self.evaluator.setup()
        self.timers("episode").start()
        results = self.evaluator.eval(
            cur_iter=cur_iter, train_iteration=train_iteration)
        self.timers("episode").stop()
        return results<|MERGE_RESOLUTION|>--- conflicted
+++ resolved
@@ -354,20 +354,6 @@
         """
         :meta private:
         """
-<<<<<<< HEAD
-        for model in self.trainer.models:
-            refs = model.replicas[0].onload(to_onload_optimizer_states=False)
-            future.wait(refs)
-            refs = model.replicas[0].save_checkpoint(self.trainer.iteration)
-            future.wait(refs)
-            refs = model.replicas[0].offload()
-            future.wait(refs)
-        refs = []
-        for i, model in enumerate(self.models[0].replicas):
-            refs.append(model.all_actors[0].save_data_checkpoint.remote(i, self.trainer.iteration, episode_id))
-        future.get(refs)
-        logger.info(f"save checkpoint episode {episode_id}, train iteration {self.trainer.iteration} done")
-=======
         if self.runtime_args.save_episode_interval and \
                 (episode_id + 1) % self.runtime_args.save_episode_interval == 0:
             for model in self.trainer.models:
@@ -382,7 +368,6 @@
                 refs.append(model.all_actors[0].save_data_checkpoint.remote(i, self.trainer.iteration, episode_id))
             future.get(refs)
             logger.info(f"save checkpoint episode {episode_id}, train iteration {self.trainer.iteration} done")
->>>>>>> 6eb7e633
 
     def evaluate(self, episode_id):
         """
