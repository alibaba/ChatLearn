--- conflicted
+++ resolved
@@ -143,19 +143,7 @@
             assert self.batch_per_episode % dp_size == 0, (
                 "Inner loop in Executor.generate_step_one_model_internal() depends on dp_size of each replica."
             )
-<<<<<<< HEAD
-            return self.batch_per_episode // model.module_args.expert_model_parallel_size
-        elif len(model.replicas) == 1 and len(model.replicas[0].dp_rank_to_actors) > 1:
-            # FIXME(litan.ls): This is a workaround for batch looping mismatch issue,
-            # when using trainable and non-trainable models together in same flow.
-            # trainable model always set num_replica = 1, and use dp ranks as "replica" instead.
-            # DO NOT support trainable model dp ranks > num replicas of source generation model (e.g. vllm model)
-            num_dp_rank = len(model.replicas[0].dp_rank_to_actors)
-            assert self.batch_per_episode >= num_dp_rank, "Only support dp ranks > batch per episode"
-            return self.batch_per_episode // num_dp_rank
-=======
             return self.batch_per_episode // dp_size
->>>>>>> b82ea9ab
         else:
             return self.batch_per_episode
 
