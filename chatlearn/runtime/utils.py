--- conflicted
+++ resolved
@@ -71,18 +71,4 @@
         else:
             code = textwrap.dedent(inspect.getsource(func))
         node_iter.visit(ast.parse(code))
-        return self.model_to_call_func
-<<<<<<< HEAD
-=======
-
-def execute_in_parallel(function, arguments):
-    if len(arguments) == 1:
-        return function(*arguments[0])
-    results = []
-    with concurrent.futures.ThreadPoolExecutor() as executor:
-        # Using list comprehension to handle the results
-        futures = [executor.submit(function, *args) for args in arguments]
-        for _future in concurrent.futures.as_completed(futures):
-            results.append(_future.result())
-    return results
->>>>>>> 6611c5cc
+        return self.model_to_call_func