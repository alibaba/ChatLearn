# Copyright 2024 Alibaba Group Holding Limited. All Rights Reserved.
#
# Licensed under the Apache License, Version 2.0 (the "License");
# you may not use this file except in compliance with the License.
# You may obtain a copy of the License at
#
#     http://www.apache.org/licenses/LICENSE-2.0
#
# Unless required by applicable law or agreed to in writing, software
# distributed under the License is distributed on an "AS IS" BASIS,
# WITHOUT WARRANTIES OR CONDITIONS OF ANY KIND, either express or implied.
# See the License for the specific language governing permissions and
# limitations under the License.
# ==============================================================================
"""helper function for megatron forward, including preprocessing and loss helper"""
import copy
from typing import Dict, Iterator, Union, List, Any
from functools import partial

import torch
from torch import distributed as dist
import torch.nn.functional as F

import transformer_engine_torch as tex
from flash_attn.bert_padding import pad_input, unpad_input

from megatron.core import mpu
from megatron.core.packed_seq_params import PackedSeqParams
from megatron.core.tensor_parallel.mappings import reduce_from_tensor_model_parallel_region
from megatron.core.num_microbatches_calculator import get_num_microbatches
from megatron.training import (
    get_args, get_timers,
    is_last_rank,
    get_tokenizer,
    print_rank_last
)
from megatron.training.training import print_datetime
from megatron.training.utils import (
    get_batch_on_this_cp_rank,
    # get_ltor_masks_and_position_ids,
    report_memory,
    unwrap_model
)

from chatlearn.utils import to_device


# TODO: simplify this function
def training_log(
    loss_dict,
    total_loss_dict,
    learning_rate,
    iteration,
    loss_scale,
    report_memory_flag,
    skipped_iter,
    grad_norm,
    params_norm,
    num_zeros_in_grad,
    stats,
    more_grad_norm,
    name,
    metric_list=None,
):
    """Log training information such as losses, timing, ...."""
    # pylint: disable=unused-argument, unused-variable
    args = get_args()
    timers = get_timers()

    # Advanced, skipped, and Nan iterations.
    advanced_iters_key = "advanced iterations"
    skipped_iters_key = "skipped iterations"
    nan_iters_key = "nan iterations"
    # Advanced iterations.
    if not skipped_iter:
        total_loss_dict[advanced_iters_key] = (
            total_loss_dict.get(advanced_iters_key, 0) + 1
        )
    else:
        if advanced_iters_key not in total_loss_dict:
            total_loss_dict[advanced_iters_key] = 0
    # Skipped iterations.
    total_loss_dict[skipped_iters_key] = (
        total_loss_dict.get(skipped_iters_key, 0) + skipped_iter
    )
    # Update losses and set nan iterations
    got_nan = False
    for key in loss_dict:
        if not skipped_iter:
            total_loss_dict[key] = (
                total_loss_dict.get(key, torch.tensor([0.0], dtype=torch.float32, device='cuda')) + loss_dict[key]
            )
        else:
            value = loss_dict[key].float().sum().item()
            is_nan = value == float("inf") or value == -float("inf") or value != value # pylint: disable=comparison-with-itself
            got_nan = got_nan or is_nan
    total_loss_dict[nan_iters_key] = total_loss_dict.get(nan_iters_key, 0) + int(
        got_nan
    )

    # Calculate batch size.
    batch_size = (
        args.micro_batch_size * args.data_parallel_size * get_num_microbatches()
    )

    total_iterations = (
        total_loss_dict[advanced_iters_key] + total_loss_dict[skipped_iters_key]
    )

    iter_dict = {}
    consumed_train_samples_dict = {}
    # Tensorboard values.
    if is_last_rank():

        for key in loss_dict:
            iter_dict[f"{name}/{key}"] = loss_dict[key]
            consumed_train_samples_dict[f"{name}/" + key + " vs samples"] = loss_dict[
                key
            ]

        if grad_norm is not None:
            iter_dict[f"{name}/" + "grad_norm"] = grad_norm
            consumed_train_samples_dict[f"{name}/" + "grad-norm vs samples"] = grad_norm

        if more_grad_norm is not None:
            for k in more_grad_norm:
                iter_dict[f"{name}/{k}" + " grad_norm"] = more_grad_norm[k]
                consumed_train_samples_dict[f"{name}/{k}" + " grad-norm vs samples"] = (
                    more_grad_norm[k]
                )

        if params_norm is not None:
            iter_dict[f"{name}/" + "params-norm"] = params_norm
            consumed_train_samples_dict[f"{name}/" + "params-norm vs samples"] = (
                params_norm
            )

    elapsed_time = 0
    elapsed_time_per_iteration = elapsed_time / total_iterations
    if args.log_timers_to_tensorboard:
        iter_dict[f"{name}/" + "iteration-time"] = elapsed_time_per_iteration

    log_string = " iteration {:8d}/infinity |".format(iteration)
    log_string += " consumed samples: {:12d} |".format(args.consumed_train_samples)
    log_string += " elapsed time per iteration (ms): {:.1f} |".format(
        elapsed_time_per_iteration * 1000.0
    )
    log_string += " learning rate: {:.3E} |".format(learning_rate)
    log_string += " global batch size: {:5d} |".format(batch_size)

    for key in total_loss_dict:
        if key not in [advanced_iters_key, skipped_iters_key, nan_iters_key]:
            avg = total_loss_dict[key].item() / float(
                max(1, total_loss_dict[advanced_iters_key])
            )
            log_string += " {}: {:.6E} |".format(key, avg)

            total_loss_dict[key] = torch.cuda.FloatTensor([0.0])
    log_string += " loss scale: {:.1f} |".format(loss_scale)

    if grad_norm is not None:
        log_string += " grad norm: {:.3f} |".format(grad_norm)

    if more_grad_norm is not None:
        for k in more_grad_norm:
            log_string += "{} grad norm: {:.3f} |".format(k, more_grad_norm[k])

    log_string += " number of nan iterations: {:3d} |".format(
        total_loss_dict[nan_iters_key]
    )
    total_loss_dict[advanced_iters_key] = 0
    total_loss_dict[skipped_iters_key] = 0
    total_loss_dict[nan_iters_key] = 0
    print_rank_last(log_string)
    if report_memory_flag and learning_rate > 0.0:
        report_memory("(after {} iterations)".format(iteration))
        report_memory_flag = False
    print_datetime("Logger")

    if not torch.distributed.is_initialized() or torch.distributed.get_rank() == (
        torch.distributed.get_world_size() - 1
    ):
        wandb_dicts = {}
        wandb_dicts.update(stats)
        wandb_dicts.update(iter_dict)
        wandb_dict_copy = copy.deepcopy(wandb_dicts)
        if metric_list is None:
            metric_list = [wandb_dict_copy]
        else:
            metric_list.append(wandb_dict_copy)

    return report_memory_flag

def _reduce_from_tensor_model_parallel_region(
    output_on_this_cp_rank: torch.Tensor,
    seq_indices: torch.Tensor
):
    """
    SHAPE:
        output_on_this_cp_rank: [mbs, length, *] or [1, total_nnz, *]
        seq_indices: [mbs, length] or [1, total_nnz]
    """
    cp_size = mpu.get_context_parallel_world_size()
    cp_group = mpu.get_context_parallel_group()
    mbs, length = output_on_this_cp_rank.shape[:2]
    output = torch.zeros(mbs, length * cp_size, *output_on_this_cp_rank.shape[2:], device=output_on_this_cp_rank.device)
    if output.ndim > 2:
        seq_indices = seq_indices.view((mbs, length,) + (1,) * (output.ndim - 2) )
    output.scatter_(1, seq_indices.to(torch.int64), output_on_this_cp_rank)
    reduce_from_tensor_model_parallel_region(output, group=cp_group)
    return output

def reduce_from_context_parallel_region(
    logprobs: torch.Tensor,
    is_packing: bool = False,
    inputs: Dict[str, Any] = None
):
    if mpu.get_context_parallel_world_size() > 1:
        logprobs = _reduce_from_tensor_model_parallel_region(logprobs, inputs['seq_indices'])

    if is_packing:
        logprobs = pad_input(
            logprobs.permute(1, 0),
            inputs['indices'],
            inputs['ori_batch_size'],
            inputs['ori_seq_len'],
        ).squeeze(-1)

    logprobs = logprobs[:, :logprobs.shape[1] - inputs['pad_size']]
    return logprobs


def get_batch(
    data_iter: Iterator[Dict[str, Union[torch.Tensor, List[Any]]]],
    is_training: bool,
    is_packing: bool = False
) -> Dict[str, Any]:
    """Build the input data for MCore model based on the raw batch
    produced by data_iter. If is_training is False, the raw batch
    should have `all_tokens`; otherwise, the raw batch should
    also have `prompt_token_length`, `response_token_length`,
    `ref_logprobs`, `old_logprobs` and `advantages`.

    Args:
        data_iter (Iterator[Dict[str, Union[torch.Tensor, List[Any]]]]):
        The iterator produced raw batch.
        is_training (bool): Whether called in training mode.
    """
    args = get_args()
    data_b = next(data_iter)

    tokens = data_b["all_tokens"].long().cuda() # shape: [mbs, seq_length]
    mbs, seqlen = tokens.shape
    prompt_token_length = to_device("cuda", data_b["prompt_token_length"])
    response_token_length = to_device("cuda", data_b["response_token_length"])

    if is_packing:
        tp_size = mpu.get_tensor_model_parallel_world_size()
        cp_size = mpu.get_context_parallel_world_size()
        cp_rank = mpu.get_context_parallel_group().rank()
        align_size = tp_size * cp_size * 2
        attn_mask = torch.zeros_like(tokens, dtype=torch.int32)
        for i, (prompt_length, response_length) in enumerate(
            zip(prompt_token_length, response_token_length)
        ):
            attn_mask[i, : prompt_length + response_length] = 1

        seqlens_in_batch = attn_mask.sum(dim=-1, dtype=torch.int32)
        pad_size = (align_size - seqlens_in_batch % align_size) % align_size
        seqlens_in_batch_padded = seqlens_in_batch + pad_size

        tokens_padded = torch.full((mbs, seqlens_in_batch_padded.max()), get_tokenizer().eod, dtype=tokens.dtype, device=tokens.device)
        attn_mask_for_padding = torch.zeros((mbs, seqlens_in_batch_padded.max()), dtype=tokens.dtype, device=tokens.device)
        for i in range(mbs):
            seqlen_in_batch = seqlens_in_batch[i]
            seqlen_in_batch_padded = seqlens_in_batch_padded[i]
            tokens_padded[i, :seqlen_in_batch] = tokens[i, :seqlen_in_batch]
            attn_mask_for_padding[i, :seqlen_in_batch_padded] = 1

        (
            tokens,
            indices,
            cu_seqlens_padded,
            max_seqlen_in_batch,
            *_
        ) = unpad_input(tokens_padded.unsqueeze(-1), attn_mask_for_padding)

        seq_indices = tex.thd_get_partitioned_indices(
            cu_seqlens_padded, tokens.shape[0], cp_size, cp_rank
        )
        tokens_on_this_cp_rank = tokens.index_select(0, seq_indices)
        labels = torch.roll(tokens, shifts=-1, dims=0)
        labels_on_this_cp_rank = labels.index_select(0, seq_indices)

        loss_mask_for_unpadding = torch.zeros_like(tokens, dtype=torch.int32, device=tokens.device)
        for i, (prompt_length, response_length) in enumerate(
            zip(prompt_token_length, response_token_length)
        ):
            start_idx = cu_seqlens_padded[i]
            loss_mask_for_unpadding[start_idx + prompt_length: start_idx + prompt_length + response_length, 0] = 1

        loss_mask_for_unpadding = torch.roll(loss_mask_for_unpadding, shifts=-1, dims=0)
        loss_mask_on_this_cp_rank = loss_mask_for_unpadding.index_select(0, seq_indices)
        num_tokens_on_this_cp_rank = loss_mask_on_this_cp_rank.sum()

        packed_seq_params = PackedSeqParams(
            qkv_format='thd',
            cu_seqlens_q=cu_seqlens_padded,
            cu_seqlens_kv=cu_seqlens_padded,
            max_seqlen_q=max_seqlen_in_batch,
            max_seqlen_kv=max_seqlen_in_batch
        )

        input_data = {
            "all_tokens": tokens_on_this_cp_rank.transpose(0, 1),
            "all_token_attention_mask": None,
            "all_token_loss_mask": None,
            "all_token_position_ids": None,
            "labels": labels_on_this_cp_rank.transpose(0, 1),
            'packed_seq_params': packed_seq_params,
            "ori_seq_len": seqlens_in_batch_padded.max(),
            "ori_batch_size": mbs,
            "seq_indices": seq_indices.unsqueeze(0), # [1, total_nnz_per_cp_rank]
            "indices": indices,
            "num_tokens_on_this_cp_rank": num_tokens_on_this_cp_rank,
            'pad_size': seqlens_in_batch_padded.max() - seqlen
        }

    else:
        pad_size = 0
        pad_token = get_tokenizer().eod
        if not args.variable_seq_lengths:
            pad_size = args.seq_length - tokens.shape[1]
            
        else:
            divisor = mpu.get_tensor_model_parallel_world_size()
            total_nnz = tokens.shape[1]
            pad_size = (divisor - total_nnz % divisor) % divisor

        position_ids = data_b.get('position_ids', None)
        tokens = F.pad(tokens, (0, pad_size), value=pad_token)
        labels = torch.roll(tokens, shifts=-1, dims=1)
        attention_mask, _, position_ids = get_ltor_masks_and_position_ids(
            tokens,
            get_tokenizer().eod,
            args.reset_position_ids,
            args.reset_attention_mask,
            args.eod_mask_loss,
            position_ids
        )
        if mpu.get_context_parallel_world_size() == 1:
            input_data = {
                "all_tokens": tokens,
                "all_token_attention_mask": attention_mask,
                "all_token_position_ids": position_ids,
                "labels": labels,
                'packed_seq_params': None,
                "pad_size": pad_size,
            }
        elif mpu.get_context_parallel_world_size() >1:

            loss_mask= torch.zeros_like(tokens, dtype=torch.int32, device=tokens.device)
            for i, (prompt_length, response_length) in enumerate(
                zip(prompt_token_length, response_token_length)
            ):
                loss_mask[i, prompt_length: prompt_length + response_length] = 1

            loss_mask = torch.roll(loss_mask, shifts=-1, dims=1)

            input_batch = {
                "all_tokens": tokens,
                "labels": labels,
                "loss_mask": loss_mask,
                "attention_mask": attention_mask,
                "position_ids": position_ids,
            }
            chunked_dataset = get_batch_on_this_cp_rank(input_batch)
            input_data = {
                "all_tokens": chunked_dataset['all_tokens'],
                "all_token_attention_mask": chunked_dataset['attention_mask'],
                "all_token_position_ids": chunked_dataset['position_ids'],
                "labels": chunked_dataset['labels'],
                'packed_seq_params': None,
                "ori_seq_len": None,
                "ori_batch_size": None,
                "seq_indices": chunked_dataset['position_ids'].clone(),
                "indices": None,
                "pad_size": pad_size,
                "num_tokens_on_this_cp_rank": chunked_dataset['loss_mask'].sum(),
            }
    if 'pixel_values' in data_b.keys():
        # vl
        input_data.update(
            {
                "pixel_values": data_b['pixel_values'], # [token_length, token_num]
                "image_grid_thw": data_b['image_grid_thw'], # [batch_size, 3]
                "rope_deltas": data_b['rope_deltas'], # [batch_size, 1]
                "image_input_mask": tokens==get_tokenizer()._tokenizer.convert_tokens_to_ids("<|image_pad|>") # [batch_size, token_length]
            }
        )

    if is_training:
        ref_logprobs = data_b["ref_logprobs"].float()
        old_logprobs = data_b["old_logprobs"].float()
        advantages = data_b["advantages"]
<<<<<<< HEAD

        for i, (prompt_length, response_length) in enumerate(
            zip(prompt_token_length, response_token_length)
        ):
            loss_mask[i, prompt_length: prompt_length + response_length] = 1
=======
        if "loss_mask" in data_b:
            loss_mask = data_b['loss_mask']
        else:
            loss_mask = torch.zeros_like(data_b["all_tokens"], dtype=torch.int32)
            for i, (prompt_length, response_length) in enumerate(
                zip(prompt_token_length, response_token_length)
            ):
                loss_mask[i, prompt_length: prompt_length + response_length] = 1
>>>>>>> e74c1c25
        loss_mask = torch.roll(loss_mask, shifts=-1, dims=1)
        # breakpoint()
        input_data.update({
            "all_token_loss_mask": loss_mask,
            "advantages": advantages,
            "ref_logprobs": ref_logprobs,
            "old_logprobs": old_logprobs,
            "response_token_length": response_token_length,
            "prompt_token_length": prompt_token_length
        })

    for k, v in input_data.items():
        input_data[k] = to_device("cuda", v)


    return input_data

def loss_func(
    inputs: Dict,
    losses: Dict[str, torch.Tensor]
):
    """Loss function.

    Args:
        inputs (Dict): The full inputs of this micro-batch.
        losses (Dict[str, torch.Tensor]): The tensor with the losses

    Returns:
        the loss scalar for this micro-batch
        the number of non-padded tokens in this microbatch
        a dict containing reporting metrics on the loss and number of tokens across
            the data parallel ranks
    """
    require_bp_keys = ['pg_loss']

    loss_mask = inputs["all_token_loss_mask"].float()
    total_loss_for_bp = 0
    reporting_losses = {}
    for key, loss in losses.items():
        if key not in require_bp_keys:
            loss = loss.detach()
        if key.endswith('_sample_average'):
            final_loss = (loss.float() * loss_mask).sum() / (1e-5 + loss_mask.sum())
        else:
            final_loss = (loss.float() * loss_mask).sum()
        if key in require_bp_keys:
            total_loss_for_bp = total_loss_for_bp + final_loss

        reporting_losses[key] = final_loss.detach().clone().to(torch.float)

    num_tokens = inputs.get('num_tokens_on_this_cp_rank', loss_mask.sum().clone().detach()).to(torch.int)
    reporting_losses["num_tokens"] = num_tokens
    reporting_losses["num_samples"] = torch.ones_like(num_tokens)
    # print(torch.distributed.get_rank(), total_loss_for_bp)
    
    return total_loss_for_bp, num_tokens, reporting_losses


def forward_step(data_iterator, model, *, is_training: bool=False, is_packing: bool=False):
    """Forward step."""

    inputs = get_batch(
        data_iterator,
        is_training=is_training,
        is_packing=is_packing
    )

    if 'pixel_values' in inputs.keys():
        # vl
        output_tensor = model(
            input_ids=inputs["all_tokens"],
            position_ids=inputs["all_token_position_ids"],
            attention_mask=None,
            labels=inputs["labels"],
            pixel_values=inputs["pixel_values"],
            image_grid_thw=inputs["image_grid_thw"],
            rope_deltas=inputs["rope_deltas"],
            image_input_mask=inputs["image_input_mask"],
            training_inputs=inputs if is_training else None,
            packed_seq_params=inputs['packed_seq_params'] if is_packing else None
        )
    else:
        output_tensor = model(
            input_ids=inputs["all_tokens"],
            position_ids=inputs["all_token_position_ids"],
            attention_mask=inputs["all_token_attention_mask"],
            labels=inputs["labels"],
            training_inputs=inputs if is_training else None,
            packed_seq_params=inputs['packed_seq_params'] if is_packing else None
        )

    if is_training:
        wrapped_loss_func = partial(loss_func, inputs)

    else:
        if unwrap_model(model).post_process:
            output_tensor = reduce_from_context_parallel_region(output_tensor, is_packing, inputs)

        # NOTE: just returns the output tensor (the first argument).
        wrapped_loss_func = lambda x, **_: x # pylint: disable=unnecessary-lambda-assignment

    return output_tensor, wrapped_loss_func

class _VocabParallelEntropy(torch.autograd.Function):
    @staticmethod
    def forward(ctx, logits: torch.Tensor) -> torch.Tensor:
        # pylint: disable=unused-argument
        # NOTE: force fp32
        vocab_parallel_logits = logits.float() if logits.dtype != torch.float32 else logits.clone()

        logits_max = torch.max(vocab_parallel_logits, dim=-1)[0]
        dist.all_reduce(logits_max, op=dist.ReduceOp.MAX, group=mpu.get_tensor_model_parallel_group())

        vocab_parallel_logits -= logits_max.unsqueeze(-1)
        exp_logits = vocab_parallel_logits.exp_()
        sum_exp_logits = exp_logits.sum(dim=-1)
        dist.all_reduce(sum_exp_logits, group=mpu.get_tensor_model_parallel_group())

        softmax_times_logits = (
            exp_logits
            .div_(sum_exp_logits.unsqueeze(-1))
            .mul_(logits)
            .sum(dim=-1)
        )
        dist.all_reduce(softmax_times_logits, group=mpu.get_tensor_model_parallel_group())
        return logits_max + sum_exp_logits.log() - softmax_times_logits

def entropy_from_tensor_parallel_logits(logits: torch.Tensor) -> torch.Tensor:
    """Compute entropy loss on tp-sharded logits.

    Args:
        logits: (*, vocab_size // tp_size)
    """
<<<<<<< HEAD
    return _VocabParallelEntropy.apply(logits)
    

def get_ltor_masks_and_position_ids(
    data, eod_token, reset_position_ids, reset_attention_mask, eod_mask_loss, prompt_position_ids
):
    """
    Build masks and position id for left to right model.
    Copy from megatron.training.utils.get_ltor_masks_and_position_ids
    Patch for extra input of position_ids
    """

    # Extract batch size and sequence length.
    micro_batch_size, seq_length = data.size()

    # Attention mask (lower triangular).
    if reset_attention_mask:
        att_mask_batch = micro_batch_size
    else:
        att_mask_batch = 1
    attention_mask = torch.tril(
        torch.ones((att_mask_batch, seq_length, seq_length), device=data.device)
    ).view(att_mask_batch, 1, seq_length, seq_length)

    # Loss mask.
    loss_mask = torch.ones(data.size(), dtype=torch.float, device=data.device)
    if eod_mask_loss:
        loss_mask[data == eod_token] = 0.0

    # Position ids.
    if prompt_position_ids is not None:
        # for vl model we compute position ids in data_iter
        position_ids = torch.zeros((3, micro_batch_size, seq_length), dtype=torch.long, device=data.device)
        for batch_idx, batch in enumerate(prompt_position_ids):
            for list_idx in range(3):
                sublist = batch[list_idx]
                # Fill the beginning of the result tensor with the existing sublist
                position_ids[list_idx, batch_idx, :len(sublist)] = torch.tensor(sublist)
                # Determine the starting value for padding
                start_value = max(sublist) + 1
                # Fill the rest with increasing values starting from max(sublist) + 1
                position_ids[list_idx, batch_idx, len(sublist):] = torch.arange(
                    start_value, start_value + (seq_length - len(sublist))
                )
    else:
        position_ids = torch.arange(seq_length, dtype=torch.long, device=data.device)
        position_ids = position_ids.unsqueeze(0).expand_as(data)
        # We need to clone as the ids will be modifed based on batch index.
        if reset_position_ids:
            position_ids = position_ids.clone()

        if reset_position_ids or reset_attention_mask:
            # Loop through the batches:
            for b in range(micro_batch_size):

                # Find indecies where EOD token is.
                eod_index = position_ids[b, data[b] == eod_token]
                # Detach indecies from positions if going to modify positions.
                if reset_position_ids:
                    eod_index = eod_index.clone()

                # Loop through EOD indecies:
                prev_index = 0
                for j in range(eod_index.size()[0]):
                    i = eod_index[j]
                    # Mask attention loss.
                    if reset_attention_mask:
                        attention_mask[b, 0, (i + 1) :, : (i + 1)] = 0
                    # Reset positions.
                    if reset_position_ids:
                        position_ids[b, (i + 1) :] -= i + 1 - prev_index
                        prev_index = i + 1

    # Convert attention mask to binary:
    attention_mask = attention_mask < 0.5

    return attention_mask, loss_mask, position_ids
=======
    return _VocabParallelEntropy.apply(logits)
>>>>>>> e74c1c25
<|MERGE_RESOLUTION|>--- conflicted
+++ resolved
@@ -390,26 +390,23 @@
             }
     if 'pixel_values' in data_b.keys():
         # vl
-        input_data.update(
-            {
-                "pixel_values": data_b['pixel_values'], # [token_length, token_num]
-                "image_grid_thw": data_b['image_grid_thw'], # [batch_size, 3]
-                "rope_deltas": data_b['rope_deltas'], # [batch_size, 1]
-                "image_input_mask": tokens==get_tokenizer()._tokenizer.convert_tokens_to_ids("<|image_pad|>") # [batch_size, token_length]
-            }
-        )
+        try:
+            input_data.update(
+                {
+                    "pixel_values": data_b['pixel_values'], # [token_length, token_num]
+                    "image_grid_thw": data_b['image_grid_thw'], # [batch_size, 3]
+                    "rope_deltas": data_b['rope_deltas'], # [batch_size, 1]
+                    "image_input_mask": tokens==get_tokenizer()._tokenizer.convert_tokens_to_ids("<|image_pad|>") # [batch_size, token_length]
+                }
+            )
+            breakpoint()
+        except:
+            breakpoint()
 
     if is_training:
         ref_logprobs = data_b["ref_logprobs"].float()
         old_logprobs = data_b["old_logprobs"].float()
         advantages = data_b["advantages"]
-<<<<<<< HEAD
-
-        for i, (prompt_length, response_length) in enumerate(
-            zip(prompt_token_length, response_token_length)
-        ):
-            loss_mask[i, prompt_length: prompt_length + response_length] = 1
-=======
         if "loss_mask" in data_b:
             loss_mask = data_b['loss_mask']
         else:
@@ -418,16 +415,13 @@
                 zip(prompt_token_length, response_token_length)
             ):
                 loss_mask[i, prompt_length: prompt_length + response_length] = 1
->>>>>>> e74c1c25
         loss_mask = torch.roll(loss_mask, shifts=-1, dims=1)
-        # breakpoint()
+
         input_data.update({
             "all_token_loss_mask": loss_mask,
             "advantages": advantages,
             "ref_logprobs": ref_logprobs,
-            "old_logprobs": old_logprobs,
-            "response_token_length": response_token_length,
-            "prompt_token_length": prompt_token_length
+            "old_logprobs": old_logprobs
         })
 
     for k, v in input_data.items():
@@ -552,7 +546,6 @@
     Args:
         logits: (*, vocab_size // tp_size)
     """
-<<<<<<< HEAD
     return _VocabParallelEntropy.apply(logits)
     
 
@@ -629,7 +622,4 @@
     # Convert attention mask to binary:
     attention_mask = attention_mask < 0.5
 
-    return attention_mask, loss_mask, position_ids
-=======
-    return _VocabParallelEntropy.apply(logits)
->>>>>>> e74c1c25
+    return attention_mask, loss_mask, position_ids