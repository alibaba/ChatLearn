--- conflicted
+++ resolved
@@ -146,21 +146,12 @@
     log_string += " learning rate: {:.3E} |".format(learning_rate)
     log_string += " global batch size: {:5d} |".format(batch_size)
 
-<<<<<<< HEAD
-        for key in total_loss_dict:
-            if key not in [advanced_iters_key, skipped_iters_key, nan_iters_key]:
-                avg = total_loss_dict[key].item() / float(
-                    max(1, total_loss_dict[advanced_iters_key])
-                )
-=======
     for key in total_loss_dict:
         if key not in [advanced_iters_key, skipped_iters_key, nan_iters_key]:
             avg = total_loss_dict[key].item() / float(
                 max(1, total_loss_dict[advanced_iters_key])
             )
-            if avg > 0.0:
->>>>>>> 2217f400
-                log_string += " {}: {:.6E} |".format(key, avg)
+            log_string += " {}: {:.6E} |".format(key, avg)
 
             total_loss_dict[key] = torch.cuda.FloatTensor([0.0])
     log_string += " loss scale: {:.1f} |".format(loss_scale)
