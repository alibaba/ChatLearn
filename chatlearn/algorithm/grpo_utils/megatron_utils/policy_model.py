--- conflicted
+++ resolved
@@ -124,7 +124,6 @@
         # NOTE: before loss computation, we need to unpack the packed inputs
         forward_logprob = forward_logprob[:, :forward_logprob.shape[1] - training_inputs['pad_size']]
         if self.module_args.packing:
-<<<<<<< HEAD
             if mpu.get_context_parallel_world_size() == 1:
                 forward_logprob = pad_input(
                     forward_logprob[0, :forward_logprob.shape[1] - training_inputs['pad_size']].unsqueeze(-1), 
@@ -147,14 +146,7 @@
                     training_inputs['ori_seq_len']
                 ).squeeze(-1)
                 
-=======
-            forward_logprob = pad_input(
-                forward_logprob.permute(1, 0), 
-                training_inputs['indices'], 
-                training_inputs['ori_batch_size'], 
-                training_inputs['ori_seq_len']
-            ).squeeze(-1)
->>>>>>> 899b8d47
+
 
         old_logprobs = training_inputs["old_logprobs"]
         ref_logprobs = training_inputs["ref_logprobs"]
@@ -191,7 +183,6 @@
         entropy_loss = entropy_from_tensor_parallel_logits(all_token_logits)
         entropy_loss = entropy_loss[:entropy_loss.shape[0] - training_inputs['pad_size']]
         if self.module_args.packing:
-<<<<<<< HEAD
             if mpu.get_context_parallel_world_size() == 1:
                 entropy_loss = pad_input(
                     entropy_loss[:entropy_loss.shape[0] - training_inputs['pad_size']], 
@@ -214,14 +205,6 @@
                     training_inputs['ori_seq_len']
                 ).squeeze(-1)
 
-=======
-            entropy_loss = pad_input(
-                entropy_loss, 
-                training_inputs['indices'], 
-                training_inputs['ori_batch_size'], 
-                training_inputs['ori_seq_len']
-            ).squeeze(-1)
->>>>>>> 899b8d47
         else:
             entropy_loss = entropy_loss.transpose(0, 1)
 
