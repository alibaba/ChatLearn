# pylint: skip-file
# Copyright 2024 Alibaba Group Holding Limited. All Rights Reserved.
#
# Licensed under the Apache License, Version 2.0 (the "License");
# you may not use this file except in compliance with the License.
# You may obtain a copy of the License at
#
#     http://www.apache.org/licenses/LICENSE-2.0
#
# Unless required by applicable law or agreed to in writing, software
# distributed under the License is distributed on an "AS IS" BASIS,
# WITHOUT WARRANTIES OR CONDITIONS OF ANY KIND, either express or implied.
# See the License for the specific language governing permissions and
# limitations under the License.
# ==============================================================================
"""vllm policy inference"""
from typing import Dict, List, Any
import copy

import torch
import torch.nn.functional as F

from chatlearn.data.prompt_dataset import PromptPipeline
from chatlearn.runtime.decorator import timeit, compute_decorator
# pylint: disable=ungrouped-imports
from chatlearn.models.vllm_module import VLLMModule


class VLLMPolicyInference(VLLMModule):
    """Policy vLLM Inference"""

    def build_dataset(self, prompts: List[Dict], is_eval=False):
        # prompts seems like the total data set by engine.set_dataset(dataset)
        seq_length = self.module_args.get("seq_length")
        assert len(prompts)>0, 'Dataset is empty'

        if 'images' in prompts[0].keys():
            from chatlearn.data.vl_prompt_dataset import PromptPipeline
            prompts_dataset = PromptPipeline(
                prompts,
                seq_length,
                self.tokenizer.tokenizer,
                self.processor,
                enable_thinking=self.module_args.get("enable_thinking", False),
            )
        else:
            from chatlearn.data.prompt_dataset import PromptPipeline
            prompts_dataset = PromptPipeline(
                prompts,
                seq_length,
                self.tokenizer.tokenizer,
                enable_thinking=self.module_args.get("enable_thinking", False),
            )

        return prompts_dataset

    def eval_forward(self, data, iteration=0):
        return self._forward_step(data, iteration, True)

    def _forward_step(
        self, data, iteration, is_eval
    ):  # pylint: disable=unused-argument
        outputs = self.generate_vllm(data, is_eval, iteration=iteration)
<<<<<<< HEAD
        # for get rule reward function
        data_source_list = data["data_source"]
        ground_truth_list = data["ground_truth"]
        prompt_position_ids_list = data.get("position_ids", None)
        rope_deltas_list = data.get("rope_deltas", None)
        pixel_value_list = data.get("pixel_values", None)
        image_grid_thw_list = data.get("image_grid_thw", None)

        if outputs is not None:
            rets = self.decode_internal(outputs, data_source_list, ground_truth_list, prompt_position_ids_list, rope_deltas_list, pixel_value_list, image_grid_thw_list)
=======

        if outputs is not None:
            rets = self.decode_internal(outputs, data)
>>>>>>> 00778e87
            return rets
    
    @timeit("vllm_forward_step")
    @compute_decorator(trainable=False, rollout=True)
    def forward_step(self, data: List[Dict[str, Any]], iteration=0, **kwargs) -> List[Dict[str, Any]]: # pylint: disable=unused-argument
        rets = self._forward_step(data, iteration, False)
        # collect metric
        response_token_length = [ret["response_token_length"] for ret in rets]
        prompt_token_length = [ret["prompt_token_length"] for ret in rets]
        seq_len = [
            ret["response_token_length"] + ret["prompt_token_length"] 
            for ret in rets
        ]
        clip_ratio = sum(
            1 for l in seq_len if l >= self.module_args.get("seq_length")
        ) / len(seq_len)
        inference_stats = {
            "response_token_length": sum(response_token_length)
            / len(response_token_length),
            "prompt_token_length": sum(prompt_token_length) / len(prompt_token_length),
            "response_clip_ratio": clip_ratio,
        }
        self._metric_list.append(inference_stats)
        return rets

    def decode_internal(
<<<<<<< HEAD
        self, batched_outputs, data_source_list=None, ground_truth_list=None, prompt_position_ids_list=None, rope_deltas_list=None, pixel_value_list=None, image_grid_thw_list=None
    ):
        max_tokens_length = self.module_args.get("seq_length")
        all_tokens = []
        str_outputs = []
        prompt_token_ids: list = []
        prompt_token_length = []
        response_token_length = []
        data_sources = []
        ground_truths = []
        prompts_position_ids = []
        prompts_rope_deltas = []

        for idx, output in enumerate(batched_outputs):
            num_responses_per_prompt = len(output.outputs)
            data_source = data_source_list[idx] if data_source_list else ""
            ground_truth = ground_truth_list[idx] if ground_truth_list else ""
            prompt_position_ids = prompt_position_ids_list[idx] if prompt_position_ids_list else []
            prompt_rope_deltas = rope_deltas_list[idx] if rope_deltas_list else []

=======
        self, outputs_list: List[Dict[str, Any]], input_data_list: List[Dict[str, Any]]
    ) -> List[Dict[str, Any]]:
        data_output = []
        for output, input_data in zip(outputs_list, input_data_list):
            num_responses_per_prompt = len(output.outputs)
>>>>>>> 00778e87
            for res_idx in range(num_responses_per_prompt):
                data_obj = copy.deepcopy(input_data)
                prompt_token_ids = output.prompt_token_ids
                output_tokens = list(output.outputs[res_idx].token_ids)
                response_token_length = len(output_tokens)
                prompt_token_length = len(output.prompt_token_ids)
                str_outputs = self.tokenizer.tokenizer.decode(
                        output_tokens, skip_special_tokens=True
                    )
                all_tokens = torch.tensor(output.prompt_token_ids + output_tokens)
                data_obj.update(
                    {
                        "prompt_token_ids": prompt_token_ids,
                        "all_tokens": all_tokens,
                        "response_token_length": response_token_length,
                        "prompt_token_length": prompt_token_length,
                        "str_outputs": str_outputs,
                    }
                )
<<<<<<< HEAD
                data_sources.append(data_source)
                ground_truths.append(ground_truth)
                prompts_position_ids.append(prompt_position_ids)
                prompts_rope_deltas.append(prompt_rope_deltas)
                all_tokens.append(torch.tensor(output.prompt_token_ids + output_tokens))

        all_tokens = [
            F.pad(
                all_token,
                (0, max_tokens_length - all_token.shape[0]),
                value=self.tokenizer.tokenizer.pad_token_id,  # just pad_token_id
            )
            for all_token in all_tokens
        ]
        all_tokens = torch.vstack(all_tokens)
        print("str_outputs", str_outputs[0])
        print("data_sources", data_sources[0])
        print("ground_truth", ground_truths[0])

        return {
            "all_tokens": all_tokens,
            "str_outputs": str_outputs,
            "prompt_token_ids": prompt_token_ids,
            "prompt_token_length": prompt_token_length,
            "response_token_length": response_token_length,
            "data_source": data_sources,
            "ground_truth": ground_truths,
            "prompt_position_ids": prompts_position_ids,
            "prompt_rope_deltas": prompts_rope_deltas,
            "pixel_values": pixel_value_list,
            "image_grid_thw": image_grid_thw_list
        }
=======
                data_output.append(data_obj)
        print("str_outputs", data_output[0]["str_outputs"])
        print("data_sources", data_output[0]["data_source"])
        print("ground_truth", data_output[0]["ground_truth"])

        return data_output
>>>>>>> 00778e87
<|MERGE_RESOLUTION|>--- conflicted
+++ resolved
@@ -61,22 +61,9 @@
         self, data, iteration, is_eval
     ):  # pylint: disable=unused-argument
         outputs = self.generate_vllm(data, is_eval, iteration=iteration)
-<<<<<<< HEAD
-        # for get rule reward function
-        data_source_list = data["data_source"]
-        ground_truth_list = data["ground_truth"]
-        prompt_position_ids_list = data.get("position_ids", None)
-        rope_deltas_list = data.get("rope_deltas", None)
-        pixel_value_list = data.get("pixel_values", None)
-        image_grid_thw_list = data.get("image_grid_thw", None)
-
-        if outputs is not None:
-            rets = self.decode_internal(outputs, data_source_list, ground_truth_list, prompt_position_ids_list, rope_deltas_list, pixel_value_list, image_grid_thw_list)
-=======
 
         if outputs is not None:
             rets = self.decode_internal(outputs, data)
->>>>>>> 00778e87
             return rets
     
     @timeit("vllm_forward_step")
@@ -103,34 +90,11 @@
         return rets
 
     def decode_internal(
-<<<<<<< HEAD
-        self, batched_outputs, data_source_list=None, ground_truth_list=None, prompt_position_ids_list=None, rope_deltas_list=None, pixel_value_list=None, image_grid_thw_list=None
-    ):
-        max_tokens_length = self.module_args.get("seq_length")
-        all_tokens = []
-        str_outputs = []
-        prompt_token_ids: list = []
-        prompt_token_length = []
-        response_token_length = []
-        data_sources = []
-        ground_truths = []
-        prompts_position_ids = []
-        prompts_rope_deltas = []
-
-        for idx, output in enumerate(batched_outputs):
-            num_responses_per_prompt = len(output.outputs)
-            data_source = data_source_list[idx] if data_source_list else ""
-            ground_truth = ground_truth_list[idx] if ground_truth_list else ""
-            prompt_position_ids = prompt_position_ids_list[idx] if prompt_position_ids_list else []
-            prompt_rope_deltas = rope_deltas_list[idx] if rope_deltas_list else []
-
-=======
         self, outputs_list: List[Dict[str, Any]], input_data_list: List[Dict[str, Any]]
     ) -> List[Dict[str, Any]]:
         data_output = []
         for output, input_data in zip(outputs_list, input_data_list):
             num_responses_per_prompt = len(output.outputs)
->>>>>>> 00778e87
             for res_idx in range(num_responses_per_prompt):
                 data_obj = copy.deepcopy(input_data)
                 prompt_token_ids = output.prompt_token_ids
@@ -150,44 +114,9 @@
                         "str_outputs": str_outputs,
                     }
                 )
-<<<<<<< HEAD
-                data_sources.append(data_source)
-                ground_truths.append(ground_truth)
-                prompts_position_ids.append(prompt_position_ids)
-                prompts_rope_deltas.append(prompt_rope_deltas)
-                all_tokens.append(torch.tensor(output.prompt_token_ids + output_tokens))
-
-        all_tokens = [
-            F.pad(
-                all_token,
-                (0, max_tokens_length - all_token.shape[0]),
-                value=self.tokenizer.tokenizer.pad_token_id,  # just pad_token_id
-            )
-            for all_token in all_tokens
-        ]
-        all_tokens = torch.vstack(all_tokens)
-        print("str_outputs", str_outputs[0])
-        print("data_sources", data_sources[0])
-        print("ground_truth", ground_truths[0])
-
-        return {
-            "all_tokens": all_tokens,
-            "str_outputs": str_outputs,
-            "prompt_token_ids": prompt_token_ids,
-            "prompt_token_length": prompt_token_length,
-            "response_token_length": response_token_length,
-            "data_source": data_sources,
-            "ground_truth": ground_truths,
-            "prompt_position_ids": prompts_position_ids,
-            "prompt_rope_deltas": prompts_rope_deltas,
-            "pixel_values": pixel_value_list,
-            "image_grid_thw": image_grid_thw_list
-        }
-=======
                 data_output.append(data_obj)
         print("str_outputs", data_output[0]["str_outputs"])
         print("data_sources", data_output[0]["data_source"])
         print("ground_truth", data_output[0]["ground_truth"])
 
-        return data_output
->>>>>>> 00778e87
+        return data_output