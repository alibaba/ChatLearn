--- conflicted
+++ resolved
@@ -102,12 +102,8 @@
         return [data_all[item] for item in data_position]
 
 
-<<<<<<< HEAD
-def regroup_data_packing(data_list: List, max_train_token: int):
-=======
 def regroup_data_packing(
     data_list: List[Dict[str, Union[torch.Tensor, List[Any]]]],
-    key_list: List[str],
     max_train_token: int
 ) -> List[Dict[str, Union[torch.Tensor, List[Any]]]]:
     """Automatically split a list of data into serveral micro-batches according to
@@ -117,14 +113,11 @@
     Args:
         data_list (List[Dict[str, Union[torch.Tensor, List[Any]]]]): A list of 
         PRE-BATCHED data to be regrouped.
-        key_list (List[str]): The keynames to be returned in the final regrouped batches.
         max_train_token (int): The maximum token num in each batch.
     
     Returns:
-        a list of micro-batches. Each batch is a Dict, mapping key in
-        `key_list` to a List of values or a Tensor (the first dim of this tensor is `batch`)
+        a list of micro-batches. Each micro-batch is a list of samples without batching.
     """
->>>>>>> 143d076b
     # data_b should contain all data in one microbatch
     regroup_data_list = []
     # Get train tokens for whole minibatch
