# pylint: skip-file
# Copyright 2024 Alibaba Group Holding Limited. All Rights Reserved.
#
# Licensed under the Apache License, Version 2.0 (the "License");
# you may not use this file except in compliance with the License.
# You may obtain a copy of the License at
#
#     http://www.apache.org/licenses/LICENSE-2.0
#
# Unless required by applicable law or agreed to in writing, software
# distributed under the License is distributed on an "AS IS" BASIS,
# WITHOUT WARRANTIES OR CONDITIONS OF ANY KIND, either express or implied.
# See the License for the specific language governing permissions and
# limitations under the License.
# ==============================================================================
import os
from functools import partial
import itertools
from typing import List, Dict, Any
from collections import defaultdict
import importlib

import torch
from megatron.core import mpu
from megatron.core.distributed import finalize_model_grads
from megatron.core.enums import ModelType
from megatron.core.pipeline_parallel import get_forward_backward_func
from megatron.core.transformer.spec_utils import import_module
from megatron.core.utils import get_model_config
from megatron.training import get_args, get_model, get_timers
from megatron.training.checkpointing import load_checkpoint
from megatron.training.training import setup_model_and_optimizer
from megatron.training.utils import (
    calc_params_l2_norm,
    logical_and_across_model_parallel_group
)

from chatlearn import MegatronModule
from chatlearn.utils.utils import even_slice
from chatlearn.runtime.decorator import timeit, compute_decorator, monitor_error
from chatlearn.algorithm.grpo_utils.megatron_utils import (
    forward_step, 
    training_log
)
from chatlearn.algorithm.grpo_utils.trainer_utils import (
    generate_loss_mask_position_ids,
    split_microbatch,
    batching,
    split_and_unpadding
)


class MegatronPolicyTrainer(MegatronModule):
    """MegatronPolicyTrainer"""
    @monitor_error()
    def setup(self):
        self.stats = {}
        self.buffer = {}
 
        self.args = get_args()
        self.report_memory_flag = True
        self.iteration_for_log = 0
        if getattr(self.global_args, "padded_vocab_size", None) is None:
            get_args().padded_vocab_size = self.args.vocab_size

        self._metric_prefix = "policy_trainer"

        try:
            module = importlib.import_module(self.module_args.model_provider_module)
        except ImportError as e:
            raise ImportError(f"Failed to import {self.module_args.model_provider_module} in current PYTHONPATH, get error: {e.msg} {importlib.import_module('examples').__file__}")

        # module should has attr model_provider
        if not hasattr(module, 'model_provider'):
            raise ValueError(f"Cannot find model_provider() in the given module {self.module_args.model_provider_module}, location: {module.__file__}")

        if self.trainable:
            # TODO: move this hardcoded resumedir elsewhere
            resume_dir = f"{self.runtime_args.output_dir}/save_model/{self.name}"
            if self.resume_training and os.path.exists(resume_dir):
                get_args().load = resume_dir
                get_args().no_load_optim = False
                get_args().no_load_rng = False
                get_args().no_load_scheduler = False
                self._logger.info(f"Overwrite load path for resuming training.")
            
            self.model, self.optimizer, self.opt_param_scheduler = (
                setup_model_and_optimizer(
                    # TODO: currently we only support ModelType.encoder_or_decoder
                    module.model_provider, ModelType.encoder_or_decoder
                )
            )
            self.config = get_model_config(self.model[0])
            self.config.grad_scale_func = self.optimizer.scale_loss
            self.config.finalize_model_grads_func = finalize_model_grads

        else:
            self.model = get_model(module.model_provider, wrap_with_ddp=False)
            if self.args.load is not None:
                print(f"reference loading : {self.args.load}")
                _, _ = load_checkpoint(
                    self.model,
                    None,
                    None,
                    checkpointing_context={},
                    skip_load_to_model_and_opt=False
                )
            if int(os.environ.get("WORLD_SIZE", 1)) > 1:
                torch.distributed.barrier(
                    device_ids=[int(os.environ.get("LOCAL_RANK", 0))]
                )

<<<<<<< HEAD
=======
    def model_provider(self, pre_process=True, post_process=True, vp_stage: Optional[int] = None) -> GPTPolicyModel:
        from megatron.core.models.gpt.gpt_layer_specs import get_gpt_layer_with_transformer_engine_spec

        args = get_args()
        use_te = args.transformer_impl == "transformer_engine"

        if args.record_memory_history:
            torch.cuda.memory._record_memory_history(
                True,
                # keep 100,000 alloc/free events from before the snapshot
                trace_alloc_max_entries=100000,
                # record stack information for the trace events
                trace_alloc_record_context=True,
            )

            def oom_observer(device, alloc, device_alloc, device_free):
                # snapshot right after an OOM happened
                print("saving allocated state during OOM")
                snapshot = torch.cuda.memory._snapshot()
                from pickle import dump

                dump(
                    snapshot,
                    open(
                        f"oom_rank-{torch.distributed.get_rank()}_{args.memory_snapshot_path}",
                        "wb",
                    ),
                )

            torch._C._cuda_attach_out_of_memory_observer(oom_observer)

        print_rank_0("building GPT model ...")
        # Experimental loading arguments from yaml

        if args.yaml_cfg is not None:
            config = core_transformer_config_from_yaml(args, "language_model")
        else:
            config = core_transformer_config_from_args(args)

        if args.spec is not None:
            transformer_layer_spec = import_module(args.spec)
        else:
            if args.num_experts:
                # Define the decoder block spec
                transformer_layer_spec = get_gpt_decoder_block_spec(
                    config,
                    use_transformer_engine=use_te,
                    normalization=args.normalization,
                    qk_l2_norm=args.qk_l2_norm,
                    vp_stage=vp_stage
                )
            else:
                # Define the decoder layer spec
                if use_te:
                    transformer_layer_spec = get_gpt_layer_with_transformer_engine_spec(
                        args.num_experts,
                        args.moe_grouped_gemm,
                        args.qk_layernorm,
                        args.multi_latent_attention,
                        args.moe_use_legacy_grouped_gemm,
                    )
                else:
                    transformer_layer_spec = get_gpt_layer_local_spec(
                        args.num_experts,
                        args.moe_grouped_gemm,
                        args.qk_layernorm,
                        args.multi_latent_attention,
                        args.moe_use_legacy_grouped_gemm,
                        normalization=args.normalization,
                    )
        mtp_block_spec = None
        if args.mtp_num_layers is not None:
            mtp_block_spec = get_gpt_mtp_block_spec(
                config, transformer_layer_spec, use_transformer_engine=use_te, vp_stage=vp_stage
            )

        build_model_context = nullcontext
        build_model_context_args = {}
        if args.fp8_param_gather:
            try:
                from transformer_engine.pytorch import fp8_model_init

                build_model_context = fp8_model_init
                build_model_context_args["enabled"] = True

                # Check if fp8_model_init supports preserve_high_precision_init_val
                if (
                    "preserve_high_precision_init_val"
                    in inspect.signature(fp8_model_init).parameters
                ):
                    build_model_context_args["preserve_high_precision_init_val"] = True
            except:
                raise RuntimeError(
                    "--fp8-param-gather requires `fp8_model_init` from TransformerEngine, but not found."
                )

        with build_model_context(**build_model_context_args):
            model = GPTPolicyModel(
                config=config,
                transformer_layer_spec=transformer_layer_spec,
                vocab_size=args.padded_vocab_size,
                max_sequence_length=args.max_position_embeddings,
                pre_process=pre_process,
                post_process=post_process,
                fp16_lm_cross_entropy=args.fp16_lm_cross_entropy,
                parallel_output=True,
                share_embeddings_and_output_weights=not args.untie_embeddings_and_output_weights,
                position_embedding_type=args.position_embedding_type,
                rotary_percent=args.rotary_percent,
                rotary_base=args.rotary_base,
                rope_scaling=args.use_rope_scaling,
                mtp_block_spec=mtp_block_spec,
                vp_stage=vp_stage,
                module_args=self.module_args
            )

        return model

    def model_provider_vl(
            self, pre_process=True, post_process=True, add_encoder=True, add_decoder=True, vp_stage: Optional[int] = None
        ) -> Qwen2_5VLPolicyModel:
        from megatron_patch.model.qwen2_5_vl.layer_specs import get_gpt_layer_with_transformer_engine_spec

        args = get_args()
        
        print_rank_0("start building qwen2-vl model ...")

        # Config of vit, llm and projector
        config = core_transformer_config_from_args(args, Qwen2VLTransformerConfig)
        use_te = args.transformer_impl == "transformer_engine"
        if not use_te:
            raise NotImplementedError("The Qwen2-VL model is only implemented with TransformerEngine!")
        
        if args.rotary_seq_len_interpolation_factor is not None or args.rotary_seq_len_interpolation_factor != 1:
            print_rank_0('Multimodal RoPE currently not support RoPE interpolation, set to None...')
            args.rotary_seq_len_interpolation_factor = None

        vision_config = get_vision_model_config(args, deepcopy(config))
        vision_config.pipeline_model_parallel_size = 1
        vision_config.num_layers_in_first_pipeline_stage = None
        vision_projector_config = get_vision_projection_config(deepcopy(config), vision_config.hidden_size, vision_config.spatial_merge_size)
        
        print_rank_0("building Qwen2-5-VL model in TE...")
        # Layer Specs of vit, llm and projector
        transformer_layer_spec = get_gpt_layer_with_transformer_engine_spec(args.qk_layernorm)
        vision_model_spec = get_qwen2vl_vision_model_spec()
        vision_projector_spec = get_mlp_module_spec(add_norm=False).submodules

        model = Qwen2_5VLPolicyModel(
            language_transformer_config=config,
            language_transformer_layer_spec=transformer_layer_spec,
            language_vocab_size=args.padded_vocab_size,
            language_max_sequence_length=args.max_position_embeddings,

            vision_transformer_config=vision_config,
            vision_transformer_layer_spec=vision_model_spec,
            drop_vision_class_token=False, # NOTE: no class token to drop?

            vision_projection_config=vision_projector_config,
            vision_projection_layer_spec=vision_projector_spec, 
            vision_projection_type='mlp',
            allow_missing_vision_projection_checkpoint= False, # TODO: may parameterized

            language_position_embedding_type=args.position_embedding_type,
            language_rotary_percent=args.rotary_percent,
            language_rotary_base=args.rotary_base,
            
            pre_process=pre_process,
            post_process=post_process,
            add_decoder=add_decoder,
            add_encoder=add_encoder,

            fp16_lm_cross_entropy=args.fp16_lm_cross_entropy,
            parallel_output=True,
            language_share_embeddings_and_output_weights=not args.untie_embeddings_and_output_weights,
            vp_stage=vp_stage,

            module_args=self.module_args
        )

        # TODO: support model freeze for vl model
        assert not (self.module_args.megatron_model_cfg.freeze_LM or self.module_args.megatron_model_cfg.freeze_ViT or self.module_args.megatron_model_cfg.freeze_VP), \
            "VL models do not support model freeze currently. Please set freeze_LM, freeze_ViT, and freeze_VP to False."
        model.freeze(
            freeze_language_model=self.module_args.megatron_model_cfg.freeze_LM, 
            freeze_vision_model=self.module_args.megatron_model_cfg.freeze_ViT, 
            freeze_vision_projection=self.module_args.megatron_model_cfg.freeze_VP,
        )

        return model
        
>>>>>>> 248875a4
    @monitor_error()
    @compute_decorator(trainable=True, rollout=False)
    @timeit()
    def train_step(self, data_list: List[Dict[str, Any]], **kwargs):
        """Do an train step.

        Args:
            data_list List[Dict[str, Sequence[Any]]: List of data with size of train_global_batch_size // data_parallel_size.

        """
        args = get_args()
        timers = get_timers()
        for model_chunk in self.model:
            model_chunk.module.train()

        # Split minibatch to microbatches and batching
        if self.module_args.packing:
            process_group_list = [
                mpu.get_model_parallel_group(check_initialized=False),
                mpu.get_expert_model_parallel_group(check_initialized=False),
            ]
            microbatch_list = split_microbatch(data_list=data_list, max_train_token=self.module_args.max_token_in_packing, process_group_list=process_group_list, packing=self.module_args.packing)
        else:
            microbatch_list = split_microbatch(data_list=data_list, micro_batch_size=args.micro_batch_size, packing=self.module_args.packing)

        data_list = [batching(data_b) for data_b in microbatch_list]

        num_microbatches = len(data_list)
        data_iterator = iter(data_list)

        self.optimizer.zero_grad()
        # Forward pass.
        timers("forward-backward", log_level=1).start(barrier=args.barrier_with_L1_time)
        forward_backward_func = get_forward_backward_func()

        losses_reduced = forward_backward_func(
            forward_step_func=partial(
                forward_step, 
                is_training=True, 
                is_packing=self.module_args.packing,
                module_args=self.module_args
            ),
            data_iterator=data_iterator,
            model=self.model,
            num_microbatches=num_microbatches,
            seq_length=args.seq_length,
            micro_batch_size=args.micro_batch_size,
            decoder_seq_length=args.decoder_seq_length,
            forward_only=False,
        )

        timers("forward-backward").stop()

        # Empty unused memory.
        if args.empty_unused_memory_level >= 1:
            torch.cuda.empty_cache()

        # Update parameters.
        timers("optimizer", log_level=1).start(barrier=args.barrier_with_L1_time)
        update_successful, grad_norm, num_zeros_in_grad = self.optimizer.step()
        timers("optimizer").stop()

        update_successful = logical_and_across_model_parallel_group(update_successful)

        # Update learning rate.
        if update_successful:
            increment = (
                num_microbatches * args.micro_batch_size * args.data_parallel_size
            )
            self.opt_param_scheduler.step(increment=increment)
            skipped_iter = 0
        else:
            skipped_iter = 1

        # Empty unused memory.
        if args.empty_unused_memory_level >= 2:
            print(f"empty unused memory level is 2 in train step")
            torch.cuda.empty_cache()

        # NOTE: per-token-average metrics, besides loss_per_microbatch,
        # losses_reduced also contains num_tokens_per_microbatch
        loss_reduced_for_metric = {}
        if mpu.is_pipeline_last_stage(ignore_virtual=True):
            total_losses = defaultdict(list)
            for losses_per_micro_batch in losses_reduced:
                for k, v in losses_per_micro_batch.items():
                    total_losses[k].append(v)
            # sum across microbatches.
            keys = sorted(list(total_losses.keys()))
            keys.pop(keys.index('num_tokens'))
            keys.pop(keys.index('num_samples'))
            loss_for_dp_reduce = torch.stack(
                [sum(total_losses[key]).float() for key in keys] +
                [sum(total_losses.pop('num_tokens')).float()] +
                [sum(total_losses.pop('num_samples')).float()]
            )
            torch.distributed.all_reduce(loss_for_dp_reduce, group=mpu.get_data_parallel_group(with_context_parallel=True))
            cp_size = mpu.get_context_parallel_world_size()
            # NOTE: The loss is computed from the padded loss tensor (shape [bsz, seq_len]), 
            # but `num_tokens` only accounts for tokens on the current CP rank. 
            # After performing an all_reduce operation over the DP-CP group, 
            # the accumulated loss becomes `cp` times the true value, while 
            # `num_tokens` remains the total number of tokens in the global batch.
            # To correct this discrepancy, we need to divide the final loss by `cp`.
            loss_reduced_for_metric = {
                key: (
                    (loss_for_dp_reduce[i] / loss_for_dp_reduce[-1]).cpu().item()
                    if key.endswith('_sample_average') 
                    else (loss_for_dp_reduce[i] / loss_for_dp_reduce[-2]).cpu().item() / cp_size
                )
                for i, key in enumerate(keys)
            }
            
        self.iteration_for_log += 1

        self.args.consumed_train_samples += (
            mpu.get_data_parallel_world_size()
            * self.args.micro_batch_size
            * num_microbatches
        )

        # Logging.
        loss_scale = self.optimizer.get_loss_scale().item()
        params_norm = None
        if self.args.log_params_norm:
            params_norm = calc_params_l2_norm(self.model)
        report_memory_flag = training_log(
            loss_reduced_for_metric,
            {},
            self.optimizer.param_groups[0]["lr"],
            self.iteration_for_log,
            loss_scale,
            self.report_memory_flag,
            skipped_iter,
            grad_norm,
            params_norm,
            num_zeros_in_grad,
            self.stats,
            {},
            "policy_trainer",
            self._metric_list,
        )

        self.report_memory_flag = report_memory_flag

    @monitor_error()
    @compute_decorator(trainable=False, rollout=False)
    @timeit()
    @torch.no_grad()
    def forward_step(self, data: List[Dict[str, Any]], **kwargs) -> List[Dict[str, Any]]:
        """Do an inference forward step. Only for computation of old_logprobs and ref_logprobs.

        Args:
            data List[Dict[str, Sequence[Any]]: List of data with size of sample_per_episode // data_parallel_size.

        Returns:
            data List[Dict[str, Sequence[Any]]: If this is the last rank of the replica, the output logprobs will be
             updated into the each dict in list, otherwise do NOTHING.
        """
        args = get_args()
        for model_chunk in self.model:
            model_chunk.eval()
        tag = "old_logprobs" if self.trainable else "ref_logprobs"
        # Split minibatch to microbatches and batching
        if self.module_args.packing:
            # Get process group for bin_size communication
            process_group_list = [
                mpu.get_model_parallel_group(check_initialized=False),
                mpu.get_expert_model_parallel_group(check_initialized=False),
            ]
            # Split by num_train_global_batch first
            microbatch_list = []
            slice_index = even_slice(len(data), self.num_train_global_batch)
            for start_idx, end_idx in itertools.pairwise(slice_index):
                microbatch_list.extend(split_microbatch(data_list=data[start_idx: end_idx], max_train_token=self.module_args.max_token_in_packing, process_group_list=process_group_list, offset=start_idx, packing=self.module_args.packing))
        else:
            microbatch_list = split_microbatch(data_list=data, micro_batch_size=args.micro_batch_size, packing=self.module_args.packing)

        data_list = [batching(data_b) for data_b in microbatch_list]
        num_microbatches = len(data_list)
        data_iter = iter(data_list)
        # NOTE: internal computation
        args = get_args()
        forward_backward_func = get_forward_backward_func()
        forward_data_store: List[Any] = forward_backward_func(
            forward_step_func=partial(
                forward_step, 
                is_training=False, 
                is_packing=self.module_args.packing
            ),
            data_iterator=data_iter,
            model=self.model,
            num_microbatches=num_microbatches,
            seq_length=args.seq_length,
            micro_batch_size=args.micro_batch_size,
            decoder_seq_length=args.decoder_seq_length,
            forward_only=True,
            collect_non_loss_data=True,  # set True to hack the forward_step_func
        )  # shape: [num_microbatches, *]

        for model_chunk in self.model:
            model_chunk.train()
        if not mpu.is_pipeline_last_stage():
            return

        # trainable is True --> policy trainer; False --> PolicyReference

        # update data for each sample in list
        for logprobs, data_b in zip(forward_data_store, data_list):
            attn_mask, *_ = generate_loss_mask_position_ids(data_b["all_tokens"].long(), data_b["prompt_token_length"], data_b["response_token_length"])
            logprobs_tensor_list = split_and_unpadding(-logprobs, attn_mask)
            for sample_id, logprob in zip(data_b['id_in_list'], logprobs_tensor_list):
                data[sample_id].update({tag: logprob})

        return data<|MERGE_RESOLUTION|>--- conflicted
+++ resolved
@@ -110,200 +110,6 @@
                     device_ids=[int(os.environ.get("LOCAL_RANK", 0))]
                 )
 
-<<<<<<< HEAD
-=======
-    def model_provider(self, pre_process=True, post_process=True, vp_stage: Optional[int] = None) -> GPTPolicyModel:
-        from megatron.core.models.gpt.gpt_layer_specs import get_gpt_layer_with_transformer_engine_spec
-
-        args = get_args()
-        use_te = args.transformer_impl == "transformer_engine"
-
-        if args.record_memory_history:
-            torch.cuda.memory._record_memory_history(
-                True,
-                # keep 100,000 alloc/free events from before the snapshot
-                trace_alloc_max_entries=100000,
-                # record stack information for the trace events
-                trace_alloc_record_context=True,
-            )
-
-            def oom_observer(device, alloc, device_alloc, device_free):
-                # snapshot right after an OOM happened
-                print("saving allocated state during OOM")
-                snapshot = torch.cuda.memory._snapshot()
-                from pickle import dump
-
-                dump(
-                    snapshot,
-                    open(
-                        f"oom_rank-{torch.distributed.get_rank()}_{args.memory_snapshot_path}",
-                        "wb",
-                    ),
-                )
-
-            torch._C._cuda_attach_out_of_memory_observer(oom_observer)
-
-        print_rank_0("building GPT model ...")
-        # Experimental loading arguments from yaml
-
-        if args.yaml_cfg is not None:
-            config = core_transformer_config_from_yaml(args, "language_model")
-        else:
-            config = core_transformer_config_from_args(args)
-
-        if args.spec is not None:
-            transformer_layer_spec = import_module(args.spec)
-        else:
-            if args.num_experts:
-                # Define the decoder block spec
-                transformer_layer_spec = get_gpt_decoder_block_spec(
-                    config,
-                    use_transformer_engine=use_te,
-                    normalization=args.normalization,
-                    qk_l2_norm=args.qk_l2_norm,
-                    vp_stage=vp_stage
-                )
-            else:
-                # Define the decoder layer spec
-                if use_te:
-                    transformer_layer_spec = get_gpt_layer_with_transformer_engine_spec(
-                        args.num_experts,
-                        args.moe_grouped_gemm,
-                        args.qk_layernorm,
-                        args.multi_latent_attention,
-                        args.moe_use_legacy_grouped_gemm,
-                    )
-                else:
-                    transformer_layer_spec = get_gpt_layer_local_spec(
-                        args.num_experts,
-                        args.moe_grouped_gemm,
-                        args.qk_layernorm,
-                        args.multi_latent_attention,
-                        args.moe_use_legacy_grouped_gemm,
-                        normalization=args.normalization,
-                    )
-        mtp_block_spec = None
-        if args.mtp_num_layers is not None:
-            mtp_block_spec = get_gpt_mtp_block_spec(
-                config, transformer_layer_spec, use_transformer_engine=use_te, vp_stage=vp_stage
-            )
-
-        build_model_context = nullcontext
-        build_model_context_args = {}
-        if args.fp8_param_gather:
-            try:
-                from transformer_engine.pytorch import fp8_model_init
-
-                build_model_context = fp8_model_init
-                build_model_context_args["enabled"] = True
-
-                # Check if fp8_model_init supports preserve_high_precision_init_val
-                if (
-                    "preserve_high_precision_init_val"
-                    in inspect.signature(fp8_model_init).parameters
-                ):
-                    build_model_context_args["preserve_high_precision_init_val"] = True
-            except:
-                raise RuntimeError(
-                    "--fp8-param-gather requires `fp8_model_init` from TransformerEngine, but not found."
-                )
-
-        with build_model_context(**build_model_context_args):
-            model = GPTPolicyModel(
-                config=config,
-                transformer_layer_spec=transformer_layer_spec,
-                vocab_size=args.padded_vocab_size,
-                max_sequence_length=args.max_position_embeddings,
-                pre_process=pre_process,
-                post_process=post_process,
-                fp16_lm_cross_entropy=args.fp16_lm_cross_entropy,
-                parallel_output=True,
-                share_embeddings_and_output_weights=not args.untie_embeddings_and_output_weights,
-                position_embedding_type=args.position_embedding_type,
-                rotary_percent=args.rotary_percent,
-                rotary_base=args.rotary_base,
-                rope_scaling=args.use_rope_scaling,
-                mtp_block_spec=mtp_block_spec,
-                vp_stage=vp_stage,
-                module_args=self.module_args
-            )
-
-        return model
-
-    def model_provider_vl(
-            self, pre_process=True, post_process=True, add_encoder=True, add_decoder=True, vp_stage: Optional[int] = None
-        ) -> Qwen2_5VLPolicyModel:
-        from megatron_patch.model.qwen2_5_vl.layer_specs import get_gpt_layer_with_transformer_engine_spec
-
-        args = get_args()
-        
-        print_rank_0("start building qwen2-vl model ...")
-
-        # Config of vit, llm and projector
-        config = core_transformer_config_from_args(args, Qwen2VLTransformerConfig)
-        use_te = args.transformer_impl == "transformer_engine"
-        if not use_te:
-            raise NotImplementedError("The Qwen2-VL model is only implemented with TransformerEngine!")
-        
-        if args.rotary_seq_len_interpolation_factor is not None or args.rotary_seq_len_interpolation_factor != 1:
-            print_rank_0('Multimodal RoPE currently not support RoPE interpolation, set to None...')
-            args.rotary_seq_len_interpolation_factor = None
-
-        vision_config = get_vision_model_config(args, deepcopy(config))
-        vision_config.pipeline_model_parallel_size = 1
-        vision_config.num_layers_in_first_pipeline_stage = None
-        vision_projector_config = get_vision_projection_config(deepcopy(config), vision_config.hidden_size, vision_config.spatial_merge_size)
-        
-        print_rank_0("building Qwen2-5-VL model in TE...")
-        # Layer Specs of vit, llm and projector
-        transformer_layer_spec = get_gpt_layer_with_transformer_engine_spec(args.qk_layernorm)
-        vision_model_spec = get_qwen2vl_vision_model_spec()
-        vision_projector_spec = get_mlp_module_spec(add_norm=False).submodules
-
-        model = Qwen2_5VLPolicyModel(
-            language_transformer_config=config,
-            language_transformer_layer_spec=transformer_layer_spec,
-            language_vocab_size=args.padded_vocab_size,
-            language_max_sequence_length=args.max_position_embeddings,
-
-            vision_transformer_config=vision_config,
-            vision_transformer_layer_spec=vision_model_spec,
-            drop_vision_class_token=False, # NOTE: no class token to drop?
-
-            vision_projection_config=vision_projector_config,
-            vision_projection_layer_spec=vision_projector_spec, 
-            vision_projection_type='mlp',
-            allow_missing_vision_projection_checkpoint= False, # TODO: may parameterized
-
-            language_position_embedding_type=args.position_embedding_type,
-            language_rotary_percent=args.rotary_percent,
-            language_rotary_base=args.rotary_base,
-            
-            pre_process=pre_process,
-            post_process=post_process,
-            add_decoder=add_decoder,
-            add_encoder=add_encoder,
-
-            fp16_lm_cross_entropy=args.fp16_lm_cross_entropy,
-            parallel_output=True,
-            language_share_embeddings_and_output_weights=not args.untie_embeddings_and_output_weights,
-            vp_stage=vp_stage,
-
-            module_args=self.module_args
-        )
-
-        # TODO: support model freeze for vl model
-        assert not (self.module_args.megatron_model_cfg.freeze_LM or self.module_args.megatron_model_cfg.freeze_ViT or self.module_args.megatron_model_cfg.freeze_VP), \
-            "VL models do not support model freeze currently. Please set freeze_LM, freeze_ViT, and freeze_VP to False."
-        model.freeze(
-            freeze_language_model=self.module_args.megatron_model_cfg.freeze_LM, 
-            freeze_vision_model=self.module_args.megatron_model_cfg.freeze_ViT, 
-            freeze_vision_projection=self.module_args.megatron_model_cfg.freeze_VP,
-        )
-
-        return model
-        
->>>>>>> 248875a4
     @monitor_error()
     @compute_decorator(trainable=True, rollout=False)
     @timeit()
