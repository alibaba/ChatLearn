# Copyright 2025 Alibaba Group Holding Limited. All Rights Reserved.
#
# Licensed under the Apache License, Version 2.0 (the "License");
# you may not use this file except in compliance with the License.
# You may obtain a copy of the License at
#
#     http://www.apache.org/licenses/LICENSE-2.0
#
# Unless required by applicable law or agreed to in writing, software
# distributed under the License is distributed on an "AS IS" BASIS,
# WITHOUT WARRANTIES OR CONDITIONS OF ANY KIND, either express or implied.
# See the License for the specific language governing permissions and
# limitations under the License.
# ==============================================================================
"""FSDP Trainer"""

import math
from contextlib import nullcontext
from typing import List, Dict, Any

import torch
import torch.distributed as dist
import torch.nn.functional as F

from flash_attn.bert_padding import pad_input, unpad_input

from chatlearn import FSDPModule
from chatlearn.utils import to_device
from chatlearn.utils.communication_op import gather, get_sp_parallel_group
from chatlearn.runtime.decorator import timeit, compute_decorator, monitor_error
from chatlearn.algorithm.grpo_utils.loss_gallery import calculate_grpo_loss
from chatlearn.algorithm.grpo_utils.trainer_utils import (logprobs_from_logits,
                            entropy_from_logits_with_chunking,
                            sp_split,
                            generate_loss_mask_position_ids,
                            split_microbatch,
                            batching,
                            split_and_unpadding)

class PolicyTrainer(FSDPModule):
    """policy trainer"""
    def setup(self):
        super().setup()
        self._metric_prefix = "policy_trainer"

    def split_and_padding(self, tokens: torch.Tensor, position_ids: torch.Tensor):
        """
        Preprocess tokens and position_ids given sp_size.
        Tokens and position_ids will be:
            - padded to integer multiple of sp_size
            - split into sp_size splits on seq_len dim
        Args:
            tokens (torch.Tensor): tokens with shape [bsz, seqlen]
            position_ids (torch.Tensor): position_ids with shape [bsz, seqlen]
        Returns:
            tokens (torch.Tensor): tokens for current local rank
            labels (torch.Tensor): tokens for current local rank
            position_ids (torch.Tensor): tokens for current local rank
            pad_size (int): pad_size for padding
        """
        # Pad inputs to ensure seq_len is divisible by sp_size
        valid_len = tokens.shape[1]
        pad_size = math.ceil(valid_len / self.sp_size) * self.sp_size - valid_len

        # Pad tokens and position_ids, transfomers only need this two inputs
        tokens = F.pad(tokens, (0, pad_size), value=self.tokenizer.pad_token_id)
        position_ids = F.pad(position_ids,(0, pad_size), value=valid_len)

        labels = torch.roll(tokens, shifts=-1, dims=1)

        # Split tensor by sp_size
        sp_group = get_sp_parallel_group()
        sp_local_rank = dist.get_rank(sp_group)
        tokens = sp_split(input_tensor=tokens, split_dim=1, sp_size=self.sp_size, sp_local_rank=sp_local_rank)
        labels = sp_split(input_tensor=labels, split_dim=1, sp_size=self.sp_size, sp_local_rank=sp_local_rank)
        return tokens, labels, position_ids, pad_size

    def preprocess_data_list(self, data_list: List[Dict[str, Any]], training: bool):
        # compute response length sum in train global batch size for token-wise pg loss
        response_token_length_total = torch.tensor(sum(data["response_token_length"] for data in data_list)).cuda() / self.sp_size
        dist.all_reduce(response_token_length_total, op=dist.ReduceOp.SUM)

        # Split minibathc into microbatchs
        if self.packing:
<<<<<<< HEAD
            # When packing is enabled, data_list will only contain one microbatch
            # Microbatch will be regrouped
            if not training:
                regroup_keywords = ["all_tokens", "prompt_token_length", "response_token_length", "prompt_position_ids", "prompt_rope_deltas"]
            else:
                regroup_keywords = ["all_tokens", "prompt_token_length", "response_token_length", "advantages", REF_TAG, OLD_TAG, "prompt_position_ids", "prompt_rope_deltas"]
            data_list = regroup_data_packing(data_list, regroup_keywords, self.max_token_in_seq)
=======
            microbatch_list = split_microbatch(data_list=data_list, max_train_token=self.max_token_in_seq, packing=self.packing)
        else:
            if training:
                microbatch_size = self.train_micro_batch_size
            else:
                microbatch_size = self.generate_micro_batch_size
            microbatch_list = split_microbatch(data_list=data_list, micro_batch_size=microbatch_size, packing=self.packing)

        # Batching
        data_list = [batching(data_b) for data_b in microbatch_list]
>>>>>>> 00778e87

        data_after_process = []

        for data_b in data_list:
            data_obj = {}
            tokens_ = data_b["all_tokens"].long()
            prompt_token_length = data_b["prompt_token_length"]
            response_token_length = data_b["response_token_length"]
            prompt_position_ids = data_b["prompt_position_ids"]
            prompt_rope_deltas = data_b["prompt_rope_deltas"]
            pixel_values = data_b["pixel_values"]
            image_grid_thw = data_b["image_grid_thw"]
            breakpoint()
            ori_batch_size, ori_seq_len = tokens_.size()
            attn_mask, loss_mask, position_ids = generate_loss_mask_position_ids(tokens_, prompt_token_length, response_token_length)
            indices = None
            if self.packing:
                # Packing data into one batch
<<<<<<< HEAD
                attn_mask, loss_mask, position_ids = generate_loss_mask_position_ids(tokens_, prompt_token_length, response_token_length, prompt_position_ids)
                tokens_, indices, cu_seqlens, max_seqlen_in_batch, *_ = unpad_input(tokens_.unsqueeze(-1).cuda(), attn_mask.cuda())
=======
                tokens_, indices, *_ = unpad_input(tokens_.unsqueeze(-1).cuda(), attn_mask.cuda())
>>>>>>> 00778e87
                tokens_ = tokens_.permute(1,0).cpu() # For compatible with transformers

                position_ids, *_ = unpad_input(position_ids.unsqueeze(-1).cuda(), attn_mask.cuda())
                position_ids = position_ids.permute(1, 0).cpu() # For compatible with transformers

<<<<<<< HEAD
                    labels = torch.roll(tokens, shifts=-1, dims=1)

                    # Split tensor by sp_size
                    sp_group = get_sp_parallel_group()
                    sp_local_rank = dist.get_rank(sp_group)
                    tokens = sp_split(input_tensor=tokens, split_dim=1, sp_size=self.sp_size, sp_local_rank=sp_local_rank)
                    labels = sp_split(input_tensor=labels, split_dim=1, sp_size=self.sp_size, sp_local_rank=sp_local_rank)
                else:
                    tokens = tokens_
                    labels = torch.roll(tokens, shifts=-1, dims=1)
                #micro_batch_seqlen = [prompt_len + response_len for prompt_len, response_len in zip(prompt_token_length, response_token_length)]
                #attention_mask = prepare_packing_attn_mask(micro_batch_seqlen, dtype=torch.get_default_dtype(), pad_size=pad_size)
                if not training:
                    data_after_process.append(
                        {
                            "all_tokens": tokens,
                            "position_ids": position_ids,
                            "labels": labels,
                            "ori_seq_len": ori_seq_len,
                            "ori_batch_size": ori_batch_size,
                            "indices": indices,
                            "bin_ids": data_b["bin_ids"],
                            "bin_seqlen": data_b["bin_seqlen"],
                            "pad_size": pad_size,
                            "prompt_rope_deltas": prompt_rope_deltas
                        }
                    )
                else:
                    loss_mask = torch.roll(loss_mask, shifts=-1, dims=1)
                    # The last token should always be masket out
                    loss_mask[:, -1] = 0
                    data_after_process.append(
                        {
                            "all_tokens": tokens,
                            "position_ids": position_ids,
                            "labels": labels,
                            "ori_seq_len": ori_seq_len,
                            "ori_batch_size": ori_batch_size,
                            "indices": indices,
                            "bin_ids": data_b["bin_ids"],
                            "bin_seqlen": data_b["bin_seqlen"],
                            "pad_size": pad_size,
                            "loss_mask": loss_mask,
                            "old_logprobs": data_b[OLD_TAG],
                            "ref_logprobs": data_b[REF_TAG],
                            "advantages": data_b["advantages"],
                            "prompt_rope_deltas": prompt_rope_deltas
                        }
                    )
            else:
                attn_mask, loss_mask, position_ids = generate_loss_mask_position_ids(tokens_, prompt_token_length, response_token_length, prompt_position_ids)
                pixel_values = torch.cat(pixel_values, dim=0)
                image_grid_thw = torch.cat(image_grid_thw, dim=0)
                pad_size = 0
                if self.sp_size > 1:
                    # Pad inputs to ensure seq_len is divisible by sp_size
                    valid_len = tokens_.shape[1]
                    pad_size = math.ceil(valid_len / self.sp_size) * self.sp_size - valid_len

                    tokens = F.pad(tokens_, (0, pad_size), value=self.tokenizer.pad_token_id)
                    position_ids = F.pad(position_ids, (0, pad_size), value=pad_size)

                    labels = torch.roll(tokens_, shifts=-1, dims=1)

                    # Split tensor by sp_size
                    sp_group = get_sp_parallel_group()
                    sp_local_rank = dist.get_rank(sp_group)
                    tokens = sp_split(input_tensor=tokens, split_dim=1, sp_size=self.sp_size, sp_local_rank=sp_local_rank)
                    labels = sp_split(input_tensor=labels, split_dim=1, sp_size=self.sp_size, sp_local_rank=sp_local_rank)
                else:
                    tokens = tokens_
                    labels = torch.roll(tokens, shifts=-1, dims=1)
                if not training:
                    data_after_process.append(
                        {
                            "all_tokens": tokens,
                            "position_ids": position_ids,
                            "ori_seq_len": ori_seq_len,
                            "ori_batch_size": ori_batch_size,
                            "labels": labels,
                            "pad_size": pad_size,
                            "prompt_rope_deltas": prompt_rope_deltas,
                            "pixel_values": pixel_values,
                            "image_grid_thw": image_grid_thw
                        }
                    )
                else:
                    loss_mask = torch.roll(loss_mask, shifts=-1, dims=1)
                    loss_mask[:, -1] = 0
                    data_after_process.append(
                        {
                            "all_tokens": tokens,
                            "position_ids": position_ids,
                            "ori_seq_len": ori_seq_len,
                            "ori_batch_size": ori_batch_size,
                            "labels": labels,
                            "pad_size": pad_size,
                            "loss_mask": loss_mask,
                            "old_logprobs": data_b[OLD_TAG],
                            "ref_logprobs": data_b[REF_TAG],
                            "advantages": data_b["advantages"],
                            "prompt_rope_deltas": prompt_rope_deltas
                        }
                    )
        return minibatch_size_per_rank, response_token_length_total, data_after_process
=======
            if self.sp_size > 1:
                # Pad inputs to ensure seq_len is divisible by sp_size
                tokens, labels, position_ids, pad_size = self.split_and_padding(tokens_, position_ids)
            else:
                pad_size = 0
                tokens = tokens_
                labels = torch.roll(tokens, shifts=-1, dims=1)
            data_obj.update(
                {
                    "all_tokens": tokens,
                    "position_ids": position_ids,
                    "labels": labels,
                    "ori_seq_len": ori_seq_len,
                    "indices": indices,
                    "ori_batch_size": ori_batch_size,
                    "sample_ids": data_b["id_in_list"],
                    "attention_mask": attn_mask,
                    "pad_size": pad_size,
                }
            )
            if training:
                loss_mask = torch.roll(loss_mask, shifts=-1, dims=1)
                # The last token should always be masket out
                loss_mask[:, -1] = 0
                data_obj.update(
                    {
                        "loss_mask": loss_mask,
                        "old_logprobs": data_b["old_logprobs"],
                        "ref_logprobs": data_b["ref_logprobs"],
                        "advantages": data_b["advantages"],
                    }
                )
            data_after_process.append(data_obj)
        return response_token_length_total, data_after_process
>>>>>>> 00778e87

    @timeit("fsdp_train_step")
    @monitor_error("fsdp_train_step")
    @compute_decorator(trainable=True, rollout=False)
    def train_step(self, data_list: List[Dict[str, Any]], **kwargs): # pylint: disable=unused-argument
        """
        data_list: list of micro batchs [micro_bs0, micro_bs1]
        """
        self.model.train()  # reset model state
        self.optimizer.zero_grad()
        pg_loss_list = []
        entropy_loss_list = []
        kl_loss_list = []
        sp_group = get_sp_parallel_group()
<<<<<<< HEAD
        minibatch_size_per_rank, response_token_length_total, data_list = self.preprocess_data_list(data_list=data_list, training=True)
        
=======
        response_token_length_total, data_list = self.preprocess_data_list(data_list=data_list, training=True)
>>>>>>> 00778e87
        for inputs in data_list:
            for k, v in inputs.items():
                inputs[k] = to_device(torch.cuda.current_device(), v)

            # data = torch.arange(0, 2048, dtype=torch.int64)
            # position_ids_fake = data.view(1, 1, 2048).repeat(3, 64, 1)
            if len(inputs['prompt_rope_deltas'])>0 and len(inputs['prompt_rope_deltas'][0])>0:
                output = self.model(
                    input_ids=inputs['all_tokens'],

                    attention_mask=None,#inputs['attention_mask'],
                    position_ids=inputs['position_ids'],
                    use_cache=False,
                    rope_deltas=torch.tensor(inputs['prompt_rope_deltas']).squeeze(dim=1)
                )
            else:
                output = self.model(
                    input_ids=inputs['all_tokens'],
                    attention_mask=None,#inputs['attention_mask'],
                    position_ids=inputs['position_ids'],
                    use_cache=False
                )
            logprobs = logprobs_from_logits(output.logits, inputs["labels"])

            # save memory while not use entropy in loss
            entropy_context = nullcontext() if self.module_args.entropy_coef > 0 else torch.no_grad()
            with entropy_context:
                entropy = entropy_from_logits_with_chunking(output.logits)

            if sp_group is not None:
                logprobs = gather(
                    input_tensor=logprobs, sp_group=sp_group, gather_dim=1
                )
                entropy = gather(
                    input_tensor=entropy, sp_group=sp_group, gather_dim=1
                )
            if self.packing:
                # Recover packing sequence
                logprobs = pad_input(
                    logprobs[0, :logprobs.shape[1] - inputs['pad_size']].unsqueeze(-1),
                    inputs['indices'],
                    inputs['ori_batch_size'],
                    inputs['ori_seq_len']).squeeze(-1)
                entropy = pad_input(
                    entropy[0, :entropy.shape[1] - inputs['pad_size']].unsqueeze(-1),
                    inputs['indices'],
                    inputs['ori_batch_size'],
                    inputs['ori_seq_len']).squeeze(-1)
            else:
                logprobs_len = logprobs.shape[1]
                logprobs = F.pad(logprobs, (0, inputs['ori_seq_len'] - logprobs_len), mode='constant', value=0)
                entropy = F.pad(entropy, (0, inputs['ori_seq_len'] - logprobs_len), mode='constant', value=0)
            loss = calculate_grpo_loss(
                log_probs=logprobs,
                old_log_probs=inputs["old_logprobs"],
                advantages=inputs["advantages"],
                diff_clip_ratio=self.module_args.get("diff_clip_ratio", 10),
                pos_clip_ratio=self.module_args.get("pos_clip_ratio", 0.2),
                neg_clip_ratio=self.module_args.get("neg_clip_ratio", 0.2),
                final_clip_ratio=self.module_args.get("final_clip_ratio", 3),
            )

            pg_loss = torch.masked_select(loss, inputs["loss_mask"].bool())

            # entropy loss
            entropy_loss = torch.masked_select(entropy, inputs["loss_mask"].bool())
            entropy_loss_mean = torch.sum(entropy_loss) / response_token_length_total * self.fsdp_size

            # kl loss
            kl = inputs["ref_logprobs"] - logprobs
            kl = torch.masked_select(kl, inputs["loss_mask"].bool())
            ratio = torch.exp(kl)
            assert not torch.isinf(ratio).any(), "kl loss ratio has inf values"
            assert not torch.isnan(ratio).any(), "kl loss ratio has nan values"
            kld = (ratio - kl - 1).contiguous()
            kl_loss = torch.clamp(kld, min=-10, max=10)
            kl_loss_mean = torch.sum(kl_loss) / response_token_length_total * self.fsdp_size

            # compute backward loss
            pg_loss_mean = torch.sum(pg_loss) / response_token_length_total * self.fsdp_size
            total_loss = pg_loss_mean
            if self.module_args.entropy_coef > 0:
                total_loss = total_loss - self.module_args.entropy_coef * entropy_loss_mean
            if self.module_args.kl_coef > 0:
                total_loss = total_loss + self.module_args.kl_coef * kl_loss_mean
            total_loss.backward()

            pg_loss_list.append(pg_loss.detach())
            entropy_loss_list.append(entropy_loss.detach())
            kl_loss_list.append(kl_loss.detach())

        # refs to https://docs.pytorch.org/tutorials/intermediate/FSDP_tutorial.html#gradient-clipping-and-optimizer-with-dtensor
        # but results seems not right in torch 2.6.0+cu124
        # grad_norm = torch.nn.utils.clip_grad_norm_(self.model.parameters(), max_norm=self.module_args.optimizer.clip_grad).detach().item()
        grad_norm = self.fsdp2_clip_grad_norm_(self.model.parameters(), max_norm=self.module_args.optimizer.clip_grad).detach().item()

        self.optimizer.step()
        self.optimizer.zero_grad()

        # collect metric
        pg_loss = (torch.sum(torch.cat(pg_loss_list)) / response_token_length_total * self.fsdp_size).item()
        kl_loss = torch.mean(torch.cat(kl_loss_list)).item()
        entropy_loss = torch.mean(torch.cat(entropy_loss_list)).item()

        train_stats = {
            "pg_loss": pg_loss,
            "kl_loss": kl_loss,
            "entropy_loss": entropy_loss,
            "grad_norm": grad_norm,
        }
        self._metric_list.append(train_stats)

<<<<<<< HEAD
    def forward_step(self, data):

        total_size = data['all_tokens'].shape[0]
        ori_seq_len = data['all_tokens'].shape[1]

        _, _, data_list = self.preprocess_data_list(data_list=[data], training=False)
        # Logprobs holder
        output_logprobs = torch.empty(total_size, ori_seq_len, dtype=torch.bfloat16)
        token_in_seq = []

        # data = torch.arange(0, 2048, dtype=torch.int64)
        # position_ids_fake = data.view(1, 1, 2048).repeat(3, 64, 1)
=======
    @timeit("fsdp_forward_step")
    @monitor_error("fsdp_forward_step")
    @compute_decorator(trainable=False, rollout=False)
    def forward_step(self, data: List[Dict[str, Any]], **kwargs) -> List[Dict[str, Any]]: # pylint: disable=unused-argument,arguments-differ
        _, data_list = self.preprocess_data_list(data_list=data, training=False)
        tag = "old_logprobs" if self.trainable else "ref_logprobs"
        # Logprobs holder
>>>>>>> 00778e87
        for inputs in data_list:
            for k, v in inputs.items():
                inputs[k] = to_device(torch.cuda.current_device(), v)
            with torch.no_grad():
                if len(inputs['prompt_rope_deltas'])>0 and len(inputs['prompt_rope_deltas'][0])>0:
                    output = self.model(
                        input_ids=inputs['all_tokens'],
                        attention_mask=None,#inputs['attention_mask'],
                        position_ids=inputs['position_ids'],
                        use_cache=False,
                        rope_deltas=torch.tensor(inputs['prompt_rope_deltas']).unsqueeze(dim=1)
                    )
                else:
                    output = self.model(
                        input_ids=inputs['all_tokens'],
                        attention_mask=None,#inputs['attention_mask'],
                        position_ids=inputs['position_ids'],
                        use_cache=False
                    )
                sp_group = get_sp_parallel_group()
                logprobs = logprobs_from_logits(output.logits, inputs["labels"])
                if sp_group is not None:
                    logprobs = gather(input_tensor=logprobs, sp_group=sp_group, gather_dim=1)
                # Repad logprobs to max_seq_len to allow concatenation
                if self.packing:
                    # Recover packing sequence
                    logprobs = pad_input(
                        logprobs[0, :logprobs.shape[1] - inputs['pad_size']].unsqueeze(-1),
                        inputs['indices'],
                        inputs['ori_batch_size'],
                        inputs['ori_seq_len']
                    ).squeeze(-1)
                else:
                    logprobs_len = logprobs.shape[1]
                    # Unpad
                    logprobs = F.pad(logprobs, (0, inputs['ori_seq_len'] - logprobs_len), mode='constant', value=0)
            # Turn logprobs tensor into list of tensors
            logprobs_tensor_list = split_and_unpadding(logprobs, inputs['attention_mask'])
            for sample_id, logprob in zip(inputs['sample_ids'], logprobs_tensor_list):
                data[sample_id].update({tag: logprob})

        return data<|MERGE_RESOLUTION|>--- conflicted
+++ resolved
@@ -82,15 +82,6 @@
 
         # Split minibathc into microbatchs
         if self.packing:
-<<<<<<< HEAD
-            # When packing is enabled, data_list will only contain one microbatch
-            # Microbatch will be regrouped
-            if not training:
-                regroup_keywords = ["all_tokens", "prompt_token_length", "response_token_length", "prompt_position_ids", "prompt_rope_deltas"]
-            else:
-                regroup_keywords = ["all_tokens", "prompt_token_length", "response_token_length", "advantages", REF_TAG, OLD_TAG, "prompt_position_ids", "prompt_rope_deltas"]
-            data_list = regroup_data_packing(data_list, regroup_keywords, self.max_token_in_seq)
-=======
             microbatch_list = split_microbatch(data_list=data_list, max_train_token=self.max_token_in_seq, packing=self.packing)
         else:
             if training:
@@ -101,7 +92,6 @@
 
         # Batching
         data_list = [batching(data_b) for data_b in microbatch_list]
->>>>>>> 00778e87
 
         data_after_process = []
 
@@ -120,124 +110,12 @@
             indices = None
             if self.packing:
                 # Packing data into one batch
-<<<<<<< HEAD
-                attn_mask, loss_mask, position_ids = generate_loss_mask_position_ids(tokens_, prompt_token_length, response_token_length, prompt_position_ids)
-                tokens_, indices, cu_seqlens, max_seqlen_in_batch, *_ = unpad_input(tokens_.unsqueeze(-1).cuda(), attn_mask.cuda())
-=======
                 tokens_, indices, *_ = unpad_input(tokens_.unsqueeze(-1).cuda(), attn_mask.cuda())
->>>>>>> 00778e87
                 tokens_ = tokens_.permute(1,0).cpu() # For compatible with transformers
 
                 position_ids, *_ = unpad_input(position_ids.unsqueeze(-1).cuda(), attn_mask.cuda())
                 position_ids = position_ids.permute(1, 0).cpu() # For compatible with transformers
 
-<<<<<<< HEAD
-                    labels = torch.roll(tokens, shifts=-1, dims=1)
-
-                    # Split tensor by sp_size
-                    sp_group = get_sp_parallel_group()
-                    sp_local_rank = dist.get_rank(sp_group)
-                    tokens = sp_split(input_tensor=tokens, split_dim=1, sp_size=self.sp_size, sp_local_rank=sp_local_rank)
-                    labels = sp_split(input_tensor=labels, split_dim=1, sp_size=self.sp_size, sp_local_rank=sp_local_rank)
-                else:
-                    tokens = tokens_
-                    labels = torch.roll(tokens, shifts=-1, dims=1)
-                #micro_batch_seqlen = [prompt_len + response_len for prompt_len, response_len in zip(prompt_token_length, response_token_length)]
-                #attention_mask = prepare_packing_attn_mask(micro_batch_seqlen, dtype=torch.get_default_dtype(), pad_size=pad_size)
-                if not training:
-                    data_after_process.append(
-                        {
-                            "all_tokens": tokens,
-                            "position_ids": position_ids,
-                            "labels": labels,
-                            "ori_seq_len": ori_seq_len,
-                            "ori_batch_size": ori_batch_size,
-                            "indices": indices,
-                            "bin_ids": data_b["bin_ids"],
-                            "bin_seqlen": data_b["bin_seqlen"],
-                            "pad_size": pad_size,
-                            "prompt_rope_deltas": prompt_rope_deltas
-                        }
-                    )
-                else:
-                    loss_mask = torch.roll(loss_mask, shifts=-1, dims=1)
-                    # The last token should always be masket out
-                    loss_mask[:, -1] = 0
-                    data_after_process.append(
-                        {
-                            "all_tokens": tokens,
-                            "position_ids": position_ids,
-                            "labels": labels,
-                            "ori_seq_len": ori_seq_len,
-                            "ori_batch_size": ori_batch_size,
-                            "indices": indices,
-                            "bin_ids": data_b["bin_ids"],
-                            "bin_seqlen": data_b["bin_seqlen"],
-                            "pad_size": pad_size,
-                            "loss_mask": loss_mask,
-                            "old_logprobs": data_b[OLD_TAG],
-                            "ref_logprobs": data_b[REF_TAG],
-                            "advantages": data_b["advantages"],
-                            "prompt_rope_deltas": prompt_rope_deltas
-                        }
-                    )
-            else:
-                attn_mask, loss_mask, position_ids = generate_loss_mask_position_ids(tokens_, prompt_token_length, response_token_length, prompt_position_ids)
-                pixel_values = torch.cat(pixel_values, dim=0)
-                image_grid_thw = torch.cat(image_grid_thw, dim=0)
-                pad_size = 0
-                if self.sp_size > 1:
-                    # Pad inputs to ensure seq_len is divisible by sp_size
-                    valid_len = tokens_.shape[1]
-                    pad_size = math.ceil(valid_len / self.sp_size) * self.sp_size - valid_len
-
-                    tokens = F.pad(tokens_, (0, pad_size), value=self.tokenizer.pad_token_id)
-                    position_ids = F.pad(position_ids, (0, pad_size), value=pad_size)
-
-                    labels = torch.roll(tokens_, shifts=-1, dims=1)
-
-                    # Split tensor by sp_size
-                    sp_group = get_sp_parallel_group()
-                    sp_local_rank = dist.get_rank(sp_group)
-                    tokens = sp_split(input_tensor=tokens, split_dim=1, sp_size=self.sp_size, sp_local_rank=sp_local_rank)
-                    labels = sp_split(input_tensor=labels, split_dim=1, sp_size=self.sp_size, sp_local_rank=sp_local_rank)
-                else:
-                    tokens = tokens_
-                    labels = torch.roll(tokens, shifts=-1, dims=1)
-                if not training:
-                    data_after_process.append(
-                        {
-                            "all_tokens": tokens,
-                            "position_ids": position_ids,
-                            "ori_seq_len": ori_seq_len,
-                            "ori_batch_size": ori_batch_size,
-                            "labels": labels,
-                            "pad_size": pad_size,
-                            "prompt_rope_deltas": prompt_rope_deltas,
-                            "pixel_values": pixel_values,
-                            "image_grid_thw": image_grid_thw
-                        }
-                    )
-                else:
-                    loss_mask = torch.roll(loss_mask, shifts=-1, dims=1)
-                    loss_mask[:, -1] = 0
-                    data_after_process.append(
-                        {
-                            "all_tokens": tokens,
-                            "position_ids": position_ids,
-                            "ori_seq_len": ori_seq_len,
-                            "ori_batch_size": ori_batch_size,
-                            "labels": labels,
-                            "pad_size": pad_size,
-                            "loss_mask": loss_mask,
-                            "old_logprobs": data_b[OLD_TAG],
-                            "ref_logprobs": data_b[REF_TAG],
-                            "advantages": data_b["advantages"],
-                            "prompt_rope_deltas": prompt_rope_deltas
-                        }
-                    )
-        return minibatch_size_per_rank, response_token_length_total, data_after_process
-=======
             if self.sp_size > 1:
                 # Pad inputs to ensure seq_len is divisible by sp_size
                 tokens, labels, position_ids, pad_size = self.split_and_padding(tokens_, position_ids)
@@ -272,7 +150,6 @@
                 )
             data_after_process.append(data_obj)
         return response_token_length_total, data_after_process
->>>>>>> 00778e87
 
     @timeit("fsdp_train_step")
     @monitor_error("fsdp_train_step")
@@ -287,12 +164,7 @@
         entropy_loss_list = []
         kl_loss_list = []
         sp_group = get_sp_parallel_group()
-<<<<<<< HEAD
-        minibatch_size_per_rank, response_token_length_total, data_list = self.preprocess_data_list(data_list=data_list, training=True)
-        
-=======
         response_token_length_total, data_list = self.preprocess_data_list(data_list=data_list, training=True)
->>>>>>> 00778e87
         for inputs in data_list:
             for k, v in inputs.items():
                 inputs[k] = to_device(torch.cuda.current_device(), v)
@@ -405,20 +277,6 @@
         }
         self._metric_list.append(train_stats)
 
-<<<<<<< HEAD
-    def forward_step(self, data):
-
-        total_size = data['all_tokens'].shape[0]
-        ori_seq_len = data['all_tokens'].shape[1]
-
-        _, _, data_list = self.preprocess_data_list(data_list=[data], training=False)
-        # Logprobs holder
-        output_logprobs = torch.empty(total_size, ori_seq_len, dtype=torch.bfloat16)
-        token_in_seq = []
-
-        # data = torch.arange(0, 2048, dtype=torch.int64)
-        # position_ids_fake = data.view(1, 1, 2048).repeat(3, 64, 1)
-=======
     @timeit("fsdp_forward_step")
     @monitor_error("fsdp_forward_step")
     @compute_decorator(trainable=False, rollout=False)
@@ -426,7 +284,6 @@
         _, data_list = self.preprocess_data_list(data_list=data, training=False)
         tag = "old_logprobs" if self.trainable else "ref_logprobs"
         # Logprobs holder
->>>>>>> 00778e87
         for inputs in data_list:
             for k, v in inputs.items():
                 inputs[k] = to_device(torch.cuda.current_device(), v)
