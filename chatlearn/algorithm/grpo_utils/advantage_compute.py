--- conflicted
+++ resolved
@@ -18,16 +18,6 @@
             sample_id = s['prompt_uid']
             self.rule_reward_buffer[sample_id].append(s["rule_reward"])
 
-<<<<<<< HEAD
-        for li in l:
-            li["advantages"] = (li["rule_reward"] - mean) / (std + 1e-5)
-        res_buffers.extend(l)
-    # Sort samples by original order in buffer
-    res_buffers.sort(key=lambda x: x["sample_id"])
-    for data in res_buffers:
-        data.pop("sample_id")
-    return res_buffers
-=======
         # Calculate advantage for all samples
         for s in buffers:
             sample_id = s['prompt_uid']
@@ -38,5 +28,4 @@
         # clean buffer
         self.rule_reward_buffer = {k: v for k, v in self.rule_reward_buffer.items() if len(v) < self.num_inference_per_prompt}
         self.rule_reward_buffer = defaultdict(list, self.rule_reward_buffer)
-        return buffers
->>>>>>> 4f7051fb
+        return buffers