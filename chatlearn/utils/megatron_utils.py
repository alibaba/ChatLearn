--- conflicted
+++ resolved
@@ -185,12 +185,8 @@
                     if 'pooler_head' in key:
                         model_type = "REWARD"
                         break
-<<<<<<< HEAD
-                if args.use_legacy_models:
-=======
                 use_legacy_models = get_use_legacy_models(args)
                 if use_legacy_models:
->>>>>>> 5b273bcf
                     cmd = f"python {script_path} --model-type {model_type} --load-dir {args.load} " + \
                         f"--save-dir {save_dir} --target-tensor-parallel-size {target_tp} " + \
                         f"--target-pipeline-parallel-size {target_pp}"
