# Copyright 2024 Alibaba Group Holding Limited. All Rights Reserved.
#
# Licensed under the Apache License, Version 2.0 (the "License");
# you may not use this file except in compliance with the License.
# You may obtain a copy of the License at
#
#     http://www.apache.org/licenses/LICENSE-2.0
#
# Unless required by applicable law or agreed to in writing, software
# distributed under the License is distributed on an "AS IS" BASIS,
# WITHOUT WARRANTIES OR CONDITIONS OF ANY KIND, either express or implied.
# See the License for the specific language governing permissions and
# limitations under the License.
# ==============================================================================
"""utils"""

import ast
import inspect
import socket
import subprocess
import textwrap
import time
import math
import concurrent.futures
from contextlib import closing
from types import SimpleNamespace

import pynvml
import torch
from chatlearn.utils.logger import logger


def get_attributes(cls):
    """Get attributes from class."""
    return [(name, attr) for name, attr in inspect.getmembers(cls)
            if not (name.startswith('_')) and (not callable(attr))]


def parse_function_args(func):
    args = []

    def parse_func_args(node):
        for argument in node.args.args:
            args.append(argument.arg)

    node_iter = ast.NodeVisitor()
    node_iter.visit_FunctionDef = parse_func_args
    code = textwrap.dedent(inspect.getsource(func))
    node_iter.visit(ast.parse(code))
    return args


def get_return_lines(node):
    for line in node.body:
        if isinstance(line, ast.Return):
            return line
    for line in node.body:
        if isinstance(line, ast.If):
            return get_return_lines(line)


def get_return_value_num(ret):
    if isinstance(ret.value, ast.Name):
        return 1
    elif isinstance(ret.value, ast.Tuple):
        return len(ret.value.elts)
    elif isinstance(ret.value, ast.Call):
        raise RuntimeError("current do not support nested call in return")


def parse_function_return_num(func):
    results = []

    def parse_func_return(node):
        ret = get_return_lines(node)
        return_num = 0
        if ret is not None:
            return_num = get_return_value_num(ret)
        results.append(return_num)

    node_iter = ast.NodeVisitor()
    node_iter.visit_FunctionDef = parse_func_return
    code = textwrap.dedent(inspect.getsource(func))
    node_iter.visit(ast.parse(code))
    return results[0]


def get_host_addr():
    """
    get ip address in current node
    """
    hostname = socket.gethostname()
    ip_addr = socket.gethostbyname(hostname)
    return ip_addr


def get_free_port():
    """
    find a free port
    """
    with closing(socket.socket(socket.AF_INET, socket.SOCK_STREAM)) as handle:
        handle.bind(('', 0))
        handle.setsockopt(socket.SOL_SOCKET, socket.SO_REUSEADDR, 1)
        return handle.getsockname()[1]


def split_index(length, num_splits):
    # Calculate the size of each split
    size = length // num_splits
    remainder = length % num_splits

    # Initialize an empty list for indices
    indices = []

    # Loop over the number of splits and append indices
    start = 0
    end = 0
    for _ in range(num_splits):
        end += size
        if remainder > 0:
            end += 1
            remainder -= 1
        indices.append((start, end))
        start = end

    # Return the list of indices
    return indices


def to_device(device, args):
    """
    Convert args to device recursively

    Args:
        device: gpu/cpu
        args: args to be converted
    """
    if isinstance(args, (list, tuple)):
        args = type(args)(to_device(device, arg) for arg in args)
    elif isinstance(args, dict):
        for key, value in args.items():
            args[key] = to_device(device, value)
    elif isinstance(args, torch.Tensor):
        args = args.to(device)
    return args


def get_or_cache(cache, key, func):
    """
    get results if cached
    otherwise call the func to get the results, and cache the results
    """
    if key in cache:
        return cache[key]
    res = func()
    cache[key] = res
    return res


def flatten(nested_list):
    flat = []
    for elem in nested_list:
        if isinstance(elem, list):
            flat.extend(flatten(elem))
        else:
            flat.append(elem)
    return flat


def get_indent_count(string):
    count = 0
    for s in string:
        if s == ' ':
            count += 1
        else:
            return count


def detect_and_insert_code(lines, pattern, new_code, additional_indent=0, line_offset=0, replace=False):
    """
    Insert new_code above the pattern detected
    """
    detected_lines = [(line_number, line) for line_number, line in enumerate(lines) if pattern in line]
    if not detected_lines:
        return
    type_line_number, type_line = detected_lines[0]
    indent = get_indent_count(type_line) + additional_indent
    new_lines = [line for line in new_code.split('\n') if line.strip()]
    added_lines = []
    for line in new_lines:
        added_lines.append(" "*indent + line)
    lines = lines[:type_line_number+line_offset - replace] + added_lines + lines[type_line_number+line_offset:]
    return lines

def detect_and_insert_code_to_func(source_code, pattern, new_code, additional_indent=0, line_offset=0, replace=False):
    lines = source_code.split('\n')
    lines = detect_and_insert_code(lines, pattern, new_code, additional_indent, line_offset, replace)
    if lines is None:
        return
    indent = get_indent_count(lines[0])
    lines = [line[indent:] for line in lines]
    return '\n'.join(lines)

def execute(cmd, check=False, retry=1):
    """
    Execute cmd in shell
    
    Args:
        check: if returncode is non-zero, raise error
    """
    ret = subprocess.run(cmd, shell=True, capture_output=True, text=True, check=check)
    state = ret.returncode == 0
    msg = ret.stdout if state else ret.stderr
    if not state:
        logger.warning(f"execute {cmd} got error {msg}")
        if retry > 1:
            logger.warning(f"retry {cmd} ...")
            time.sleep(1)
            return execute(cmd, check, retry-1)
    return state, msg


def is_connection_refused(msg):
    keywords = ["StatusCode.UNAVAILABLE", "Connection refused", "failed to connect to all addresses"]
    return any(keyword in msg for keyword in keywords)


def get_ray_status():
    cluster_state, msg = execute("ray status", retry=3)
    if cluster_state:
        return True, None
    elif is_connection_refused(msg):
        return False, msg
    # unknown msg
    return True, msg


def get_full_proc_memory_info(prefix):
    torch.cuda.synchronize()
    s = prefix + ': '
    s += f'memory allocated: {torch.cuda.memory_allocated() / (1 << 30):.2f} GiB, ' \
         f'memory reserved: {torch.cuda.memory_reserved() / (1 << 30):.2f} GiB, ' \
         f'proc memory usage: {nvml_proc_memory_info()}'
    return s


def nvml_proc_memory_info():
    pynvml.nvmlInit()
    s = ''
    for dev_id in range(pynvml.nvmlDeviceGetCount()):
        handle = pynvml.nvmlDeviceGetHandleByIndex(dev_id)
        mem_str = ' | '.join([f'(pid {proc.pid}: {proc.usedGpuMemory / (1 << 30):.2f} GiB)' \
                  for proc in pynvml.nvmlDeviceGetComputeRunningProcesses(handle)])
        s += mem_str
        break
    return s


def dict_to_simplenamespace(d):
    for key, value in d.items():
        if isinstance(value, dict):
            d[key] = dict_to_simplenamespace(value)
    return SimpleNamespace(**d)


<<<<<<< HEAD
def to_use_legacy_models(model_args):
    use_legacy_models = model_args.get("use_legacy_models")
    if use_legacy_models is None:
        raise RuntimeError("Please specify use_legacy_models (True or False), but not None.")
    return use_legacy_models
=======
def execute_in_parallel(function, arguments):
    if len(arguments) == 1:
        return function(*arguments[0])
    results = []
    with concurrent.futures.ThreadPoolExecutor() as executor:
        # Using list comprehension to handle the results
        futures = [executor.submit(function, *args) for args in arguments]
        for _future in concurrent.futures.as_completed(futures):
            results.append(_future.result())
    return results


def multi_thread_data_processing(num_threads: int, all_data: list, process_one_data, fn_args: list):
    num_data = len(all_data)

    if num_data == 0:
        return []
    # reduce num_threads if data amount is little
    if num_data < num_threads:
        num_threads = num_data
    assert num_threads > 0, "Get num_threads <= 0. Expect to be a positive number."

    result = list(range(num_data))
    data_size_per_thread = math.ceil(num_data / num_threads)
    thread_args = [(i, all_data[i * data_size_per_thread : min((i+1) * data_size_per_thread, num_data)]) for i in range(num_threads)]

    def thread_fn(thread_id: int, pending_data):
        offset = thread_id * data_size_per_thread
        for i, data in enumerate(pending_data):
            result[offset + i] = process_one_data(data, *fn_args)

    execute_in_parallel(thread_fn, thread_args)

    return result
>>>>>>> 1ef24156
<|MERGE_RESOLUTION|>--- conflicted
+++ resolved
@@ -263,13 +263,13 @@
     return SimpleNamespace(**d)
 
 
-<<<<<<< HEAD
 def to_use_legacy_models(model_args):
     use_legacy_models = model_args.get("use_legacy_models")
     if use_legacy_models is None:
         raise RuntimeError("Please specify use_legacy_models (True or False), but not None.")
     return use_legacy_models
-=======
+
+
 def execute_in_parallel(function, arguments):
     if len(arguments) == 1:
         return function(*arguments[0])
@@ -303,5 +303,4 @@
 
     execute_in_parallel(thread_fn, thread_args)
 
-    return result
->>>>>>> 1ef24156
+    return result