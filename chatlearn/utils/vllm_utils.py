--- conflicted
+++ resolved
@@ -1355,12 +1355,8 @@
             if not os.path.exists(save_dir):
                 if torch.distributed.get_rank() == (torch.distributed.get_world_size() - 1):
                     model_type = "GPT"
-<<<<<<< HEAD
-                    if args.get("use_legacy_models"):
-=======
                     use_legacy_models = get_use_legacy_models(args)
                     if use_legacy_models:
->>>>>>> 5b273bcf
                         cmd = f"python {script_path} --model-type {model_type} --load-dir {args.get('load')} " + \
                             f"--save-dir {save_dir} --target-tensor-parallel-size {target_tp} " + \
                             f"--target-pipeline-parallel-size {target_pp}"
