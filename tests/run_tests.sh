--- conflicted
+++ resolved
@@ -62,11 +62,7 @@
 
 
 function run_all_tests {
-<<<<<<< HEAD
   run_test python test_model_flow.py -c "configs/rlhf.yaml"
-  run_test python test_rlhf_data_input.py -c "configs/exp.yaml"
-=======
->>>>>>> 36d61b5c
   run_test python test_data_dp.py -c "configs/rlhf.yaml"
   run_test python test_rlhf_data_input.py -c "configs/exp.yaml"
   run_test python test_data_dp_zero.py -c "configs/rlhf.yaml"
