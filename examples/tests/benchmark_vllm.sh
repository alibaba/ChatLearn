#!/bin/bath
set -exo pipefail

[ -z "$ROOT" ] && export ROOT=path-to-root-dir
[ -z "$CHATLEARN" ] && export CHATLEARN=path-to-chatlearn
[ -z "$MODEL_NAME" ] && export MODEL_NAME="MoE"
[ -z "$HF_LOAD" ] && export HF_LOAD=path-to-hf-ckpt
[ -z "$DATASET_PATH" ] && export DATASET_PATH=path-to-dataset-json
[ -z "$LOG_ROOT" ] && export LOG_ROOT=$ROOT/logs
[ -z "$WORLD_SIZE" ] && export WORLD_SIZE=1
[ -z "$GPUS_PER_NODE" ] && export GPUS_PER_NODE=8

[ -z "$USE_ASYNC_LLM_ENGINE" ] && export USE_ASYNC_LLM_ENGINE="False"
[ -z "$USE_CUDA_GRAPH" ] && export USE_CUDA_GRAPH="True"
[ -z "$USE_RAY_SPMD_WORKER" ] && export USE_RAY_SPMD_WORKER="False"
[ -z "$TP_SIZE" ] && export TP_SIZE=1
[ -z "$PP_SIZE" ] && export PP_SIZE=1
[ -z "$NUM_PROMPTS" ] && export NUM_PROMPTS=16
[ -z "$NUM_SAMPLING" ] && export NUM_SAMPLING=8
<<<<<<< HEAD
[ -z "$NUM_SCHEDULER_STEPS" ] && export NUM_SCHEDULER_STEPS=1
[ -z "$TIMEOUT" ] && export TIMEOUT="15"
=======
>>>>>>> f334f9f3

# fix TypeError originated from get_device_name().replace() for vLLM v0.6.3
sed -i "291c \ \ \ \ device_name = str(current_platform.get_device_name()).replace(\" \", \"_\")" \
    /usr/local/lib/python3.10/dist-packages/vllm/model_executor/layers/fused_moe/fused_moe.py

mkdir -p $LOG_ROOT/vllm_benchmark

benchmark_vllm(){
    use_async_llm_engine=${1:-"False"}
    use_cuda_graph=${2:-"True"}
    use_ray_spmd_worker=${3:-"False"}
    tp_size=${4:-1}
    pp_size=${5:-1}
    num_prompts=${6:-16}
    num_sampling=${7:-8}
    num_scheduler_steps=${8:-1}
    timeout=${9:-"15"}

    cd $CHATLEARN

    # start ray cluster
    ray stop
    export HEAD_NODE_ADDRESS=$MASTER_ADDR
    RAY_START_CMD="ray start "
    if [ ${RANK} == 0 ]; then
        RAY_START_CMD+=" --head --port=30010"
    else
        RAY_START_CMD+=" --address=${HEAD_NODE_ADDRESS}:30010"
    fi
    $RAY_START_CMD

    if [[ $use_async_llm_engine == "True" ]]; then
        LLM_ENGINE_ARGS="--use-async-llm-engine"
    else
        LLM_ENGINE_ARGS=""
    fi

    if [[ $use_cuda_graph == "True" ]]; then
        CUDA_GRAPH_ARGS=""
    else
        CUDA_GRAPH_ARGS="--enforce-eager"
    fi

    if [[ $use_ray_spmd_worker == "True" ]]; then
        SPMD_ARGS="--vllm-use-ray-spmd-worker"
    else
        SPMD_ARGS=""
    fi

    if  [[ ${RANK} == 0 ]]; then
        python examples/tests/benchmark_vllm.py \
            --model-name $MODEL_NAME \
            --model-path $HF_LOAD \
            --data $DATASET_PATH \
            --log-dir $LOG_ROOT/vllm_benchmark \
            --tensor-parallel-size $tp_size \
            --pipeline-parallel-size $pp_size \
<<<<<<< HEAD
            --num-prompts $num_prompts \
            --num-sampling $num_sampling \
            --num-scheduler-steps $num_scheduler_steps \
            ${LLM_ENGINE_ARGS} ${CUDA_GRAPH_ARGS} ${SPMD_ARGS}
=======
            --num-prompts $NUM_PROMPTS \
            --num-sampling $NUM_SAMPLING \
            ${LLM_ENGINE_ARGS}
    else
        sleep ${sleep_time}
>>>>>>> f334f9f3
    fi

    # Barrier all ranks on min(timeout, time(benchmark_vllm))
    torchrun --nnodes=$WORLD_SIZE --nproc_per_node=$GPUS_PER_NODE \
        examples/tests/barrier.py \
        --timeout $timeout
}

# Insert barrier here to ensure all workers have been succesfully started
torchrun --nnodes=$WORLD_SIZE --nproc_per_node=$GPUS_PER_NODE \
    examples/tests/barrier.py

benchmark_vllm \
    $USE_ASYNC_LLM_ENGINE \
    $USE_CUDA_GRAPH \
    $USE_RAY_SPMD_WORKER \
    $TP_SIZE \
    $PP_SIZE \
    $NUM_PROMPTS \
    $NUM_SAMPLING \
    $NUM_SCHEDULER_STEPS \
    $TIMEOUT<|MERGE_RESOLUTION|>--- conflicted
+++ resolved
@@ -17,11 +17,9 @@
 [ -z "$PP_SIZE" ] && export PP_SIZE=1
 [ -z "$NUM_PROMPTS" ] && export NUM_PROMPTS=16
 [ -z "$NUM_SAMPLING" ] && export NUM_SAMPLING=8
-<<<<<<< HEAD
 [ -z "$NUM_SCHEDULER_STEPS" ] && export NUM_SCHEDULER_STEPS=1
 [ -z "$TIMEOUT" ] && export TIMEOUT="15"
-=======
->>>>>>> f334f9f3
+
 
 # fix TypeError originated from get_device_name().replace() for vLLM v0.6.3
 sed -i "291c \ \ \ \ device_name = str(current_platform.get_device_name()).replace(\" \", \"_\")" \
@@ -79,18 +77,10 @@
             --log-dir $LOG_ROOT/vllm_benchmark \
             --tensor-parallel-size $tp_size \
             --pipeline-parallel-size $pp_size \
-<<<<<<< HEAD
             --num-prompts $num_prompts \
             --num-sampling $num_sampling \
             --num-scheduler-steps $num_scheduler_steps \
             ${LLM_ENGINE_ARGS} ${CUDA_GRAPH_ARGS} ${SPMD_ARGS}
-=======
-            --num-prompts $NUM_PROMPTS \
-            --num-sampling $NUM_SAMPLING \
-            ${LLM_ENGINE_ARGS}
-    else
-        sleep ${sleep_time}
->>>>>>> f334f9f3
     fi
 
     # Barrier all ranks on min(timeout, time(benchmark_vllm))
