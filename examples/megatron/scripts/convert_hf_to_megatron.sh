--- conflicted
+++ resolved
@@ -31,18 +31,13 @@
 START_TIME=$SECONDS
 
 if [[ ${model} == 'gpt_llama' ]]; then
-<<<<<<< HEAD
     cd ${chatlearn}
-    python chatlearn/tools/megatron_checkpoint_utils.py \
-=======
-    cd ${megatron}
     if [[ ${use_legacy_models} = "False" ]]; then
         saver="mcore"
     else
         saver="megatron"
     fi
-    python tools/checkpoint/convert.py \
->>>>>>> 757010eb
+    python chatlearn/tools/megatron_checkpoint_utils.py \
         --model-type GPT \
         --loader llama_mistral \
         --checkpoint-type hf \
