#!/bin/bash
set -x

[ -z "$model_size" ] && export model_size=llama2-7B

# Get the directory of the current script
DIR="$(cd "$(dirname "${BASH_SOURCE[0]}")" && pwd)"

source ${DIR}/base_env.sh

# megatron or vllm
backend=${1:-vllm}
if [[ "$backend" != "megatron" ]] && [[ "$backend" != "vllm" ]]; then
  echo "ERROR: expect megatron or vllm backend, while "$backend
  exit 1
fi


config_dir=${CHATLEARN}/examples/megatron/configs/

if [[ "$backend" == "megatron" ]]; then
  configs=${config_dir}/llama2/rlhf.yaml
else
  export ENABLE_VLLM=True
  if [ -z "$tokenizer_load" ];then
    echo "please set path to hf tokenizer for vllm backend, download from huggingface source."
    exit 1
  fi
  configs=${config_dir}/llama2/vllm_rlhf.yaml
fi

export trainer_engine=rlhf

[ -z "$exp_name" ] && export exp_name=$(date +%F)-${model_size}-${trainer_engine}
[ -z "$output_dir" ] && export output_dir=${CHATLEARN}/output/
[ -z "$sample_per_episode" ] && sample_per_episode=1024
[ -z "$num_episode" ] && num_episode=100
[ -z "$tokenizer_load" ] && export tokenizer_load=path-to-hf-tokenizer-for-vllm-backend

output_dir=${output_dir}/${exp_name}
export data_checkpoint_path=${output_dir}/data_checkpoint



if [[ "$model_size" == "llama2-7B" ]]; then
    [ -z "$policy_tp" ] && export policy_tp=4
    [ -z "$policy_pp" ] && export policy_pp=1
    [ -z "$ppo_policy_tp" ] && export ppo_policy_tp=4
    [ -z "$ppo_policy_pp" ] && export ppo_policy_pp=1
    [ -z "$reward_tp" ] && export reward_tp=4
    [ -z "$ppo_value_pp" ] && export ppo_value_pp=1
    export train_global_batch_size=128
    if [[ "$backend" == "megatron" ]]; then
        export generation_batch_size=256
    elif [[ "$backend" == "vllm" ]]; then
        export generation_batch_size=512
    fi
    export ref_generation_batch_size=64
    export value_generation_batch_size=64
    export reward_generation_batch_size=64
    export train_micro_batch_size=16
    export max_num_batched_tokens=65536
    export gpu_memory_utilization=0.9
    export num_gpu_ref=4
    export num_gpu_value=4
    export num_gpu_ppo_policy=4
    export num_gpu_ppo_value=4
    export free_memory_reward=True
    export free_memory_ppo_policy=True
    export free_memory_ppo_value=True
elif [[ "$model_size" == "llama2-13B" ]]; then
    export policy_tp=8
    export policy_pp=1
    export ppo_policy_tp=8
    export ppo_policy_pp=2
    export reward_tp=8
    export ppo_value_pp=2
    export train_global_batch_size=128
    export generation_batch_size=64
    export ref_generation_batch_size=16
elif [[ "$model_size" == "llama2-70B" ]]; then
    export policy_tp=8
    export policy_pp=1
    export ppo_policy_tp=8
    export ppo_policy_pp=4
    export reward_tp=8
    export ppo_value_pp=4
    export num_gpu_ref=16
    export num_gpu_reward=32
    export num_gpu_value=16
    export train_global_batch_size=128
    export generation_batch_size=256
    export reward_generation_batch_size=32
    export ref_generation_batch_size=32
    export value_generation_batch_size=32
    export train_micro_batch_size=4
    export max_num_batched_tokens=65536
    export gpu_memory_utilization=0.75
    export free_memory_policy=True
    export free_memory_reference=True
    export free_memory_reward=True
    export free_memory_value=True
    export free_memory_ppo_policy=True
    export free_memory_ppo_value=True
fi

mkdir -p ${output_dir}
log_file=${output_dir}/log_${RANK}.log
echo $log_file

policy_inference_load=${POLICY_LOAD} \
reward_load_iteration=${REWARD_LOAD_ITERATION} \
reward_load=${REWARD_LOAD} \
tokenizer_model=${TOKENIZER_MODEL} \
num_gpu=${num_gpu} \
data_path=${DATASET_PATH} \
eval_data_path=${EVAL_DATASET_PATH} \
sample_per_episode=${sample_per_episode} \
<<<<<<< HEAD
num_episode=${num_episode} \
python entry/train_rlhf.py -c $configs 2>&1 | tee -a ${log_file} ; exit ${PIPESTATUS[0]}

=======
python entry/train_rlhf.py -c $configs 2>&1 | tee -a ${log_file} ; exit ${PIPESTATUS[0]}
>>>>>>> a88ef582
<|MERGE_RESOLUTION|>--- conflicted
+++ resolved
@@ -116,10 +116,5 @@
 data_path=${DATASET_PATH} \
 eval_data_path=${EVAL_DATASET_PATH} \
 sample_per_episode=${sample_per_episode} \
-<<<<<<< HEAD
 num_episode=${num_episode} \
-python entry/train_rlhf.py -c $configs 2>&1 | tee -a ${log_file} ; exit ${PIPESTATUS[0]}
-
-=======
-python entry/train_rlhf.py -c $configs 2>&1 | tee -a ${log_file} ; exit ${PIPESTATUS[0]}
->>>>>>> a88ef582
+python entry/train_rlhf.py -c $configs 2>&1 | tee -a ${log_file} ; exit ${PIPESTATUS[0]}