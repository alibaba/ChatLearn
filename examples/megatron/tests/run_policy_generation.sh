--- conflicted
+++ resolved
@@ -7,12 +7,7 @@
 [ -z "$LOAD" ] && export LOAD=path-to-ckpt
 [ -z "$DATASET_PATH" ] && export DATASET_PATH=path-to-dataset-json
 [ -z "$model_size" ] && export model_size=llama2-13B
-[ -z "$tokenizer_load" ] && export tokenizer_load=path-to-dir-of-tokenizer
-
-[ -z "$num_gpu" ] && export num_gpu=4
-[ -z "$TP" ] && export TP=4
-[ -z "$EP" ] && export EP=1
-[ -z "$PP" ] && export PP=1
+[ -z "$tokenizer_load" ] && export tokenizer_load=path-to-hf-tokenizer-for-vllm-backend
 
 [ -z "$num_gpu" ] && export num_gpu=4
 [ -z "$TP" ] && export TP=4
@@ -71,15 +66,9 @@
 
 export batch_generation_min_prompt_length=32
 
-<<<<<<< HEAD
 
 generation_batch_size=${generation_batch_size:-64} \
 num_gpu=${num_gpu:-8} \
-=======
-vllm_micro_batch_size=-1 \
-generation_batch_size=${generation_batch_size:-64} \
-num_gpu=$num_gpu \
->>>>>>> a554cf69
 policy_tp=$TP \
 policy_ep=$EP \
 policy_pp=$PP \
